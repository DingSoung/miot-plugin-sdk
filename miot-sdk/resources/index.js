--- conflicted
+++ resolved
@@ -162,12 +162,7 @@
     tr: "tr"
 }
 Object.freeze(Language);
-<<<<<<< HEAD
- const i18n={system:createI18n({zh,en,zh_tw,zh_hk,zh_bo,es,ko,ru,it,fr,de,id,pl,vi,ja,th}, Language.zh), custom:{}, lang:false}
-=======
-//@native = const i18n={system:createI18n({zh,en,zh_tw,zh_hk,zh_bo,es,ko,ru,it,fr,de,id,pl,vi,ja,th}, Language.zh), custom:{}, lang:false}
-const i18n = { system: createI18n({ zh, en, zh_tw, zh_hk, zh_bo, es, ko, ru, it, fr, de, id, pl, vi, ja, th, tr, nl, pt }, native.language), custom: false, lang: false };
->>>>>>> 1841500b
+const i18n={system:createI18n({zh,en,zh_tw,zh_hk,zh_bo,es,ko,ru,it,fr,de,id,pl,vi,ja,th}, Language.zh), custom:{}, lang:false}
 export default {
     /**
      * 米家标志
