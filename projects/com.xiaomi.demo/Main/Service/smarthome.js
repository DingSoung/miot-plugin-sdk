--- conflicted
+++ resolved
@@ -30,8 +30,6 @@
                         return Service.smarthome.batchGetDeviceDatas([{ did: Device.deviceID, props: ["prop.s_string", "prop.s_json"] }])
                     }
                 },
-<<<<<<< HEAD
-=======
                 {
                     name: "getDeviceSettingV2", handle: this.handleObjRes.bind(this), action: () => {
                         return Service.smarthome.getDeviceSettingV2({ did: Device.deviceID, settings: ['test'] })
@@ -44,7 +42,6 @@
                         })
                     }
                 },
->>>>>>> 189e2f3e
             ]
         })
     }
