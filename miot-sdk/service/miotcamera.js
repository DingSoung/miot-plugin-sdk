/**
 * @export public
 * @doc_name 智能摄像机模块
 * @doc_index 7
 * @doc_directory service
 * @module miot/service/miotcamera
 * @description 摄像机 API
 *
 */
import { NativeModules, Platform } from 'react-native';
import { report } from "../decorator/ReportDecorator";
/**
 * MISS 命令
 * @namespace MISSCommand
 */
export const MISSCommand = {
  MISS_CMD_VIDEO_START: 0x102,	/** < C->S, video start */
  MISS_CMD_VIDEO_STOP: 0x103,	/** < C->S, video stop */
  MISS_CMD_AUDIO_START: 0x104,	/** < C->S, audio start */
  MISS_CMD_AUDIO_STOP: 0x105,	/** < C->S, audio stop */
  MISS_CMD_SPEAKER_START_REQ: 0x106,	/** < C->S, speaker start req */
  MISS_CMD_SPEAKER_START_RESP: 0x107,	/** < C->S, speaker start resp */
  MISS_CMD_SPEAKER_STOP: 0x108,	/** < C->S, speaker stop */
  MISS_CMD_STREAM_CTRL_REQ: 0x109,	/** < C->S, video quality req */
  MISS_CMD_STREAM_CTRL_RESP: 0x10A,	/** < S->C, video quality response */
  MISS_CMD_GET_AUDIO_FORMAT_REQ: 0x10B,	/** < C->S, get audio format */
  MISS_CMD_GET_AUDIO_FORMAT_RESP: 0x10C, /** < S->C, audio format response */
  MISS_CMD_PLAYBACK_REQ: 0x10D,	/** < C->S, playback request */
  MISS_CMD_PLAYBACK_RESP: 0x10E,	/** < S->C, playback response */
  MISS_CMD_PLAYBACK_SET_SPEED: 0x10F,	/** < C->S, playback speed */
  MISS_CMD_DEVINFO_REQ: 0x110,	/** < C->S, device info request */
  MISS_CMD_DEVINFO_RESP: 0x111,	/** < S->C, device info response */
  MISS_CMD_MOTOR_REQ: 0x112,	/** < C->S, device motor control */
  MISS_CMD_MOTOR_RESP: 0x113	/** < S->C, device motor control response */
};
Object.freeze(MISSCommand);
/**
 * MISS Error
 * @namespace MISSError
 */
export const MISSError = {
  MISS_NO_ERROR: 0, // 0
  MISS_ERR_CLOSE_BY_LOCAL: 1,
  MISS_ERR_CLOSE_BY_REMOTE: 2,
  MISS_ERR_AUTHORIZED: 3,
  MISS_ERR_CLOSE_BY_TIMEOUT: 4,
  MISS_ERR_NOT_SUPPORT_VENDOR: 5, // 5
  MISS_ERR_ALREADY_INITIALIZED: 6,
  MISS_ERR_NOT_INITIALIZED: 7,
  MISS_ERR_ABORTED: 8,
  MISS_ERR_CREATE_MUTEX: 9,
  MISS_ERR_CREATE_THREAD: 10, // 10
  MISS_ERR_NOT_ENOUGH_MEMORY: 11,
  MISS_ERR_CREATE_SOCKET: 12,
  MISS_ERR_SOCKET_OPTIONS: 13,
  MISS_ERR_SOCKET_BIND: 14,
  MISS_ERR_MAX_SESSION: 15, // 15
  MISS_ERR_SESSION_HANDLE: 16,
  MISS_ERR_TIMOUT: 17,
  MISS_ERR_RPC_SEND: 18,
  MISS_ERR_RPC_JSON_PARSE: 19,
  MISS_ERR_DISCONNECT_TIMOUT: 20, // 20
  MISS_ERR_CREATE_CHANNEL: 21,
  MISS_ERR_INVALID_ARG: 22,
  MISS_ERR_CLIENT_NO_SUPPORT: 23,
  MISS_ERR_MAX_CHANNEL: 24,
  MISS_ERR_NO_RESPONSE: 25, // 25
  MISS_ERR_NO_BUFFER: 26,
  MISS_ERR_CHANNEL_EXCEED_MAX_SIZE: 27,
  MISS_ERR_FUNCTION_ALREADY_CALLED: 28,
  MISS_ERR_FRAME_DECRYPTO: 29,
  MISS_ERR_FRAME_ENCTYPTO: 30, // 30
  MISS_ERR_FUNCTION_DISABLE: 31,
  MISS_ERR_SLEEPING: 32,
  MISS_ERR_OFFLINE: 33,
  MISS_ERR_CONNECT_SERVER: 34 // 34
};
Object.freeze(MISSError);
/**
 * MISS Connection State
 * @namespace MISSConnectState
 */
export const MISSConnectState = {
  MISS_Connection_Disconnected: 0,
  MISS_Connection_Connecting: 1,
  MISS_Connection_Connected: 2,
  MISS_Connection_ReceivedFirstFrame: 3
};
Object.freeze(MISSConnectState);
/**
 * Alarm Event Type
 * @namespace AlarmEventType
 */
export const AlarmEventType = {
  EventType_All: 1 << 0,
  EventType_AI: 1 << 1,
  EventType_Face: 1 << 2,
  EventType_KnownFace: 1 << 3,
  EventType_PeopleMotion: 1 << 4,
  EventType_ObjectMotion: 1 << 5,
  EventType_BabyCry: 1 << 6
};
Object.freeze(AlarmEventType);
/**
 * @export
 */
class IMiotCamera {
  /**
   * 连接设备
   * @param {string} callbackName 链接状态变更回调 { state: MISSConnectState, error: MISSError }
   */
  @report
  connectToDeviceWithStateChangeCallBack(callbackName, did = Device.deviceID) {
     return null
  }
  /**
   * 断开连接设备
   * @since 10033
   */
  @report
  disconnectToDevice(did = Device.deviceID) {
     return null
  }
  /**
   * 发送miss命令到设备
   * @param {MISSCommand} command miss 命令
   * @param {object} paramsJson 参数 要求是符合jsonObj形式的数据
   * @returns {Promise<number>} a promise with return code
   */
  @report
  sendP2PCommandToDevice(command, paramsJson, did = Device.deviceID) {
     return Promise.resolve(null);
  }
  /**
     * 发送miss命令到设备 主要处理部分model发送命令的参数不是json格式，也不是 byte数组编码得到的str，而是普通的字串
     * @param {MISSCommand} command miss 命令  如果是tutk，米家标准的命令号要转为用Miss的命令号，如果是自定义命令 直接发送
     * @param {string} paramStr 参数: string参数，非json 非 base64
     * @returns {Promise<number>} a promise with return code
     */
  @report
  sendP2PCommandToDeviceWithStringParam(command, paramStr, did = Device.deviceID) {
    if (Platform.OS === 'android') {
       return Promise.resolve(null);
    } else {
      return Promise.reject("ios platform currently unsupport");
    }
  }
  /**
     * 发送miss命令到设备 主要处理部分model发送命令的参数不是json格式，而是byte数组形式的命令。 byte数组请用base64编码得到string再调用这个接口。
     * @warn miss固件 android端不支持直接发送byte[]，此时调用该接口会直接返回错误。
     * @param {MISSCommand} command miss 命令  如果是tutk，米家标准的命令号要转为用Miss的命令号，如果是自定义命令 直接发送
     * @param {string} base64Param 参数:  byte[]数组base64 encode后的字串
     * @returns {Promise<number>} a promise with return code
     */
  @report
  sendP2PCommandToDeviceWithBase64Param(command, base64Param, did = Device.deviceID) {
    if (Platform.OS === 'android') {
       return Promise.resolve(null);
    } else {
      return Promise.reject("ios platform currently unsupport");
    }
  }
  /**
   * 注册接收命令回调
   * @param {string} callbackName 收到p2p command回调 { command: MISSCommand, data: Object/Base64String }
   */
  @report
  bindP2PCommandReceiveCallback(callbackName, did = Device.deviceID) {
     return null
  }
  /**
   * 发送RDT命令到设备
   * @param {object} params json data
   * @returns {Promise<number>} a promise with return code
   */
  @report
  sendRDTJSONCommandToDevice(params, did = Device.deviceID) {
     return Promise.resolve(null);
  }
  /**
   * 发送RDT命令到设备
   * @param {string} params base64 encoded data
   * @returns {Promise<number>} a promise with return code
   */
  @report
  sendRDTCommandToDevice(params, did = Device.deviceID) {
     return Promise.resolve(null);
  }
  /**
   * 注册接收RDT命令回调
   * @param {string} callbackName 收到RDT回调 { data: Object/Base64String }
   */
  @report
  bindRDTDataReceiveCallback(callbackName, did = Device.deviceID) {
     return null
  }
  /**
   * 打开报警视频页面
   * 这个接口按照现有的标准报警视频交互，报警视频列表页筛选项默认有：全部、物体移动、人性移动、AI；如果是vip用户，就再加上人脸、宝宝哭声这两个筛选项；
   * 这里添加这个localRecognizeEvents的目的是：主要处理，部分model不是vip，也会有宝宝哭声的筛选项，这个参数的作用：用户如果不是vip，但是又有默认选项之外的筛选项时，通过这个参数来添加人脸或者宝宝哭声的选项。
   *
   * 现在除创米021那几款摄像头，都只传0就行了
   * @since 10033
   * @param {number} AlarmEventType 取或
   */
  @report
  showAlarmVideos(localRecognizeEvents, did = Device.deviceID) {
     return null
  }
  /**
   * 打开云储存页面
   * @since 10033
   * @param {BOOL} supportHevc 是否支持 H265
   * @param {useV2API} 是否使用 V2 接口
   */
  @report
  showCloudStorage(supportHevc, useV2API, did = Device.deviceID) {
     return null
  }
  /**
   * 打开云储存设置页面
   * @since 10033
   */
  @report
  showCloudStorageSetting(did = Device.deviceID) {
     return null
  }
  /**
   * 打开报警视频播放页面
   * @since 10037
   * @param data  jsonobj=>str 从push点击跳转进来后，如果是smartscene 就把extra字段捞出来放到这里
   */
  @report
  openAlarmVideoPlayer(data) {
     return null
  }
  /**
   * 打开人脸识别页面
   * @since 10033
   * @param {BOOL} isVip
   */
  @report
  showFaceRecognize(isVip, did = Device.deviceID) {
     return null
  }
  /**
   * 
   * 注册收到数据速率 Bytes per second，每秒回调一次
   * @param {string} callbackName 回调名称 { rate: number }
   * @since 10036
   */
  @report
  bindBPSReceiveCallback(callbackName, did = Device.deviceID) {
     return null
  }
  /*
  * 拉取当前正在播放时间戳 js端控制拉取节奏
  */
  @report
  getCurrentFrameInfo(did = Device.deviceID) {
     return Promise.resolve(null);
  }
  /**
  * 执行FFmpeg命令
  * @param {object} command string
  * @param {String} callback string
  * @param {Block} complete (eror) =>
  */
  @report
  ffmpegCommand(command, callbackName, complete) {
     return null
  }
  /**
   * 下载m3u8视频并合成mp4
   * @since 10038
   * @param fileId
   * @param filePath
   * @param callbackName
   * @param isAlarm 是否报警视频
   * @param videoCodec 视频编码如 "H264", "H265"
   * @returns
   *    state : 1. onStart (开始下载)  2. onComplete（下载完成）  3. onError（失败）  4. onProgress（下载进度）
   *    errorInfo : 失败描述（state = onError时才有）
   *    progress : 下载进度0 - 100 (state = onProgress时才有)
   */
  @report
  downloadM3U8ToMP4(fileId, filePath, callbackName, isAlarm = false, videoCodec = 'H265', did = Device.deviceID) {
  }
  /**
   * 获取报警视频m3u8播放地址
   * @since 10037
   * @param fileId 视频fileId
   * @param isAlarm 是否报警视频
   * @param videoCodec 视频编码如 "H264", "H265"
   */
  @report
  getVideoFileUrl(fileId, isAlarm, videoCodec, did = Device.deviceID) {
     return Promise.resolve(null);
  }
  /**
   * 获取视频缩略图片接口（如报警视频列表缩略图）
   * @since 10037
   * @param {string} imgStoreId 图片id
   * @returns {Promise<String>} 文件路径
   */
  @report
  getFileIdImage(imgStoreId, did = Device.deviceID) {
     return Promise.resolve(null);
  }
  /**
   * 获取人脸图片接口
   * @since 10040
   * @param {string} faceId 人脸id
   * @returns {Promise<String>} 文件路径
   */
  @report
  getFaceImgWithDid(faceId, did = Device.deviceID) {
     return Promise.resolve(null);
  }
  /**
   * 获取通用图片接口（如云存储视频缩略图）
   * @since 10041
   * @param {string} imgId 图片唯一标识ID 如imgStoreId
   * @param {string} hostParams json字符串，接口信息: 如获取云存储缩略图{"prefix":"business.smartcamera.", "method":"GET", "path":"/miot/camera/app/v1/img"}   注：key固定的
   * @param {string} pathParams json字符串，请求参数: 如获取云存储缩略图{"did":"xxxx", "fileId":"xxxx", "stoId":"xxxxxxxx"}
   * @returns {Promise<String>} 文件路径
   */
  @report
  getCommonImgWithParams(imgId, hostParams, pathParams, did = Device.deviceID) {
     return Promise.resolve(null);
  }
  /**
 * 通知native端现在是不是回看时间轴模式
 * @since 10038
 * @param {boolean} isTimelinePlayback 是不是回看时间轴模式
 * @returns {null}
 */
  @report
  setTimelinePlaybackMode(isTimelinePlayback, did = Device.deviceID) {
     return null
  }
  /**
    * 绑定回调，native端 在时间轴回看的模式下，如果从点播切换成直播了，就通过这个回调告诉js端
    * @since 10038
    * @param {string} timelinePlaybackEndListenerName native端在回看时间轴模式下，从点播切换成直播了，通过DeviceEmitter发送这个时间给js端
    * @returns {null}
  */
  @report
  bindTimelinePlaybackEndListener(timelinePlaybackEndListenerName, did = Device.deviceID) {
     return null
  }
  /**
   * 获取当前语音对讲过程中的音量大小
   * @since 10038
   * return {promise}  
   */
  @report
  getCurrentSpeakerVolumn(did = Device.deviceID) {
     return Promise.resolve(null);
  }
  /**
   * 设置当前model是不是miss固件
   * @param boolean isMissFirmware  是否是miss固件，true 是； false tutk固件。
   * @since 10038
   */
  @report
  setCurrentDeviceIsMissFirmware(isMissFirmware, did = Device.deviceID) {
     return null
  }
  /**
   * 打开摄像机NAS存储设置页面。
   * 
   * @since 10038
   * 
   */
  @report
  showNASSetting(did = Device.deviceID) {
     return null
  }
  /**
   * 开启悬浮窗模式
   * @since 10039
   */
  @report
  openFloatWindow(did = Device.deviceID) {
    if (Platform.OS == "android") {
       return Promise.resolve(null);
    } else {
      return Promise.reject("unsupported operation for ios platform");
    }
  }
  /**
   * 关闭悬浮窗
   * @since 10040
   */
  @report
  closeFloatWindow(did = Device.deviceID) {
    if (Platform.OS == "android") {
       return null
    } else {
      return Promise.reject("unsupported operation for ios platform");
    }
  }
  /**
   * 绑定摄像头的报警视频到微信米家公众号里，有报警视频推送到微信公共号
   * @since 10040
   */
  @report
  tryBindAlarmNotifyWithWechatMijia(did = Device.deviceID) {
     return Promise.resolve(null);
  }
  /**
   * 查询设备的pipUid和password，提供给部分model进行固件交互
   * 仅仅允许华来部分model使用，其他model访问会得到一个错误。
   * resolve返回的值即为服务器返回的json字串。
   * @param did 设备did
   * @since 10041
   */
  @report
  queryDevicePassword(did = Device.deviceID) {
    if (Platform.OS == "android") {
       return Promise.resolve(null);
    } else {
      return Promise.reject(" ios platform did not implement this function yet.");
    }
  }
  /**
   * 使用chacha20_xor解密大文件
   * @param {string} fileData byte array encoded into string 待解密的文件体
   * @param {*} nonce byte array encoded into string chacha20_xor解密需要的nonce
   * @param {*} shareKey  byte array encoded into string chacha20_xor解密需要的sharekey
   * @since 10041
   */
  @report
  decryptBigFile(fileData, nonce, did = Device.deviceID) {
    if (Platform.OS == "android") {
       return Promise.resolve(null);
    } else {
      return Promise.reject("ios platform not support yet; to be done");
    }
  }
  /**
 * 使用chacha20_xor解密小文件
 * @param {string} fileData byte array base64 encoded into string 待解密的文件体
 * @param {string} nonce byte array base64 encoded into string chacha20_xor解密需要的nonce
 * @param {string} shareKey  byte array base64 encoded into string chacha20_xor解密需要的sharekey
 * @since 10041
 */
  @report
  decryptSmallFile(fileData, nonce, did = Device.deviceID) {
    if (Platform.OS == "android") {
       return Promise.resolve(null);
    } else {
      return Promise.reject("ios platform not support yet; to be done");
    }
  }
  /**
   * 标记当前是否使用华来的音视频解密方案，只对tutk生效，需要在连接成功之后，收到视频流之前调用
   * @param {bool} isEncrypted 
   * @param {string} did 
   * @since 10042
   */
  @report
  markCurrentDeviceUseHualaiEncrypted(isEncrypted, did = Device.deviceID) {
    if (Platform.OS == "android") {
       return null
    } else {
      return Promise.reject("ios platform not support yet; to be done");
    }
  }
  /**
   * 在连接成功后，发送rdt命令前调用，标记当前设备是否使用固定rdtChannel方案。
   * @param {bool} useFixedRdtChannel 
   * @param {string} did 
   * @since 10042
   */
  @report
  setCurrentDeviceUseFixedRdtChannel(useFixedRdtChannel, did = Device.deviceID) {
    if (Platform.OS == "android") {
       return null
    } else {
      return Promise.reject("ios platform not support yet; to be done");
    }
  }
  /**
   * 设置开启/关闭ijk解码。
   * @param {bool} isEnableIjk 是否开启ijk 一启用，所有的设备都会被启用。
   * @param {string} did 
   * @since 10043
   */
<<<<<<< HEAD
  @report 
=======
  @report
>>>>>>> 87528d3e
  setUseIjkDecoderGlobal(isEnableIjk, did = Device.deviceID) {
    if (Platform.OS == "android") {
       return null
    } else {
      return Promise.reject("ios platform not support yet; to be done");
    }
  }
  /**
   * 设置speaker变声类型,    初次设置会触发初始化，后续simpleRate or channel发生改变 都不会触发初始化。
   * @param {int} simpleRate  音频采样率  与CameraRenderView里定义的MISSSampleRate一致
   * @param {int} type 变声类型，目前米家只提供 0 == 正常  1 == 小丑  2 == 大叔这三种类型
   * @param {int} channel 单双通道 1 单声道， 2 立体声   默认为1
   * @param {string} did 
   */
  @report
  setCurrrentVoiceChangerType(simpleRate, type, channel = 1, did = Device.deviceID) {
     return null
  }
  /**
   * 打开门铃的带屏设备联动页面
   * @param {bool} isMultiChoice 
   * @param {number} screenCount 
   * @param {string} did 
   * @since 10044
   */
<<<<<<< HEAD
  @report 
  showScreenLinkagePage(isMultiChoice, screenCount, did = Device.deviceID) {
     return null
  }
=======
  @report
  showScreenLinkagePage(isMultiChoice, screenCount, did = Device.deviceID) {
     return null
  }
  /**
   * 打开云存下载列表页面
   * @param {string} did
   * 
   * @since 10046
   */
  @report
  openCloudSettingDownloadListPage(did = Device.deviceID) {
    if (Platform.OS === "android") {
       return null
    } else {
      return Promise.reject("ios platform not support");
    }
  }
  /**
   * 下载云存视频到 云存管理-》下载列表里
   * promise仅仅代表提交任务时是否成功；
   * 监听任务状态 需要通过EventEmitter监听 cloudVideoDownloadProgressCallbackName
   * status: 0 下载错误  1 开始下载  2 停止下载  3 下载结束 4 下载取消  (Android端目前仅有onFinish回调 status:3)
   * code:错误码  0代表无错误。
   * 
   * @param {*} did 
   * @param {*} fileId 视频的fileId
   * @param {*} isAlarmFile 是否是报警视频(短视频 true)/云存视频(长视频 false)
   * @param {*} startTime 视频的开始时间
   * @param {*} duration 视频的duration，通过播放器返回的时长或者其他方式获取到
   * 
   * @since 10046
   */
  @report
  downloadCloudVideoIntoCloudSetting(did, fileId, isAlarmFile, startTime, duration) {
    if (Platform.OS == "android") {
       return Promise.resolve(null);
    } else {
      return Promise.reject("ios not support");
    }
  }
>>>>>>> 87528d3e
}
const MiotCameraInstance = new IMiotCamera();
export default MiotCameraInstance;<|MERGE_RESOLUTION|>--- conflicted
+++ resolved
@@ -244,7 +244,7 @@
      return null
   }
   /**
-   * 
+   *
    * 注册收到数据速率 Bytes per second，每秒回调一次
    * @param {string} callbackName 回调名称 { rate: number }
    * @since 10036
@@ -352,7 +352,7 @@
   /**
    * 获取当前语音对讲过程中的音量大小
    * @since 10038
-   * return {promise}  
+   * return {promise}
    */
   @report
   getCurrentSpeakerVolumn(did = Device.deviceID) {
@@ -369,9 +369,9 @@
   }
   /**
    * 打开摄像机NAS存储设置页面。
-   * 
+   *
    * @since 10038
-   * 
+   *
    */
   @report
   showNASSetting(did = Device.deviceID) {
@@ -456,8 +456,8 @@
   }
   /**
    * 标记当前是否使用华来的音视频解密方案，只对tutk生效，需要在连接成功之后，收到视频流之前调用
-   * @param {bool} isEncrypted 
-   * @param {string} did 
+   * @param {bool} isEncrypted
+   * @param {string} did
    * @since 10042
    */
   @report
@@ -470,8 +470,8 @@
   }
   /**
    * 在连接成功后，发送rdt命令前调用，标记当前设备是否使用固定rdtChannel方案。
-   * @param {bool} useFixedRdtChannel 
-   * @param {string} did 
+   * @param {bool} useFixedRdtChannel
+   * @param {string} did
    * @since 10042
    */
   @report
@@ -485,14 +485,10 @@
   /**
    * 设置开启/关闭ijk解码。
    * @param {bool} isEnableIjk 是否开启ijk 一启用，所有的设备都会被启用。
-   * @param {string} did 
+   * @param {string} did
    * @since 10043
    */
-<<<<<<< HEAD
-  @report 
-=======
-  @report
->>>>>>> 87528d3e
+  @report
   setUseIjkDecoderGlobal(isEnableIjk, did = Device.deviceID) {
     if (Platform.OS == "android") {
        return null
@@ -505,7 +501,7 @@
    * @param {int} simpleRate  音频采样率  与CameraRenderView里定义的MISSSampleRate一致
    * @param {int} type 变声类型，目前米家只提供 0 == 正常  1 == 小丑  2 == 大叔这三种类型
    * @param {int} channel 单双通道 1 单声道， 2 立体声   默认为1
-   * @param {string} did 
+   * @param {string} did
    */
   @report
   setCurrrentVoiceChangerType(simpleRate, type, channel = 1, did = Device.deviceID) {
@@ -513,17 +509,11 @@
   }
   /**
    * 打开门铃的带屏设备联动页面
-   * @param {bool} isMultiChoice 
-   * @param {number} screenCount 
-   * @param {string} did 
+   * @param {bool} isMultiChoice
+   * @param {number} screenCount
+   * @param {string} did
    * @since 10044
    */
-<<<<<<< HEAD
-  @report 
-  showScreenLinkagePage(isMultiChoice, screenCount, did = Device.deviceID) {
-     return null
-  }
-=======
   @report
   showScreenLinkagePage(isMultiChoice, screenCount, did = Device.deviceID) {
      return null
@@ -531,41 +521,60 @@
   /**
    * 打开云存下载列表页面
    * @param {string} did
-   * 
+   *
    * @since 10046
    */
   @report
   openCloudSettingDownloadListPage(did = Device.deviceID) {
-    if (Platform.OS === "android") {
-       return null
-    } else {
-      return Promise.reject("ios platform not support");
-    }
+     return null
   }
   /**
    * 下载云存视频到 云存管理-》下载列表里
    * promise仅仅代表提交任务时是否成功；
    * 监听任务状态 需要通过EventEmitter监听 cloudVideoDownloadProgressCallbackName
+   *
+   * EventEmitter里返回的数据解释:
    * status: 0 下载错误  1 开始下载  2 停止下载  3 下载结束 4 下载取消  (Android端目前仅有onFinish回调 status:3)
-   * code:错误码  0代表无错误。
-   * 
-   * @param {*} did 
+   * errorCode:错误码  0代表无错误。
+   * fileId:当前哪个fileId 对应的视频下载状态
+   *
+   * @param {*} did
    * @param {*} fileId 视频的fileId
    * @param {*} isAlarmFile 是否是报警视频(短视频 true)/云存视频(长视频 false)
    * @param {*} startTime 视频的开始时间
    * @param {*} duration 视频的duration，通过播放器返回的时长或者其他方式获取到
-   * 
-   * @since 10046
-   */
-  @report
-  downloadCloudVideoIntoCloudSetting(did, fileId, isAlarmFile, startTime, duration) {
-    if (Platform.OS == "android") {
-       return Promise.resolve(null);
-    } else {
-      return Promise.reject("ios not support");
-    }
-  }
->>>>>>> 87528d3e
+   * @param {*} register true时 native 层会监听下载状态并发送cloudVideoDownloadProgressCallbackName, false时取消监听并停止发送
+   * @param {*} thumbId 视频缩略图id
+   *
+   * @since 10047
+   */
+  @report
+  downloadCloudVideoIntoCloudSetting(did, fileId, isAlarmFile, startTime, duration, register = true, thumbId = null) {
+    return new Promise((resolve, reject) => {
+      NativeModules.MHCameraSDK.downloadCloudVideoIntoCloudSetting(did, fileId, isAlarmFile, startTime, duration, register, thumbId, (result, data) => {
+        if (result) {
+          resolve(data);
+        } else {
+          reject(data);
+        }
+      });
+    });
+  }
+  /**
+   * 下载mp4类型的云存视频
+   * @param {string} did 设备did
+   * @param {string} fileId 从服务端拿到的fileId
+   * @param {string} stoId 从服务器端拿到的stoId
+   * @since 10047
+   */
+  @report
+  downloadCloudVideoMp4(fileId, stoId, did = Device.deviceID) {
+    if (Platform.OS == "android") {
+       return Promise.resolve(null);
+    } else {
+      return Promise.reject("ios platform not support yet");
+    }
+  }
 }
 const MiotCameraInstance = new IMiotCamera();
 export default MiotCameraInstance;