--- conflicted
+++ resolved
@@ -26,6 +26,7 @@
  * @property {MISSSampleRate} audioRecordSampleRate 对讲音频的 sample rate 默认：FLAG_AUDIO_SAMPLE_8K
  * @property {MISSAudioChannel} audioRecordChannel 对讲音频的 channel 默认：FLAG_AUDIO_CHANNEL_MONO
  * @property {MISSDataBits} audioRecordDataBits 对讲音频的 data bits 默认：FLAG_AUDIO_DATABITS_16
+ * @property {MISSCodec} audioRecordCodec 对讲音频的
  * @property {number} videoRate 视频fps
  * @property {number} maximumZoomScale 最大缩放比例 默认2.0
  * @property {number} minimumZoomScale 最小缩放比例 默认1.0
@@ -38,6 +39,7 @@
  * @property {bool} forceSoftDecode 强制软解 since 10033
  * @property {object} recordingVideoParam 限制录制视频时的分辨率，开始录制视频前，要调整分辨率到指定分辨率。 since 10041 {width:111, height:111}
  * @property {boolean} isFull  画面是否填充满屏幕
+ * @property {boolean} whiteBackground  是否使用白色背景
  */
 /**
  * 音视频codec
@@ -63,7 +65,13 @@
      * AAC
      * @const
      */
-  MISS_CODEC_AUDIO_AAC: 0x406
+  MISS_CODEC_AUDIO_AAC: 0x406,
+  /**
+     * PCM
+     * @const
+     * @since 10047
+     */
+  MISS_CODEC_AUDIO_PCM: 0x400
 };
 Object.freeze(MISSCodec);
 /**
@@ -117,100 +125,130 @@
   FLAG_AUDIO_CHANNEL_STERO: 1
 };
 Object.freeze(MISSAudioChannel);
+export const MISSAudioBitRate = {
+  /**
+     * 8000
+     * @const
+     */
+  FLAG_AUDIO_BIT_RATE_8K: 0,
+  /**
+     * 16000
+     * @const
+     */
+  FLAG_AUDIO_BIT_RATE_16K: 1,
+  /**
+   * 32000
+   * @const
+   */
+  FLAG_AUDIO_BIT_RATE_32K: 2
+};
+Object.freeze(MISSAudioBitRate);
 export default class CameraRenderView extends React.Component {
-    static propTypes = {
-      videoCodec: PropTypes.oneOf([MISSCodec.MISS_CODEC_VIDEO_H264, MISSCodec.MISS_CODEC_VIDEO_H265]),
-      audioCodec: PropTypes.oneOf([MISSCodec.MISS_CODEC_AUDIO_G711A, MISSCodec.MISS_CODEC_AUDIO_AAC]),
-      audioRecordSampleRate: PropTypes.oneOf([MISSSampleRate.FLAG_AUDIO_SAMPLE_8K, MISSSampleRate.FLAG_AUDIO_SAMPLE_16K]),
-      audioRecordChannel: PropTypes.oneOf([MISSAudioChannel.FLAG_AUDIO_CHANNEL_MONO, MISSAudioChannel.FLAG_AUDIO_CHANNEL_STERO]),
-      audioRecordDataBits: PropTypes.oneOf([MISSDataBits.FLAG_AUDIO_DATABITS_8, MISSDataBits.FLAG_AUDIO_DATABITS_16]),
-      videoRate: PropTypes.number,
-      maximumZoomScale: PropTypes.number,
-      minimumZoomScale: PropTypes.number,
-      scale: PropTypes.number,
-      useLenCorrent: PropTypes.bool,
-      correctRadius: PropTypes.number,
-      osdx: PropTypes.number,
-      osdy: PropTypes.number,
-      fullscreenState: PropTypes.bool,
-      forceSoftDecode: PropTypes.bool,
-<<<<<<< HEAD
-      recordingVideoParam: PropTypes.object,
-      isFull: PropTypes.bool,
-=======
->>>>>>> 18f99a2b
-      /**
-         * 用户单击回调
-         * @member {func}
-         */
-      onVideoClick: PropTypes.func,
-      ...ViewPropTypes
-    };
-    render() {
-      let did = this.props.did || Device.deviceID;
-       return null
-    }
+  static propTypes = {
+    videoCodec: PropTypes.oneOf([MISSCodec.MISS_CODEC_VIDEO_H264, MISSCodec.MISS_CODEC_VIDEO_H265]),
+    audioCodec: PropTypes.oneOf([MISSCodec.MISS_CODEC_AUDIO_G711A, MISSCodec.MISS_CODEC_AUDIO_AAC, MISSCodec.MISS_CODEC_AUDIO_PCM]),
+    audioRecordSampleRate: PropTypes.oneOf([MISSSampleRate.FLAG_AUDIO_SAMPLE_8K, MISSSampleRate.FLAG_AUDIO_SAMPLE_16K]),
+    audioRecordChannel: PropTypes.oneOf([MISSAudioChannel.FLAG_AUDIO_CHANNEL_MONO, MISSAudioChannel.FLAG_AUDIO_CHANNEL_STERO]),
+    audioRecordDataBits: PropTypes.oneOf([MISSDataBits.FLAG_AUDIO_DATABITS_8, MISSDataBits.FLAG_AUDIO_DATABITS_16]),
+    audioRecordCodec: PropTypes.oneOf([MISSCodec.MISS_CODEC_AUDIO_G711A, MISSCodec.MISS_CODEC_AUDIO_AAC, MISSCodec.MISS_CODEC_AUDIO_PCM]), // 如果没有配置该类型，则默认为对讲时录音的音频格式与播放声音的音频格式一致。 主要处理部分厂商（华来）的特异性问题，对讲录音音频格式与播放音频格式不一致的问题。
+    videoRate: PropTypes.number,
+    maximumZoomScale: PropTypes.number,
+    minimumZoomScale: PropTypes.number,
+    scale: PropTypes.number,
+    useLenCorrent: PropTypes.bool,
+    correctRadius: PropTypes.number,
+    osdx: PropTypes.number,
+    osdy: PropTypes.number,
+    fullscreenState: PropTypes.bool,
+    forceSoftDecode: PropTypes.bool,
+    recordingVideoParam: PropTypes.object,
+    isFull: PropTypes.bool,
+    whiteBackground: PropTypes.bool,
     /**
-     * 开始渲染视频
-     */
-    startRender() {
-       return null
-    }
+       * 用户单击回调
+       * @member {func}
+       */
+    onVideoClick: PropTypes.func,
     /**
-     * 停止渲染视频
-     */
-    stopRender() {
-       return null
-    }
+     * 缩放的回调
+     */
+    onScaleChanged: PropTypes.func,
     /**
-     * 开始播放声音
-     */
-    startAudioPlay() {
-       return null
-    }
-    /**
-     * 停止播放声音
-     */
-    stopAudioPlay() {
-       return null
-    }
-    /**
-     * 开始录制声音
-     */
-    startAudioRecord() {
-       return null
-    }
-    /**
-     * 停止录制声音
-     */
-    stopAudioRecord() {
-       return null
-    }
-    /**
-     * 隐藏SurfaceView only for Android
-     * @since 10033
-     */
-    hidesSurfaceView() {
-       return null
-    }
-    /**
-     * 开始录像
-     */
-    @report
-    startRecord(filePath, timeCallBackName, did = Device.deviceID) {
-       return Promise.resolve(null);
-    }
-    /**
-     * 停止录像
-     */
-    @report
-    stopRecord(did = Device.deviceID) {
-       return Promise.resolve(null);
-    }
-    /**
-     * 截屏
-     */
-    snapShot(filePath, did = Device.deviceID) {
-       return Promise.resolve(null);
-    }
+     * 提供给云台机，向左向右滑动view，让云台机跟着转动
+     */
+    onPTZDirectionCtr: PropTypes.func,
+    ...ViewPropTypes
+  };
+  render() {
+    let did = this.props.did || Device.deviceID;
+     return null
+  }
+  /**
+   * 开始渲染视频
+   */
+  startRender() {
+     return null
+  }
+  /**
+   * 停止渲染视频
+   */
+  stopRender() {
+     return null
+  }
+  /**
+   * 开始播放声音
+   */
+  startAudioPlay() {
+     return null
+  }
+  /**
+   * 停止播放声音
+   */
+  stopAudioPlay() {
+     return null
+  }
+  /**
+   * 开始录制声音
+   */
+  startAudioRecord() {
+     return null
+  }
+  /**
+   * 停止录制声音
+   */
+  stopAudioRecord() {
+     return null
+  }
+  /**
+   * 隐藏SurfaceView only for Android
+   * @since 10033
+   */
+  hidesSurfaceView() {
+     return null
+  }
+  /**
+   * 开始录像
+   * @param {string} 存储位置filePath filePath必须是带 Host.file.storageBasePath前缀的path，native端会校验这个路径合法性。  
+   * @param {string} timeCallBackName 录制时长回调 
+   * @param {*} did 
+   */
+  @report
+  startRecord(filePath, timeCallBackName, did = Device.deviceID) {
+     return Promise.resolve(null);
+  }
+  /**
+   * 停止录像
+   */
+  @report
+  stopRecord(did = Device.deviceID) {
+     return Promise.resolve(null);
+  }
+  /**
+   * 截屏
+   * @param {string} 存储位置filePath filePath必须是带 Host.file.storageBasePath前缀的path，native端会校验这个路径合法性。  
+   * @param {*} did 
+   */
+  snapShot(filePath, did = Device.deviceID) {
+     return Promise.resolve(null);
+  }
 }