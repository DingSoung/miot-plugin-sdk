import { Images } from 'miot/resources';
import {
  AbstractDialog,
  ActionSheet,
  ChoiceDialog,
  InputDialog,
  LoadingDialog,
  MessageDialog,
  PinCodeDialog,
  ProgressDialog,
  ShareDialog
} from 'miot/ui/Dialog';
import Separator from 'miot/ui/Separator';
import React from 'react';
import { Dimensions, Image, Platform, ScrollView, StyleSheet, Text, TouchableHighlight, View } from 'react-native';
import Logger from '../Logger';

const { width } = Dimensions.get('screen');
const testIcon = Images.common.mihome;
const testText = '它的表现和 CSS 上的max-height类似，但是在 React Native 上只能使用逻辑像素值（数字单位）或百分比，而不能使用 em 或是任何其他单位。';
const testTitle = '测试ABCabc123测试ABCabc123测试ABCabc123';
// let titleEnglish = 'Disclaimer';
let titleEnglish3 = 'maxHeight is the maximum height for this component, in logical pixels. maxHeight is the maximum height for this component, in logical pixels.';

export default class DialogExample extends React.Component {

  constructor(props, context) {
    super(props, context);
    Logger.trace(this);
    this.props.navigation.setParams({
      title: '米家弹窗 demo'
    });

    this.state = {
      // 测试一下是否可以动态更改
      progress: 0, // 动态更改 ProgressDialog 进度
      visible0: false,
      visible1: false,
      visible2: false,
      visible3: false,
      visible4: false,
      visible5: false,
      visible6: false,
      visible7: false,
      visible8: false,
      visible9: false,
      visible10: false,
      visible11: false,
      visible12: false,
      visible13: false,
      visible14: false,
      visible15: false,
      visible16: false,
      visible17: false,
      visible18: false,
      visible19: false,
      visible20: false,
      visible21: false,
      visible22: false,
      visible23: false,
      visible24: false,
      visible25: false,
      visible26: false,
      visible27: false,
      visible28: false,
      visible29: false, // messageDialog-subText
      visible30: false, // 旧版absDialog
      isCorrect: true,
      visible31: false // 无遮罩层的AbstractDialog
    };

    this.data = {
      extra: {
        checked: false // 动态更改 MessageDialog 勾选状态
      },
      inputs: [ // 动态更改 InputDialog 的输入框数据和勾选状态
        {
          placeholder: '请输入用户名',
          defaultValue: '',
          type: 'DELETE',
          textInputProps: {
            allowFontScaling: false,
            inputStyle: {
              fontSize: 18
            }
          },
          onChangeText: (text) => console.log('用户名是', text)
        },
        {
          placeholder: '请输入密码',
          defaultValue: '',
          type: 'SECURE',
          textInputProps: {
            allowFontScaling: false,
            inputStyle: {
              fontSize: 18
            }
          },
          onChangeText: (text) => console.log('密码是', text)
        }
      ],
      inputs2: [ // 动态更改 InputDialog 的输入框数据和勾选状态
        {
          placeholder: '请输入用户名',
          defaultValue: '',
          type: 'DELETE',
          textInputProps: {
            allowFontScaling: true
          },
          onChangeText: (text) => console.log('用户名是', text)
        },
        {
          placeholder: '请输入密码',
          defaultValue: '',
          type: 'SECURE',
          textInputProps: {
            allowFontScaling: true
          },
          onChangeText: (text) => console.log('密码是', text)
        }
      ],
      checkboxData: {
        checked: false,
        text: '记住密码'
      },
      selectedIndexArray: [],
      selectedIndexArray1: [],
      fontBigSize1: 28,
      fontBigSize2: 22,
      fontBigSize3: 18
    };

    this.fontFamily = {};
    if (Platform.OS === 'android') {
      this.fontFamily = { fontFamily: 'KMedium' };
    }
  }

  render() {
    return (
      <View style={styles.container}>
        <Separator />
        <ScrollView>
          {
            this.renderItem('通用弹窗容器显示默认内容(AbstractDialog)', () => {
              this.setState({ visible0: true });
            })
          }
          {
            this.renderItem('通用弹窗容器显示默认内容(AbstractDialog:无遮罩层)', () => {
              this.setState({ visible31: true });
            })
          }
          {
            this.renderItem('旧版-通用弹窗容器显示(AbstractDialog)', () => {
              this.setState({ visible30: true });
            })
          }
          {
            this.renderItem('通用弹窗容器填充自定义内容(AbstractDialog)', () => {
              this.setState({ visible1: true });
            })
          }
          {
            this.renderItem('通用弹窗容器填充自定义内容(AbstractDialog)-大字体适配测试', () => {
              this.setState({ visible19: true });
            })
          }
          {
            this.renderItem('加载弹窗(LoadingDialog)', () => {
              this.setState({ visible2: true });
            })
          }
          {
            this.renderItem('加载弹窗(LoadingDialog)-大字体适配测试', () => {
              this.setState({ visible20: true });
            })
          }
          {
            this.renderItem('进度条弹窗(ProgressDialog)', () => {
              this.setState({ visible3: true, progress: 0 });
              this.timer = setInterval((_) => {
                let progress = this.state.progress;
                progress += Math.random() * 0.1;
                if (progress < 1) {
                  this.setState({ progress });
                } else {
                  this.setState({ progress: 1 });
                  clearInterval(this.timer);
                  this.timer = null;
                }
              }, 100);
            })
          }
          {
            this.renderItem('进度条弹窗(ProgressDialog)-大字体适配', () => {
              this.setState({ visible21: true, progress: 0 });
              this.timer = setInterval((_) => {
                let progress = this.state.progress;
                progress += Math.random() * 0.1;
                if (progress < 1) {
                  this.setState({ progress });
                } else {
                  this.setState({ progress: 1 });
                  clearInterval(this.timer);
                  this.timer = null;
                }
              }, 100);
            })
          }
          {
            this.renderItem('最简单消息弹窗(MessageDialog)', () => {
              this.setState({ visible4: true });
            })
          }
          {
            this.renderItem('带标题双按钮消息弹窗(MessageDialog)', () => {
              this.setState({ visible5: true });
            })
          }
          {
            this.renderItem('带下划线消息弹窗(MessageDialog)', () => {
              this.setState({ visible6: true });
            })
          }
          {
            this.renderItem('带☑️消息弹窗(MessageDialog)-大字体适配1', () => {
              this.setState({ visible7: true });
            })
          }
          {
            this.renderItem('消息弹窗(MessageDialog)-大字体适配2', () => {
              this.setState({ visible22: true });
            })
          }
          {
            this.renderItem('带附加文字消息弹窗(MessageDialog)', () => {
              this.setState({ visible29: true });
            })
          }
          {
            this.renderItem('最简单输入弹窗(InputDialog)', () => {
              this.setState({ visible8: true });
            })
          }
          {
            this.renderItem('带下划线输入弹窗(InputDialog)', () => {
              this.setState({ visible9: true });
            })
          }
          {
            this.renderItem('带☑️输入弹窗(InputDialog)', () => {
              this.setState({ visible10: true });
            })
          }
          {
            this.renderItem('多TextInput复杂输入弹窗(InputDialog)-大字体适配1', () => {
              this.setState({ visible11: true });
            })
          }
          {
            this.renderItem('多TextInput复杂输入弹窗(InputDialog)-大字体适配2', () => {
              this.setState({ visible23: true });
            })
          }
          {
            this.renderItem('密码/验证码弹窗(PinCodeDialog)-默认显示', () => {
              this.setState({ visible12: true });
            })
          }
          {
            this.renderItem('密码/验证码弹窗(PinCodeDialog)-大字体适配2', () => {
              this.setState({ visible24: true });
            })
          }
          {
            this.renderItem('不分页的分享弹窗(ShareDialog)-默认显示', () => {
              this.setState({ visible13: true });
            })
          }
          {
            this.renderItem('不分页的分享弹窗(ShareDialog)-大字体适配', () => {
              this.setState({ visible25: true });
            })
          }
          {
            this.renderItem('分页的分享弹窗(ShareDialog)', () => {
              this.setState({ visible14: true });
            })
          }
          {
            this.renderItem('选项弹窗(ActionSheet)-默认显示', () => {
              this.setState({ visible15: true });
            })
          }
          {
            this.renderItem('选项弹窗(ActionSheet)-大字体适配', () => {
              this.setState({ visible26: true });
            })
          }
          {
            this.renderItem('单选弹窗(ChoiceDialog)-默认显示', () => {
              this.setState({ visible16: true });
            })
          }
          {
            this.renderItem('单选弹窗(ChoiceDialog)-大字体适配', () => {
              this.setState({ visible27: true });
            })
          }
          {
            this.renderItem('多选弹窗(ChoiceDialog)-默认显示', () => {
              this.setState({ visible17: true });
            })
          }
          <View>
            <AbstractDialog
              visible={this.state.visible0}
              title={titleEnglish3}
              canDismiss={false}
              useNewTheme
              onDismiss={(_) => this.onDismiss('0')}
              dialogStyle={
                {
                  subTitleStyle: {
                    color: 'red'
                  }
                }
              }
            />
            <AbstractDialog
              visible={this.state.visible31}
              title={titleEnglish3}
              canDismiss={false}
              useNewTheme
              hasShade={false}
              onDismiss={(_) => this.onDismiss('0')}
              dialogStyle={
                {
                  subTitleStyle: {
                    color: 'red'
                  }
                }
              }
            />
            <AbstractDialog
              visible={this.state.visible30}
              title={titleEnglish3}
              canDismiss={false}
              onDismiss={(_) => this.onDismiss('30')}
              dialogStyle={
                {
                  subTitleStyle: {
                    color: 'red'
                  }
                }
              }
              buttons={[
                {
                  text: '是吗',
                  style: { color: 'red' }
                },
                {
                  text: '是啊',
                  style: { color: '#f0ac3d' }
                }
              ]}
            />
            <AbstractDialog
              visible={this.state.visible1}
              title={testTitle}
              subtitle={testTitle}
              showSubtitle
              useNewTheme
              onDismiss={(_) => this.onDismiss('1')}
              buttons={[
                {
                  text: '是吗',
                  style: { color: 'lightpink' },
                  callback: (_) => console.log('是吗')
                },
                {
                  text: '是啊',
                  style: { color: '#f0ac3d' },
                  callback: (_) => console.log('是啊')
                }
              ]}
            >
              <View
                style={{
                  flex: 1,
                  height: 200,
                  backgroundColor: 'lightblue',
                  alignItems: 'center',
                  justifyContent: 'center'
                }}
              >
                <Text>你看她笑得多开心啊</Text>
              </View>
            </AbstractDialog>
            <AbstractDialog
              visible={this.state.visible19}
              title="标题-不随系统字体大小变化而变化-我只显示一行"
              subtitle="副标题-不随系统字体大小变化而变化-我设置为最多显示两行"
              dialogStyle={{
                allowFontScaling: false,
                titleNumberOfLines: 1,
                subTitleNumberOfLines: 2,
                unlimitedHeightEnable: true,
                titleStyle: {
                  fontSize: this.data.fontBigSize1
                },
                subTitleStyle: {
                  fontSize: this.data.fontBigSize3
                }
              }}
              showSubtitle
              useNewTheme
              onDismiss={(_) => this.onDismiss('19')}
              buttons={[
                {
                  text: '取消-不随系统字体大小变化而变化-高度自适应',
                  allowFontScaling: false,
                  style: { color: 'red', padding: 10, fontSize: this.data.fontBigSize2 },
                  callback: (_) => console.log('是吗')
                },
                {
                  text: '确认-随系统字体大小变化而变化-我只显示两行',
                  allowFontScaling: true,
                  numberOfLines: 2,
                  style: { color: '#f0ac3d', padding: 10, fontSize: this.data.fontBigSize2 },
                  callback: (_) => console.log('是啊')
                }
              ]}
            >
              <View
                style={{
                  flex: 1,
                  height: 200,
                  backgroundColor: 'lightblue',
                  alignItems: 'center',
                  justifyContent: 'center'
                }}
              >
                <Text style={{ fontSize: this.data.fontBigSize3 }}>你看她笑得多开心啊</Text>
              </View>
            </AbstractDialog>
            <LoadingDialog
              visible={this.state.visible2}
              message="加载中，请稍后...(字体大小随系统字体大小变化而变化)"
              timeout={3000}
              onDismiss={(_) => this.onDismiss('2')}
            />
            <LoadingDialog
              visible={this.state.visible20}
              message="加载中，请稍后...(字体大小不随系统字体大小变化而变化，文字设置为最多显示四行)"
              dialogStyle={{
                allowFontScaling: false,
                textNumberOfLines: 4,
                unlimitedHeightEnable: true,
                messageStyle: {
                  fontSize: this.data.fontBigSize2
                }
              }}
              timeout={3000}
              onDismiss={(_) => this.onDismiss('20')}
            />
            <ProgressDialog
              autoDismiss
              visible={this.state.visible3}
              message="下载中，请稍后..."
              progress={this.state.progress}
              onDismiss={(_) => this.onDismiss('3')}
            />
            <ProgressDialog
              autoDismiss
              visible={this.state.visible21}
              message="下载中，请稍后...(一行显示不下，自动换行显示, 文字大小不随系统字体大小改变而改变)"
              progress={this.state.progress}
              dialogStyle={{
                allowFontScaling: false,
                messageNumberOfLines: 5,
                messageStyle: {
                  fontSize: this.data.fontBigSize2
                },
                progressTextStyle: {
                  fontSize: this.data.fontBigSize2
                }
              }}
              onDismiss={(_) => this.onDismiss('21')}
            />
            <MessageDialog
              visible={this.state.visible4}
              message="测试abcABC123"
              messageStyle={{ textAlign: 'center', backgroundColor: 'white' }}
              buttons={[
                {
                  style: { color: 'lightpink' },
                  // onLongPress: () => alert('aa'),
                  // backgroundColor: { bgColorNormal: 'red', bgColorPressed: 'green',},
                  callback: (_) => this.setState({ visible4: false })
                }
              ]}
              onDismiss={(_) => this.onDismiss('4')}
            />
            <MessageDialog
              visible={this.state.visible5}
              title="消息弹窗自定义标题"
              message={testText}
              buttons={[
                {
                  text: '消失',
                  style: { color: 'lightpink' },
                  callback: (_) => this.setState({ visible5: false })
                },
                {
                  text: '不消失',
                  style: { color: 'lightblue' },
                  callback: (_) => console.log('不消失')
                }
              ]}
              onDismiss={(_) => this.onDismiss('5')}
            />
            <MessageDialog
              type={MessageDialog.TYPE.UNDERLINE}
              visible={this.state.visible6}
              title="下划线消息弹窗"
              message={testText}
              extraText="你点我一下试试"
              extra={{
                onPress: (_) => alert('点击了下划线')
              }}
              buttons={[
                {
                  text: '取消',
                  style: { color: 'green' },
                  callback: (_) => this.setState({ visible6: false })
                },
                {
                  text: '确认',
                  style: { color: 'red' },
                  callback: (obj) => {
                    console.log(`是否点击了下划线: ${obj.hasPressUnderlineText}`);
                    this.setState({ visible6: false });
                  }
                }
              ]}
              onDismiss={(_) => this.onDismiss('6')}
            />
            <MessageDialog
              type={MessageDialog.TYPE.SUBTEXT}
              visible={this.state.visible29}
              title="附加文字消息弹窗"
              message={testText}
              extraText="分组底部说明文字。补充说明的文案，距离上10px，距离左右27px，距离下27px。文字12号 #999999"
              buttons={[
                {
                  text: '取消',
                  style: { color: 'red' },
                  callback: (_) => this.setState({ visible29: false })
                },
                {
                  text: '确认',
                  style: { color: 'black' },
                  backgroundColor: {
                    bgColorNormal: 'red',
                    bgColorPressed: 'green'
                  },
                  callback: (obj) => {
                    this.setState({ visible29: false });
                  }
                }
              ]}
              onDismiss={(_) => this.onDismiss('29')}
            />
            <MessageDialog
              type={MessageDialog.TYPE.CHECKBOX}
              visible={this.state.visible7}
              title="勾选框消息弹窗-字体大小不随系统字体大小改变而改变-自动换行"
              messageStyle={[{ fontSize: this.data.fontBigSize2, lineHeight: this.data.fontBigSize2 + 4 }, this.fontFamily]}
              dialogStyle={{
                allowFontScaling: false,
                titleNumberOfLines: 10,
                messageNumberOfLines: 3,
                extraTextNumberOfLines: 4,
                titleStyle: {
                  fontSize: this.data.fontBigSize1,
                  lineHeight: this.data.fontBigSize1 + 4
                },
                extraTextStyle: {
                  fontSize: this.data.fontBigSize3,
                  lineHeight: this.data.fontBigSize3 + 4
                }
              }}
              message="message 部分-字体大小不随系统字体大小改变而改变-我设置显示为三行"
              extraText="快点我试试-字体大小不随系统字体大小改变而改变-我设置显示为两行"
              extra={this.data.extra}
              buttons={[
                {
                  text: '取消-不随系统字体大小变化而变化-高度自适应',
                  allowFontScaling: false,
                  numberOfLines: 12,
                  style: { color: 'lightpink', fontSize: this.data.fontBigSize2 },
                  callback: (_) => this.setState({ visible7: false })
                },
                {
                  text: '确认-不随系统字体大小变化而变化-我只显示两行',
                  allowFontScaling: false,
                  numberOfLines: 2,
                  style: { color: 'lightblue', fontSize: this.data.fontBigSize2 },
                  callback: (obj) => {
                    console.log(`是否勾选: ${obj.checked}`);
                    this.setState({ visible7: false });
                  }
                }
              ]}
              onDismiss={(_) => this.onDismiss('7')}
            />
            <MessageDialog
              type={MessageDialog.TYPE.CHECKBOX}
              dialogStyle={{
                allowFontScaling: true,
                titleNumberOfLines: 10,
                messageNumberOfLines: 2,
                extraTextNumberOfLines: 2
              }}
              visible={this.state.visible22}
              title="消息弹窗-字体大小随系统字体大小改变而改变-自动换行"
              message="message 部分-字体大小随系统字体大小改变而改变-我设置显示为两行"
              extraText="快点我试试-字体大小随系统字体大小改变而改变-我设置显示为两行"
              extra={{
                checked: false
              }}
              buttons={[
                {
                  text: '取消-不随系统字体大小变化而变化-高度自适应',
                  allowFontScaling: true,
                  numberOfLines: 12,
                  style: { color: 'lightpink', padding: 10 },
                  callback: (_) => this.setState({ visible22: false })
                },
                {
                  text: '确认-随系统字体大小变化而变化-我只显示两行',
                  allowFontScaling: true,
                  numberOfLines: 2,
                  style: { color: 'lightblue', padding: 10 },
                  callback: (obj) => {
                    this.setState({ visible22: false });
                  }
                }
              ]}
              onDismiss={(_) => this.onDismiss('22')}
            />
            <InputDialog
              visible={this.state.visible8}
              title="最简单输入弹窗"
              subTitle="qwe"
              onDismiss={(_) => this.onDismiss('8')}
              inputs={[
                {
                  placeholder: '自定义占位字符',
                  defaultValue: '',
                  type: 'DELETE'
                }
              ]}
            />
            <InputDialog
              type={InputDialog.TYPE.UNDERLINE}
              visible={this.state.visible9}
              title="带下划线输入弹窗"
              underlineData={{
                leftText: '请输入你的ID',
                underlineText: '还没有ID？注册一个',
                onPress: (_) => alert('你注册的ID是123456'),
                useNewTheme: true
              }}
              isCorrect={this.state.isCorrect}
              buttons={[
                {
                  text: '取消',
                  callback: (_) => this.setState({ visible9: false })
                },
                {
                  text: '保存',
                  callback: (result) => {
                    console.log(`结果`, result);
                    this.setState(() => ({ isCorrect: !this.state.isCorrect }));
                  }
                }
              ]}
              inputs={[
                {
                  placeholder: '自定义占位字符',
                  defaultValue: '',
                  textInputProps: { autoFocus: true },
                  isCorrect: this.state.isCorrect
                  // onChangeText: () => {console.log(this.state.isCorrect);}
                }
                // {
                //   placeholder: '自定义占位字符',
                //   defaultValue: '',
                //   //type: 'SECURE',
                //   //textInputProps: { autoFocus: true },
                //   isCorrect: this.state.isCorrect,
                // },
              ]}
              onDismiss={(_) => this.onDismiss('9')}
              inputWarnText={'输入错误啊嗷嗷啊'}
            />
            <InputDialog
              type={InputDialog.TYPE.CHECKBOX}
              visible={this.state.visible10}
              title="带☑️输入弹窗"
              checkboxData={{
                checked: true,
                text: '记住密码'
              }}
              buttons={[
                {
                  text: '取消',
                  style: { color: 'lightpink' },
                  callback: (_) => this.setState({ visible10: false })
                },
                {
                  text: '保存',
                  style: { color: 'lightblue' },
                  callback: (result) => {
                    console.log(`结果`, result);
                    this.setState({ visible10: false });
                  }
                }
              ]}
              onDismiss={(_) => this.onDismiss('10')}
            />
            <InputDialog
              visible={this.state.visible11}
              type={InputDialog.TYPE.BOTH}
              color="#f0ac3d"
              dialogStyle={{
                allowFontScaling: false,
                titleNumberOfLines: 10,
                titleStyle: {
                  fontSize: this.data.fontBigSize1
                }
              }}
              title="旧样式-多TextInput复杂输入弹窗-字体大小不随系统字体大小改变而改变-自动换行"
              underlineData={{
                leftText: '请输入你的ID-字体大小不随系统字体大小改变而改变-自动换行',
                leftTextNumberOfLines: 10,
                leftTextStyle: { fontSize: this.data.fontBigSize3 },
                underlineText: '还没有ID？注册一个-字体大小不随系统字体大小改变而改变-自动换行',
                underlineTextNumberOfLines: 10,
                underlineTextStyle: { fontSize: this.data.fontBigSize3 },
                onPress: (_) => alert('你注册的ID是123456')
              }}
              inputs={this.data.inputs}
              checkboxData={
                {
                  checked: false,
                  text: '记住密码--字体大小不随系统字体大小改变而改变-自动换行',
                  numberOfLines: 10,
                  textStyle: { fontSize: this.data.fontBigSize3 }
                }
              }
              buttons={[
                {
                  text: '取消-不随系统字体大小变化而变化-高度自适应',
                  allowFontScaling: false,
                  numberOfLines: 12,
                  style: { color: 'lightpink', padding: 10, fontSize: this.data.fontBigSize2 },
                  callback: (_) => this.setState({ visible11: false })
                },
                {
                  text: '确认-不随系统字体大小变化而变化-我只显示两行',
                  allowFontScaling: false,
                  numberOfLines: 2,
                  style: { color: 'lightblue', padding: 10, fontSize: this.data.fontBigSize2 },
                  callback: (result) => {
                    console.log(`结果`, result);
                    this.setState({ visible11: false });
                  }
                }
              ]}
              onDismiss={(_) => this.onDismiss('11')}
            />
            <InputDialog
              visible={this.state.visible23}
              type={InputDialog.TYPE.BOTH}
              color="#f0ac3d"
              dialogStyle={{
                allowFontScaling: true,
                titleNumberOfLines: 1
              }}
              title="多TextInput复杂输入弹窗-字体大小随系统字体大小改变而改变-显示一行"
              underlineData={{
                leftText: '请输入你的ID-字体大小随系统字体大小改变而改变-自动换行',
                leftTextNumberOfLines: 10,
                underlineText: '还没有ID？注册一个-字体大小不随系统字体大小改变而改变-自动换行',
                underlineTextNumberOfLines: 1,
                onPress: (_) => alert('你注册的ID是123456'),
                useNewTheme: true
              }}
              inputs={this.data.inputs2}
              checkboxData={
                {
                  checked: false,
                  text: '记住密码--字体大小不随系统字体大小改变而改变-自动换行',
                  numberOfLines: 10
                }
              }
              buttons={[
                {
                  text: '取消-随系统字体大小变化而变化-高度自适应',
                  allowFontScaling: true,
                  numberOfLines: 12,
                  style: { color: 'lightpink', padding: 10 },
                  callback: (_) => this.setState({ visible23: false })
                },
                {
                  text: '确认-随系统字体大小变化而变化-我只显示两行',
                  allowFontScaling: true,
                  numberOfLines: 2,
                  style: { color: 'lightblue', padding: 10 },
                  callback: (result) => {
                    console.log(`结果`, result);
                    this.setState({ visible23: false });
                  }
                }
              ]}
              onDismiss={(_) => this.onDismiss('23')}
            />
            <PinCodeDialog
              visible={this.state.visible12}
              title="密码/验证码弹窗-默认情况-字体大小随系统字体大小改变而改变-默认1行"
              message="message-默认情况-字体大小随系统字体大小改变而改变-自动换行"
              digit={6}
              color="#f0ac3d"
              checkboxData={this.data.checkboxData}
              buttons={[
                {
                  text: '取消-字体大小随系统字体大小改变而改变-自动换行，高度固定',
                  style: { color: 'lightblue', padding: 10 },
                  callback: (result) => {
                    console.log(`结果`, result);
                    this.setState({ visible12: false });
                  }
                },
                {
                  text: '确定-字体大小随系统字体大小改变而改变-自动换行，高度固定',
                  style: { color: 'lightblue', padding: 10 },
                  callback: (result) => {
                    console.log(`结果`, result);
                    this.setState({ visible12: false });
                  }
                }
              ]}
              onDismiss={(_) => this.onDismiss('12')}
            />
            <PinCodeDialog
              visible={this.state.visible24}
              title="密码/验证码弹窗-字体大小不随系统字体大小改变而改变-自动换行"
              message="message-字体大小不随系统字体大小改变而改变-自动换行"
              dialogStyle={{
                allowFontScaling: false,
                titleNumberOfLines: 10,
                messageNumberOfLines: 10,
                titleStyle: { fontSize: this.data.fontBigSize1 },
                messageStyle: { fontSize: this.data.fontBigSize2, lineHeight: this.data.fontBigSize2 + 4 },
                digitStyle: { fontSize: this.data.fontBigSize1 }
              }}
              digit={6}
              color="#f0ac3d"
              checkboxData={{
                checked: false,
                text: '记住密码',
                textStyle: { fontSize: this.data.fontBigSize3 }
              }}
              buttons={[
                {
                  text: '确定-字体大小不随系统字体大小改变而改变-显示1行',
                  style: { color: 'lightblue', padding: 10, fontSize: this.data.fontBigSize2 },
                  allowFontScaling: false,
                  numberOfLines: 1,
                  callback: (result) => {
                    console.log(`结果`, result);
                    this.setState({ visible24: false });
                  }
                }
              ]}
              onDismiss={(_) => this.onDismiss('24')}
            />
            <ShareDialog
              visible={this.state.visible13}
              title="不分页的分享弹窗-默认情况-字体大小随系统字体大小改变而改变-默认1行"
              onDismiss={(_) => this.onDismiss('13')}
            // extraText={'点我点我啊啊啊我疯了点点点啊啊啊啊啊啊啊啊啊'}
            />
            <ShareDialog
              visible={this.state.visible25}
              title="不分页的分享弹窗-字体大小不随系统字体大小改变而改变-最多2行"
              dialogStyle={{
                allowFontScaling: false,
                titleNumberOfLines: 1,
                itemTextNumberOfLines: 2,
                titleStyle: { fontSize: this.data.fontBigSize1 },
                itemTextStyle: { fontSize: this.data.fontBigSize3 },
                extraTextStyle: { fontSize: this.data.fontBigSize3 }
              }}
              options={
                Array.from({ length: 6 }, (v, i) => ({
                  icon: testIcon,
                  text: [`米家-最多显示两行`, `微信`, `QQ`, `微博`, `朋友圈`, `收藏`, `即刻`][~~(i)],
                  callback: () => console.log('分享成功')
                }))
              }
              onDismiss={(_) => this.onDismiss('25')}
              extraText={'点我点我啊啊啊点点点啊'}
            />
            <ShareDialog
              visible={this.state.visible14}
              title="分页的分享弹窗"
              options={
                Array.from({ length: 25 }, (v, i) => ({
                  icon: testIcon,
                  text: [`米家米家米家米家米家米家`, `微信`, `QQ`, `微博`, `朋友圈`, `收藏`, `即刻`][~~(Math.random() * 7)],
                  callback: () => console.log('分享成功')
                }))
              }
              onDismiss={(_) => this.onDismiss('14')}
              extraText={'点我点我啊啊啊点点点啊'}
            />
            <ActionSheet
              visible={this.state.visible15}
              title={'sa米家米家米s'}
              options={[
                {
                  title: 'title-1-默认显示',
                  subtitle: 'subtitle-1-默认显示',
                  onPress: (_) => console.log('非礼勿视')
                },
                {
                  title: 'title-2-默认显示',
                  onPress: (_) => console.log('非礼勿听')
                },
                {
                  title: 'title-3-默认显示',
                  subtitle: 'subtitle-3-默认显示',
                  onPress: (_) => console.log('非礼勿言')
                },
                {
                  title: 'title-1-默认显示',
                  onPress: (_) => console.log('非礼勿视')
                },
                {
                  title: 'title-2-默认显示',
                  onPress: (_) => console.log('非礼勿听')
                },
                {
                  title: 'title-3-默认显示',
                  onPress: (_) => console.log('非礼勿言')
                },
                {
                  title: 'title-1-默认显示',
                  subtitle: 'subtitle-1-默认显示',
                  onPress: (_) => console.log('非礼勿视')
                },
                {
                  title: 'title-2-默认显示',
                  onPress: (_) => console.log('非礼勿听')
                },
                {
                  title: 'title-3-默认显示',
                  subtitle: 'subtitle-1-默认显示',
                  onPress: (_) => console.log('非礼勿言')
                },
                {
                  title: 'title-1-默认显示',
                  onPress: (_) => console.log('非礼勿视')
                },
                {
                  title: 'title-2-默认显示',
                  onPress: (_) => console.log('非礼勿听')
                },
                {
                  title: 'title-3-默认显示',
                  onPress: (_) => console.log('非礼勿言')
                },
                {
                  title: 'title-1-默认显示',
                  onPress: (_) => console.log('非礼勿视')
                },
                {
                  title: 'title-2-默认显示',
                  onPress: (_) => console.log('非礼勿听')
                },
                {
                  title: 'title-3-默认显示',
                  onPress: (_) => console.log('非礼勿言')
                }
              ]}
              buttons={[
                {
                  text: '取消',
                  colorType: "grayLayerBlack",
                  callback: (_) => this.setState({ visible15: false })
                },
                {
                  text: '取消',
                  callback: (_) => this.setState({ visible15: false })
                }
              ]}
              onDismiss={(_) => this.onDismiss('15')}
            />
            <ActionSheet
              visible={this.state.visible26}
              dialogStyle={{
                allowFontScaling: false,
                unlimitedHeightEnable: true,
                itemTitleStyle: {
                  fontSize: 26,
                  lineHeight: 28,
                  paddingTop: 6,
                  paddingLeft: 6,
                  paddingRight: 6
                },
                itemSubtitleStyle: {
                  fontSize: 20,
                  lineHeight: 22,
                  paddingLeft: 6,
                  paddingRight: 6,
                  paddingBottom: 6
                },
                itemTitleNumberOfLines: 2,
                itemSubtitleNumberOfLines: 4
              }}
              options={[
                {
                  title: 'title-1-字体大小不随系统变化而变化-我最多显示两行',
                  subtitle: 'subtitle-1-字体大小不随系统变化而变化-我最多显示四行',
                  onPress: (_) => console.log('非礼勿视')
                },
                {
                  title: 'title-2-字体大小不随系统变化而变化',
                  subtitle: 'subtitle-2-字体大小不随系统变化而变化',
                  onPress: (_) => console.log('非礼勿听')
                },
                {
                  title: 'title-3-字体大小不随系统变化而变化',
                  subtitle: 'subtitle-3-字体大小不随系统变化而变化',
                  onPress: (_) => console.log('非礼勿言')
                }
              ]}
              buttons={[
                {
                  text: '取消-字体大小不随系统变化而变化',
                  style: { color: 'lightblue', padding: 14, fontSize: this.data.fontBigSize2 },
                  callback: (_) => this.setState({ visible26: false })
                }
              ]}
              onDismiss={(_) => this.onDismiss('26')}
            />
            <ChoiceDialog
              visible={this.state.visible16}
              title={'单选弹窗'}
              options={[
                {
                  title: 'Test',
                  subtitle: 'test'
                },
                {
                  title: 'Test'
                },
                {
                  title: '测试',
                  subtitle: '测试'
                }
              ]}
              selectedIndexArray={this.data.selectedIndexArray}
              onDismiss={(_) => this.onDismiss('16')}
              onSelect={(result) => this.data.selectedIndexArray = result}
              buttons={[
                {
                  text: '取消'
                },
                {
                  text: '保存',
                  callback: (result) => {
                    console.log(`选中的选项`, result);
                    this.data.selectedIndexArray = result;
                    this.setState({
                      visible16: false
                    });
                  }
                }
              ]}
            />
            <ChoiceDialog
              visible={this.state.visible27}
              title={'单选弹窗-大字体适配'}
              useNewType
              dialogStyle={{
                allowFontScaling: false,
                unlimitedHeightEnable: true,
                titleStyle: {
                  fontSize: 28
                },
                itemTitleStyle: {
                  fontSize: 26,
                  lineHeight: 28,
                  paddingTop: 6,
                  paddingLeft: 6,
                  paddingRight: 6
                },
                itemSubtitleStyle: {
                  fontSize: 20,
                  lineHeight: 22,
                  paddingLeft: 6,
                  paddingRight: 6,
                  paddingBottom: 6
                },
                itemTitleNumberOfLines: 2,
                itemSubtitleNumberOfLines: 4
              }}
              buttons={[
                {
<<<<<<< HEAD
                  text: '取消',
=======
                  text: '取消'
>>>>>>> 09520385
                },
                {
                  text: '保存',
                  callback: (result) => {
                    console.log(`选中的选项`, result);
                    this.setState({
                      visible27: false
                    });
                  }
                }
              ]}
              options={[
                {
                  title: 'title-1-字体大小不随系统变化而变化-我最多显示两行',
                  subtitle: 'subtitle-1-字体大小不随系统变化而变化-我最多显示四行',
                  onPress: (_) => console.log('非礼勿视')
                },
                {
                  title: 'title-2-字体大小不随系统变化而变化',
                  subtitle: 'subtitle-2-字体大小不随系统变化而变化',
                  onPress: (_) => console.log('非礼勿听')
                },
                {
                  title: 'title-3-字体大小不随系统变化而变化',
                  subtitle: 'subtitle-3-字体大小不随系统变化而变化',
                  onPress: (_) => console.log('非礼勿言')
                }
              ]}
              selectedIndexArray={this.data.selectedIndexArray}
              onDismiss={(_) => this.onDismiss('27')}
              onSelect={(result) => this.data.selectedIndexArray = result }
            />
            <ChoiceDialog
              type={ChoiceDialog.TYPE.MULTIPLE}
              visible={this.state.visible17}
              title={'多选弹窗'}
              options={[
                {
                  title: '🙈',
                  subtitle: '🙈'
                },
                {
                  title: '🙉',
                  subtitle: '🙉'
                },
                {
                  title: '🙊',
                  subtitle: '🙊'
                }
              ]}
              selectedIndexArray={this.data.selectedIndexArray1}
              color="#32BAC0"
              buttons={[
                {
                  text: '取消'
                  // style: { color: 'lightblue' },
                },
                {
                  text: '保存',
                  // style: { color: 'lightblue' },
                  callback: (result) => {
                    console.log(`选中的选项`, result);
                    this.data.selectedIndexArray1 = result;
                    this.setState({
                      visible17: false
                    });
                  }
                }
              ]}
              onDismiss={(_) => this.onDismiss('17')}
            />
          </View>
        </ScrollView>
      </View>
    );
  }

  renderItem(text, onPress) {
    return (
      <TouchableHighlight underlayColor="#838383" onPress={onPress}>
        <View>
          <View style={styles.itemContainer}>
            <Text style={styles.itemText} allowFontScaling={false}>{text}</Text>
            <Image style={styles.itemArrow} source={require('../../Resources/sub_arrow.png')} />
          </View>
          <Separator />
        </View>
      </TouchableHighlight>
    );
  }

  componentDidMount() {
    setTimeout((_) => this.setState({
      extra: {
        checked: true
      },
      inputs: [
        {
          textInputProps: {
            autoFocus: true
          },
          placeholder: 'userName',
          defaultValue: '123',
          onChangeText: (text) => console.log('用户名是', text)
        },
        {
          placeholder: 'password',
          defaultValue: '456',
          onChangeText: (text) => console.log('密码是', text)
        }
      ],
      checkboxData: {
        checked: true,
        text: '记住密码'
      },
      selectedIndexArray: [0],
      selectedIndexArray1: [0]
    }), 3500);
  }


  // `Modal` 隐藏了，父组件必须要同步更新状态，但不必用 `setState` 触发 `render`
  onDismiss(index) {
    if (index === '2') console.log('loadingdialog dismiss');
    // this.state[`visible${ index }`] = false;
    this.setState({
      [`visible${index}`]: false
    });
  }


  componentWillUnmount() {
    clearInterval(this.timer);
    this.timer = null;
  }

}
const styles = StyleSheet.create({
  container: {
    backgroundColor: '#f7f7f7',
    flex: 1
  },
  label: {
    width,
    textAlign: 'center',
    marginVertical: 10,
    fontSize: 16
  },
  itemContainer: {
    minHeight: 52,
    alignSelf: 'stretch',
    flexDirection: 'row',
    paddingLeft: 23,
    paddingRight: 23,
    alignItems: 'center',
    backgroundColor: 'white',
    flex: 1
  },
  itemText: {
    fontSize: 15,
    color: '#333333',
    alignItems: 'center',
    flex: 1
  },
  itemArrow: {
    width: 7,
    height: 14
  }
});<|MERGE_RESOLUTION|>--- conflicted
+++ resolved
@@ -540,7 +540,7 @@
                   text: '确认',
                   style: { color: 'red' },
                   callback: (obj) => {
-                    console.log(`是否点击了下划线: ${obj.hasPressUnderlineText}`);
+                    console.log(`是否点击了下划线: ${ obj.hasPressUnderlineText }`);
                     this.setState({ visible6: false });
                   }
                 }
@@ -609,7 +609,7 @@
                   numberOfLines: 2,
                   style: { color: 'lightblue', fontSize: this.data.fontBigSize2 },
                   callback: (obj) => {
-                    console.log(`是否勾选: ${obj.checked}`);
+                    console.log(`是否勾选: ${ obj.checked }`);
                     this.setState({ visible7: false });
                   }
                 }
@@ -1123,11 +1123,7 @@
               }}
               buttons={[
                 {
-<<<<<<< HEAD
-                  text: '取消',
-=======
                   text: '取消'
->>>>>>> 09520385
                 },
                 {
                   text: '保存',
@@ -1254,7 +1250,7 @@
     if (index === '2') console.log('loadingdialog dismiss');
     // this.state[`visible${ index }`] = false;
     this.setState({
-      [`visible${index}`]: false
+      [`visible${ index }`]: false
     });
   }
 
