/**
 * @export public
 * @doc_name 智能家庭模块
 * @doc_index 5
 * @doc_directory service
 * @module miot/service/smarthome
 * @description 智能家庭 API
 *
 */
<<<<<<< HEAD
import native from "../native";
=======
import Host from "../Host";
>>>>>>> 0a431ecc
/**
 * 成员类型
 * @namespace MemberType
 */
export const MemberType = {
    /**
     * 人
     * @const
     */
    Person: "person",
    /**
     * 宠物
     * @const
     */
    Pet: 'pet'
};
Object.freeze(MemberType)
export default {
    /**
     * @typedef {Object} UserInfo
     * @property {number} uid user id; since 10010
     * @property {string} nickName user nick name
     * @property {string} avatarURL user avatarURL
     */
    /**
     * 获取用户的昵称和头像信息
     * @param {*} uid 获取用户信息的uid或者手机号
     * @returns {Promise<UserInfo>} a promise with user info
     */
    getUserInfo(uid) {
         return Promise.resolve({});
    },
    /**
     * 通过UID批量获取用户信息
     * @since 10005
     * @param {Array<string>} uids uid数组，仅支持uid，不支持手机号查询 
     * @return {Promise<Array<object>>}
     * @example
     * Service.smarthome.getUserInfoList([uid1,uid2]).then(res => {
     *  console.log('user info :', res.list)
     * })
     */
    getUserInfoList(uids) {
         return Promise.resolve(null);
    },
    /**
     * @typedef GPSInfo
     * @property lng - 经度
     * @property lat - 维度
     * @property adminArea - 省
     * @property countryCode - 国家代号（CN等）
     * @property locality - 城市
     * @property thoroughfare - 街道
     * @property language - 语言代号（zh_CN等）
     * @property subLocality - 区
     */
    /**
     * 上报gps信息 /location/set
     * @param {string} deviceID 设备ID
     * @param {GPSInfo} gpsInfo {lng,lat,countryCode,adminArea,locality,subLocality,thoroughfare,language} 依次为 {，，，，，，，}
     * @returns {Promise<object>}
     * @example
     * //获取手机地理信息，iOS必须是真机且开启定位权限
     * Host.locale.getLocation().then(res => {
     *  console.log('get location: ', res)
     *  var {longitude,latitude} = res;
     * }) 
     * if (latitude && longitude) {
     *  Service.smarthome.reportGPSInfo(Device.deviceID, {})
     * }
     *
     */
    reportGPSInfo(deviceID, gpsInfo) {
         return Promise.resolve(null);
    },
    /**
     * 设备固件版本信息
     * @typedef DeviceVersion
     * @property {boolean} isUpdating - 是否ota升级中 为true时，otaState才有效
     * @property {boolean} isLatest - 是否是最新版本
     * @property {boolean} isForce - 是否强制升级
     * @property {boolean} hasNewFirmware - 是否有新固件
     * @property {string} curVersion - 当前固件版本
     * @property {string} newVersion - 新固件版本
     * @property {string} description - 描述
     * @property {OTAState} otaState -设备OTA状态， since 10011
     *
     */
    /**
     * 设备固件otaState
     * @since 10011
     * @typedef OTAState
     * @param {string} state ota 状态
     * @param {number} startTime 开始时间
     * @param {number} progress 进度
     * @param {string} failedReason 失败原因
     * @param {number} failedCode   失败code
     */
    /**
     * 获取指定设备的新版本信息
     * /home/checkversion
     * @method
     * @param  {string} 设备did
     * @param  {number} pid 设备类型，使用Device.type,即可
     * @returns {Promise<DeviceVersion>}
     * @example
     * Device.getDeviceWifi().checkVersion()
     *  .then(res => console.log('success:', res))
     *  .catch(err => console.log('failed:', err))
     */
    checkDeviceVersion(did, pid) {
         return Promise.resolve({});
    },
    /**
     * // 获取可用固件更新，传参为dids。 /home/multi_checkversion
     * @param {array<string>} deviceIDs 设备ID
     * @return {Promise<json>}
     */
    getAvailableFirmwareForDids(deviceIDs) {
         return Promise.resolve(null);
    },
    /**
     * 获取服务器中 最新的版本信息，内部调用米家代理接口/home/latest_version
     * @param {string} model 设备的 model
     * @return {Promise}
     */
    getLatestVersion(model) {
         return Promise.resolve(null);
    },
    /**
     * 获取服务器中 最新的版本信息，
     * 内部调用米家代理接口/v2/device/latest_ver
     * @since 10004
     * @param {string} did 设备did
     */
    getLatestVersionV2(did) {
         return Promise.resolve(null);
    },
    /**
     * 添加一条日志打点。  
     * 开发者应该在拓展程序内合适时机调用该接口，打点信息会自动写入文件，按 Model 归类，即一个 Model 生成一个日志文件。  
     * 当用户反馈问题时，勾选 “同时上传日志”，则该 Model 的日志会跟随用户反馈上传，
     * 开发者可在 IoT 平台查看用户反馈及下载对应日志文件。用户反馈查看入口：数据中心—用户反馈，如果看不到数据中心入口，联系自己所属企业管理员修改账号权限。
     * @param {string} model 要打 log 到哪个 model 下
     * @param {string} log 具体的 log 数据
     * @returns {void}
     *
     * @example
     *     Service.smarthome.reportLog("a.b.c", "hello");
     *     Service.smarthome.reportLog(Device.model, `[info]test value is :${v1},${v2},${v3}`)
     *     Package.isDebug&&Service.smarthome.reportLog(...)
     *
     *     Device.reportLog(`...`)
     */
    reportLog(model, log) {
    },
    /**
     * 上报设备数据 /device/event
     * @param {string} deviceID 设备ID
     * @param {array<map>} records [{type,key,value}] 其中：type为'prop'或'event'，key，value均为自定义string
     *
     * @example
     * Service.smarthome.reportRecords("deviceID", [{type:"prop",key:"b",value:"c"}])
     */
    reportRecords(deviceID, records) {
         return Promise.resolve(null);
    },
    /**
     * /v2/device/set_extra_data
     *  写extra_data 字段，必须为map[string] string格式
     * @since 10002
     * @deprecated 10005 不推荐使用，后续版本会移除该方法。建议使用batchSetDeviceDatas
     * @param {json} params  -参数 {did, extra_data}
     * @return {Promise}
     */
    deviceSetExtraData(params) {
         return Promise.resolve(null);
    },
    /**
     * 通过前缀分批拉取设备的配置信息
     * - /v2/device/range_get_extra_data
     * @deprecated 10005 开始废弃， 后续版本会移除该方法。推荐使用 batchGetDeviceDatas
     * @param {json} params {did:string,prefix:string,limit:int,offset:int}
     * @return {Promise<json>}
     */
    getDevicesConfig(params) {
         return Promise.resolve(null);
    },
    /**
     * 删除设备上传的信息 /v2/device/del_extra_data
     * @deprecated 10005 开始废弃， 后续版本会移除该方法。batchSetDeviceDatas 设置的属性会随着设备删除自动清空
     * @param {json} params {did:string, keys:[key1,key2]}
     * @return {Promise<json>}
     */
    delDevicesConfig(params) {
         return Promise.resolve(null);
    },
    /**
     * 获取设备时区
     * @deprecated 10005, 内部取用extra_Data 中设置的数据，建议自行在batchSetDeviceData中实现
     * @param {string} did 
     */
    getDeviceTimeZone(did) {
         return Promise.resolve(null);
    },
    /**
     * 提供返回设备数据统计服务，使用该接口需要配置产品model以支持使用，建议找对接的产品人员进行操作。
     * 图表📈统计接口 /v2/user/statistics
     * 注:由于sds限额问题，可能会出现一次拉不到或者拉不完数据的情况，会返回code:0和message:“sds throttle”
     * @param {object} params 
     * @param {string} params.did did
     * @param {string} params.data_type 数据类型 包括： 采样统计 日统计:stat_day_v3 / 周统计:stat_week_v3 / 月统计:stat_month_v3;
     * @param {string} params.key 需要统计的字段，即统计上报对应的key
     * @param {number} params.time_start 开始时间
     * @param {number} params.time_end 结束时间
     * @param {number} params.limit 限制次数，0为默认条数
     * @return {Promise<Object>}
     {
        "code": 0,
        "message": "ok",
        "result": [
            {
                "value": "[12,34]", // 为一个数组形式json串
                "time": 1543593600 // 时间戳
            },
            {
                "value": "[10,11]",
                "time": 1541001600
            }]
    }
     */
    getUserStatistics(params) {
         return Promise.resolve(null);
    },
    /**
     * 获取支持语音的设备 可以控制的设备列表。 /voicectrl/ai_devs
     * @param deviceID  语音设备的 did
     * @return {Promise}
     */
    getVoiceCtrlDevices(deviceID) {
        return this.getVoiceVtrlDevices(deviceID);
    },
    getVoiceVtrlDevices(deviceID) {
         return Promise.resolve(null);
    },
    /**
     * 获取小爱接口数据，内部调用米家代理接口/v2/api/aivs
     * @param {json} params 请求参数 {path:string,params:map,header:map,payload:map,env:int,req_method:string,req_header:map}
     * @param {string} params.path
     * @param {string} params.params
     * @param {string} params.params.did
     * @param {string} params.params.client_id
     * @param {string} params.header
     * @param {string} params.env
     * @param {string} params.req_method
     * @param {string} params.req_header
     * @return {Promise}
     * @example
     * Service.smarthome.getAiServiceProxy({
     *  path: "/api/aivs/xxx",
     *  params: { did : "xx", client_id: "xx"},
     *  header: { name : "xx"},
     *  env: 1,
     *  req_method: "POST",
     *  req_header: {"Content-Type":"xx"}
     * }).then()
     */
    getAiServiceProxy(params) {
         return Promise.resolve(null);
    },
    /**
     * 获取服务器中 device 对应的数据，内部调用米家代理接口 /device/getsetting
     * @deprecated 10010 开始废弃， 后续版本会移除该方法。 推荐使用 getDeviceSettingV2
     * @param {object} params 请求参数
     * @param {string} params.did did
     * @param {Array<string>} params.settings 指定设置的key数组
     * @return {Promise}
     */
    getDeviceSetting(params) {
         return Promise.resolve(null);
    },
    /**
     * 获取服务器中 device 对应的数据，内部调用米家代理接口 /v2/device/getsettingv2
     * @since 10010
     * @param {object} params 
     * @param {string} params.did   设备did
     * @param {string} params.last_id   上一次请求返回的id，用于分页
     * @param {string} params.prefix_filter filter
     * @param {Array<string>} params.settings 指定设置的key数组
     * @return {Promise}
     */
    getDeviceSettingV2(params) {
         return Promise.resolve(null);
    },
    /**
     * 设置服务器中 device 对应的数据，内部调用米家代理接口/device/setsetting
     * @param {object} params 请求参数 {did:string,settings:map<key,value>}
     * @param {string} params.did did
     * @param {object} params.settings 指定设置的key数组
     * @return {Promise}
     */
    setDeviceSetting(params) {
         return Promise.resolve(null);
    },
    /**
     * 删除服务器中 device 对应的数据，内部调用米家代理接口/device/delsetting
     * @param {json} params  - 请求参数
     * @param {string} params.did did
     * @param {object} params.settings 指定要删除的key数组
     * @return {Promise}
     */
    delDeviceSetting(params) {
         return Promise.resolve(null);
    },
    /**
     * 添加设备属性和事件历史记录，/user/set_user_device_data
     * @param {object} params  参数
     * @param {string} params.did 设备did，
     * @param {string} params.uid 添加到哪个用户下,一般为 Device.ownerId，
     * @param {string} params.type 属性为prop事件为event，属性名不需要prop或者event前缀，亦可以自定义，
     * @param {string} params.key 要保存的数据K
     * @param {string} params.value 要保存的数据V
     * @param {number} params.time 触发时间戳，
     * @return {Promise}
     */
    setDeviceData(params) {
         return Promise.resolve(null);
    },
    /**
     * 查询用户名下设备上报的属性和事件
     * 获取设备属性和事件历史记录，订阅消息直接写入到服务器，不需要插件添加.
     * 通下面的set_user_device_data的参数一一对应， /user/get_user_device_data
     *
     * @param {json} params -参数\{did,type,key,time_start,time_end,limit}含义如下：
     * @param {string} params.did 设备id。 必选参数
     * @param {string} params.uid 要查询的用户id 。必选参数
     * @param {string} params.key 事件名，可自定义,定义与SDS表中key一致。必选参数
     * @param {string} params.type 定义与SDS表中type一致。必选参数。可参考SDS文档中的示例
     * @param {string} params.time_start 数据起点。必选参数
     * @param {string} params.time_end 数据终点。必选参数，time_end必须大于time_start,
     * @param {string} params.group 返回数据的方式，默认raw,可选值为hour、day、week、month。可选参数.
     * @param {string} params.limit 返回数据的条数，默认20，最大1000。可选参数.
     * @returns {Promise}
     */
    getDeviceData(params) {
         return Promise.resolve(null);
    },
    /**
     * 删除用户的设备信息（prop和event 除外）.
     * 删除对应时间戳的上报的数据，无法删除type为prop和event,删除后可用get_user_device_data校验。
     * 如果get_user_device_data校验返回的为[]表示删除成功。
     * user/del_user_device_data
     * @since 10004
     * @param {object} params {did:'', type: '', key:'',time:number} did:设备ID ;type: 要删除的类型 ;key: 事件名称. motion/alarm ;time:时间戳，单位秒
     * @param {string} params.did 设备id。 必选参数
     * @param {string} params.type type 定义与SDS表中type一致。必选参数。可参考SDS文档中的示例
     * @param {string} params.key key 事件名，可自定义,定义与SDS表中key一致。必选参数
     * @param {string} params.time 指定时间戳
     * @param {string} params.value 指定值
     */
    delDeviceData(params) {
         return Promise.resolve(null);
    },
    /**
     * 用于按照时间顺序拉取指定uid,did的发生的属性事件
     * /v2/user/get_user_device_log
     * @since 10004
     * @param {object} params 参数
     * @param {string} params.did 
     * @param {number} params.limit         目前最大为50
     * @param {number} params.time_start    开始时间
     * @param {number} params.time_end      结束时间
     */
    getUserDeviceLog(params) {
         return Promise.resolve(null);
    },
    /**
     * 获取用户收藏
     * /user/get_user_coll
     * @param {object} params 参数
     * @param {string} params.did did
     * @return {Promise}
     */
    getUserColl(params) {
         return Promise.resolve(null);
    },
    /**
     * 设置用户收藏
     * /user/get_user_coll
     * @param {object} params 参数
     * @param {string} params.did did
     * @param {string} params.name name
     * @param {string} params.content content
     * @return {Promise}
     */
    setUserColl(params) {
         return Promise.resolve(null);
    },
    /**
     * /user/edit_user_coll
     *  编辑用户收藏
     * @since 10002
     * @param {json} params  -参数 {coll_id, newname， content}
     * @return {Promise}
     */
    editUserColl(params) {
         return Promise.resolve(null);
    },
    /**
     * 删除用户收藏
     * /user/get_user_coll
     * @param {*} params 参数
     * @param {string} params.did did
     * @param {string} params.coll_id coll_id
     * @return {Promise}
     */
    delUserColl(params) {
         return Promise.resolve(null);
    },
    /**
     * 添加设备属性和事件历史记录，/home/getmapfileurl
     * @param {json} params
     * @return {Promise}
     */
    getMapfileUrl(params) {
         return Promise.resolve(null);
    },
    /**
     * 石头扫地机器人专用，获取fds存储文件url
     *  /home/getrobomapurl
     *
     * @param {*} arams {“obj_name”:”xxx/12345678/87654321/1.0”}，obj_name格式为:fds存储文件夹/did/uid/obj_name
     * @return {Promise}
     */
    getRobomapUrl(params) {
         return Promise.resolve(null);
    },
    /**
     * 石头扫地机器人专用，撤销隐私时删除扫地机地图
     *  /user/del_user_map
     *
     * @param {json} params {did} 设备ID
     * @return {Promise}
     */
    delUsermap(params) {
         return Promise.resolve(null);
    },
    /**
     * 添加设备属性和事件历史记录，/home/device_list
     * 当ssid和bssid均不为空时，表示同时搜索这个局域网内所有未被绑定过的设备
     * @param {json} params {pid:string ,ssid:string ,bssid:string ,localDidList:array<string>,checkMoreWifi:bool,dids:array<string>}
     * @param {string} params.pid               Device.type
     * @param {string} params.ssid              wifi 的 ssid
     * @param {string} params.bssid             wifi 的bssid
     * @param {string} params.dids              要拉取列表的设备的didi，如果为空表示所有设备
     * @param {string} params.localDidList      本地设备did列表，补充ssid和bssid的本地查询条件，会与ssid查到的本地列表一起返回其中未被绑定的在线设备
     * @param {string} params.checkMoreWifi     检查2.4gwifi下的本地设备列表
     * @param {boolean} params.getHuamiDevices  获取华米设备,如华米手环
     * 其中，pid：设备PID，ssid：wifi名称，bssid：wifi网关mac，locatDidList：本地设备did列表，补充ssid和bssid的本地查询条件，会与ssid查到的本地列表一起返回其中未被绑定的在线设备，checkMoreWifi：检查2.4gwifi下的本地设备列表，did：要拉取列表的设备的did，如果为空表示所有设备
     * @return {Promise}
     */
    getHomeDevice(params) {
         return Promise.resolve(null);
    },
    /**
     * 获取AppConfig配置文件，1. 插件端有一些自己的信息需要配置，可使用此接口 2. 局限性：只有小米内部有权配置，之后可能会出对外版（目前只能找米家产品经理/工程师帮忙配置）3.维护起来很不方便，不建议使用。
     * 默认获取的是release版数据， 如果需要获取preview版数据， 可以在米家APP中 我的-->开发者设置-->其他设置的界面中 “AppConfig接口拉取preview版数据”  置为选中状态
     * @param {object} params 请求参数
     * @param {string} params.name configName 配置的名字
     * @param {string} params.lang lang 可选: zh_CN、zh_TW、en，zh-hant，一般请使用zh_CN和en	
     * @param {string} params.result_level  正常传"0"，若传“1”，则会提供一个downloadurl，而不是直接返回content，以节省流量。取得downloadurl后，通过Host.file.downloadFile下载文件，然后使用
     * @param {string} params.version version 后台配置的version，大概率为"1"，如果不对，可以找米家工程师帮忙查询，查询地址：http://plato.io.mi.srv/#/appconfig/client
     */
    getAppConfig(params) {
         return Promise.resolve(null);
    },
    /**
     * 用于获取插件所需的一些默认配置信息
     * @deprecated 10010, SDKLevel 10010 废弃该接口，使用getAppConfig
     * @param {json} params {'name':'自定义值','lang':'自定义值','version':'自定义值','model':'modelId'}
     * /service/getappconfigv2
     */
    getAppConfigV2(params) {
         return Promise.resolve(null);
    },
    /**
     * 获取设备所在网络的IP地址所属国家
     * /home/getcountry
     * @param {json} params {"dids": ["xx"]}
     * @return {Promise}
     */
    getCountry(params) {
         return Promise.resolve(null);
    },
    /**
     * 获取蓝牙锁绑定的时间，/device/blelockbindinfo
     *
     * @param {json} params  -参数
     * @param {string} params.did  did
     * @return {Promise}
     */
    getBleLockBindInfo(params) {
         return Promise.resolve(null);
    },
    /**
     * 获取设备的属性，属性设置会在设备被删除时清空
     * api call /device/batchdevicedatas
     * 
     * error code: 
     * 0 - 成功
     * -7 - 没有找到注册的设备
     * -6 - 设备对应uid不为0 
     * -4 - server err
     * 
     * @since 10005
     * @param {object[]} params  -参数
     * @param {string} params[].did did
     * @param {string[]} params[].props props 列表,属性需要以"prop.s_"开头 e.g ["prop.s_aaa","prop.s_bbb"]
     * @return {Promise}
     * @example
     * let params = {'did':Device.deviceID, 'props': [   
     *  "prop.s_push_switch"
     * ]}   
     * Service.smarthome.batchGetDeviceDatas([params]).then(...)
     * 
     * 
     */
    batchGetDeviceDatas(params) {
         return Promise.resolve(null);
    },
    /**
     * 设置设备属性, 属性设置会在设备被删除时清空
     * 备注： props最多20个，最多同时300个设备（目前max设备数)，属性需要以prop.s_ 开头
     * 
     * error code: 
     * 0 - 成功
     * 7 - 没有找到注册的设备
     * 6 - 设备对应uid为0 
     * 4 - server err
     * 
     * @since 10005
     * @param {object[]} params {did: string, props: json}
     * @param {string} params[].did did
     * @param {object} params[].props props 键值对， 属性需要以"prop.s_"开头
     * @example
     * let params = {'did':Device.deviceID, 'props': {   
     *  "prop.s_push_switch_xxx":"0"
     * }}   
     * Service.smarthome.batchSetDeviceDatas([params]).then(...)
     * 
     */
    batchSetDeviceDatas(params) {
         return Promise.resolve(null);
    },
    /**
     * 设置设备属性，e.g 配置摄像头/门铃设备的属性
     * props最多20个, 属性需要以"prop.s_"开头。
     * 
     * error code: 
     * 0 - 成功
     * -7 - 没有找到注册的设备
     * -6 - 设备对应uid不为0 
     * -4 - server err
     * 
     * @since 10004
     * @param {object} params 参数
     * @param {string} params.did did
     * @param {object} params.props props 键值对， 属性需要以"prop.s_"开头
     * @example
     * let params = {'did':Device.deviceID, 'props': {   
     *  "prop.s_notify_screen_dev_enable":"0", //0,关； 1，开   
     *  "prop.s_notify_screen_dev_did":"123456789" // 接收rpc的音响设备  
     * }}   
     * Service.smarthome.setDeviceProp(params).then(...)
     */
    setDeviceProp(params) {
         return Promise.resolve(null);
    },
    /**
     * 从服务器获取配置文件，/device/getThirdConfig
     *
     * @param {json} params  -参数 {"name":"config_version","version":1,"lang":"en","app_id":"XXX"}
     * @param {string} params.name configName
     * @param {string} params.model device model
     * @param {string} params.app_id app_id
     * @param {string} params.lang lang e.g: zh_CN
     * @param {string} params.result_level 值为1，则不返回content来节省流量， 默认为0
     * @param {string} params.version version
     * @return {Promise}
     */
    getThirdConfig(params) {
         return Promise.resolve(null);
    },
    /**
     * /v2/third/synccall. 兼容三方厂商使用
     * @since 10003
     * @param {json} params {"uid": , "did":, "api_name": , ...}
     * @return {Promise<json>} {"code": 0, "policy": <POLICY_NUMBER">, ...}
     */
    thirdSyncCall(params) {
         return Promise.resolve(null);
    },
    /**
     * 异步调用第三方云接口  /third/api
     *
     * @param {json} params  -参数 {"app_id":"123","dids":["1","2"],"params":json}
     * @return {Promise}
     */
    callThirdPartyAPI(params) {
         return Promise.resolve(null);
    },
    /**
     * 华米watch配置使用
     * Android not support yet
     * @return {Promise}
     */
    getMiWatchConfig() {
        if (native.isAndroid) {
            return new Promise.reject("not support android yet");
        }
        return new Promise((resolve, reject) => {
            native.MIOTHost.getMiWatchConfigWithCallback((ok, res) => {
                if (ok) {
                    return resolve(res);
                }
                reject("get failed");
            });
        });
    },
    /**
     * 获取authCode来做鉴权
     * @param string} did 设备的 did
     * @returns {Promise}
     */
    getUserDeviceAuth(did) {
         return Promise.resolve(null);
    },
    /**
     * 获取InterimFileUrl 获取临时文件
     * @param {json} params  -参数 {obj_name : '{ownerId}/{deviceId}/{index}'}
     * @returns {Promise}
     */
    getInterimFileUrl(params) {
         return Promise.resolve(null);
    },
    /**
     * 获取文件下载地址
     * @deprecated 10004 使用 Host.file.getFDSFileInfoWithObjName
     * @param {json} params  -参数 {obj_name : '2018/06/08/123456/xiaomi123_181030106.mp3'}
     * @return {Promise}
     */
    getFileUrl(params) {
         return Promise.resolve(null);
    },
    /**
     * 日志分页拉取
     * @since 10001
     * @param {object} params 参数
     * @param {string} params.did
     * @param {string} params.key
     * @param {string} params.type
     * @param {string} params.timestamp
     * @param {string} params.limit
     * @return {Promise}
     */
    getUserDeviceDataTab(params) {
         return Promise.resolve(null);
    },
    /**
     * /v2/home/range_get_open_config
     * 通过appid、category、configid获获取对应的配置
     * @since 10002
     * @param {json} params  -参数 {did,category,configids,offset,limit}
     * @return {Promise}
     */
    rangeGetOpenConfig(params) {
         return Promise.resolve(null);
    },
    /**
     * 门锁米家APP上传Cid,Did,Uid，返回处理结果。函数内部与金服APP建立http连接签名传输配置信息与NFC卡片信息
     * Service.smarthome.BindNFCCard(params)
     * @since 10003
     * @param {json} params {did:'', uid:'', cid:''}
     */
    bindNFCCard(params) {
         return Promise.resolve(null);
    },
    /**
     * 米家app查询NFC卡信息，使用did查询did下绑定的NFC卡列表信息
     * @since 10003
     * @param {json} params {did:''}
     * @return {json}  卡片结果数组
     * @example
     * response:
     * ret={
        "code":0,
        "message":"ok",
        "result":{
            "list":[{
                "did":"1234567",
                "uid":123456789,                    //设备owner的用户id
                "cid":"111122223333444455",
                "name":"家",                            //用户设置的卡名称
                "type":1,                                  //卡片类型，1：手机NFC卡，2：实体卡
                "status":1,                               //卡片状态，1：有效， 0： 无效
                "issuer_id":"666666",
                "time_stamp":1234567890,   // 开卡时间
                "extra":{
                    "deviceModel":"RedMi 4X",
                    "OS":"MIUI 9.5"
                    }
                },
                {
                ...
                }
                ]
        }
    }
     */
    getNFCCard(params) {
         return Promise.resolve(null);
    },
    /**
     * /yaokan/insertunmodel
     * @since 10004
     * @param {json} params {device:int, id: int, brand: string, model: string}
     */
    insertunmodel(params) {
         return Promise.resolve(null);
    },
    /**
     * call api /scene/idfy_get
     * @since 10005
     * @param {object} params json params
     * @param {string} params.indetify 唯一标识符，场景的id，一般填did
     * @example
     * let params = {identify:Device.deviceID}
     * Service.smarthome.getIDFY(params)
     */
    getIDFY(params) {
         return Promise.resolve(null);
    },
    /**
     * call api /scene/idfy_get
     * @since 10005
     * @param {object} params json params
     * @example
     * let params = {"identify":"554011","st_id":7,"setting":{"aqi_link":"0","exception_alert":"1","blue_sky_alert":"0"},"authed":["554011"]}
     * Service.smarthome.editIDFY(params)
     */
    editIDFY(params) {
         return Promise.resolve(null);
    },
    /**
     * call api /v2/home/range_get_open_config
     * @since 10005
     * @deprecated 10011 改用 Service.smarthome.rangeGetOpenConfig
     * @param {json} params json params {did:string, category:string, configids:array, offset: int, limit:int}, did: 设备did。 category 配置类别， configids： 配置id 为空时返回所有配置，不超过20个，不为空时没有数量限制， offset 偏移；limit 数量，不超过20
     */
    getRangeOpenConfig(params) {
         return Promise.resolve(null);
    },
    /**
     * @typedef MemberPet
     * @property {string} id 
     * @property {string} name      名称
     * @property {string} sex       性别
     * @property {string} birth     生日
     * @property {double} weight    重量
     * @property {string} species   物种
     * @property {string} variety   品种
     * @property {string} food_cate 食品
     * @property {int} active_rate  活跃度
     * @property {int} castrated    阉割
     * @property {int} special_mark 特殊标志
     */
    /**
     * @typedef MemberPerson
     * @property {string} id 
     * @property {string} name      姓名
     * @property {string} sex       性别
     * @property {string} birth     生日
     * @property {double} height    身高
     * @property {double} weight    体重
     * @property {string} relation  关系
     * @property {string} icon      预留项，暂不支持设置
     * @property {int} xiaomi_id    小米uid
     * @property {string} region    国家区域
     * @property {int} special_mark 特殊标志
     */
    /**
     * 创建 成员， 参考 MemberPerson 或者 MemberPet 的内容，按需填写。
     * @since 10005
     * @param {MemberType} type 成员类型 pet or person
     * @param {MemberPerson} info  - MemberPerson 或者 MemberPet
     */
    createMember(type, info) {
         return Promise.resolve(null);
    },
    /**
     * 更新成员信息
     * @since 10005
     * @param {MemberType} type 
     * @param {string} member_id 
     * @param {MemberPerson} info - MemberPerson 或者 MemberPet 只填写需要更新的项目
     */
    updateMember(type, member_id, info) {
         return Promise.resolve(null);
    },
    /**
     * 删除成员
     * @since 10005
     * @param {MemberType} type 
     * @param {Array} member_id 成员id列表
     */
    deleteMember(type, member_id) {
         return Promise.resolve(null);
    },
    /**
     * 加载指定种类的成员列表
     * @since 10005
     * @param {MemberType} type 
     */
    loadMembers(type) {
         return Promise.resolve(null);
    },
    /**
     * 设置用户信息
     * call /user/setpdata, 其中的time为关键信息，在getpdata使用时将利用此值。
     * @since 10010
     * @param {object} params params
     * @param {long} params.time setpddata的时间戳
     * @param {string} params.key key 字串
     * @param {string} params.value value值
     */
    setUserPDData(params) {
         return Promise.resolve(null);
    },
    /**
     * 获取用户信息
     * call /user/getpdata
     * 此接口的时间戳范围是反的，即：time_start > time_end ,否则获取不到。
     * @since 10010
     * @param {object} params params
     * @param {object} params.time_end 筛选结果的时间戳
     * @param {object} params.time_start 筛选结果的时间戳
     * @param {object} params.key 获取的key
     */
    getUserPDData(params) {
         return Promise.resolve(null);
    },
    /**
     * App获取设备上报操作记录
     * request /v2/user/get_device_data_raw
     * @since 10011
     * @param {object} params 参数
     * @param {string} params.did 设备did
     * @param {string} params.uid 用户UID
     * @param {string} params.type  查询事件；当查询属性时使用 'prop', 否则使用 'store'操作
     * @param {string} params.key   事件名称；当查询属性时value填具体属性，比如"aqi"
     * @param {string} params.time_start   开始UTC时间
     * @param {string} params.time_end 结束UTC时间
     * @param {string} params.limit    最多返回结果数目，上限500。注意按需填写，返回数据越多查询越慢
     */
    getDeviceDataRaw(params) {
         return Promise.resolve(null);
    },
    /**
     * 透传米家APP与小米支付创建session
     * request /v2/nfckey/create_se_session
     * @since 10011
     * @param {object} params params
     * @param {string} params.did did
     * @param {object} params.reqData // 透传给Mipay的数据
     * @param {string} params.reqData.userId // 透传给Mipay的数据
     * @param {string} params.reqData.cplc // 透传给Mipay的数据
     * @param {string} params.reqData.deviceType // 透传给Mipay的数据
     * @param {string} params.reqData.deviceId // 透传给Mipay的数据
     * @param {string} params.reqData.timestamp // 透传给Mipay的数据
     * @param {string} params.reqData.sign // 透传给Mipay的数据
     */
    createSeSession(params) {
         return Promise.resolve(null);
    },
    /**
     * 透传替换ISD key
     * request /v2/nfckey/replace_se_isdkey
     * @since 10011
     * @param {object} params params
     * @param {string} params.did did
     * @param {object} params.reqData // 透传给Mipay的数据
     * @param {string} params.reqData.sessionId // 透传给Mipay的数据
     * @param {string} params.reqData.partnerId // 透传给Mipay的数据
     * @param {string} params.reqData.userId // 透传给Mipay的数据
     * @param {string} params.reqData.cplc // 透传给Mipay的数据
     * @param {string} params.reqData.timestamp // 透传给Mipay的数据
     * @param {string} params.reqData.sign // 透传给Mipay的数据
     */
    replaceSEISDkey(params) {
         return Promise.resolve(null);
    },
    /**
     * 透传锁主密钥重置
     * request /v2/nfckey/reset_lock_primarykey
     * @since 10011
     * @param {object} params params
     * @param {string} params.did did
     * @param {object} params.reqData // 透传给Mipay的数据
     * @param {string} params.reqData.sessionId // 透传给Mipay的数据
     * @param {string} params.reqData.partnerId // 透传给Mipay的数据
     * @param {string} params.reqData.userId // 透传给Mipay的数据
     * @param {string} params.reqData.cplc // 透传给Mipay的数据
     * @param {string} params.reqData.timestamp // 透传给Mipay的数据
     * @param {string} params.reqData.sign // 透传给Mipay的数据
     */
    resetLockPrimaryKey(params) {
         return Promise.resolve(null);
    },
    /**
     * 处理芯片返回
     * request /v2/nfckey/handle_se_response
     * @since 10011
     * @param {object} params params
     * @param {string} params.did did
     * @param {object} params.reqData // 透传给Mipay的数据
     * @param {string} params.reqData.sessionId // 透传给Mipay的数据
     * @param {string} params.reqData.userId // 透传给Mipay的数据
     * @param {string} params.reqData.cplc // 透传给Mipay的数据
     * @param {Array<object>} params.reqData.seResps // 这是一个数组透传给Mipay的数据
     * @param {string} params.reqData.seResps[].data // 这是一个透传给Mipay的数据
     * @param {string} params.reqData.seResps[].statusWord // 这是一个透传给Mipay的数据
     * @param {string} params.reqData.timestamp // 透传给Mipay的数据
     * @param {string} params.reqData.sign // 透传给Mipay的数据
     * @example
     * let param = {
     *  "did":"1234567",
     *  "reqData":{ // 透传给Mipay的数据
     *      "sessionId":"999999999", 
     *      "userId":"12340000",
     *      "cplc":"asdghjklmnbvd",
     *      "seResps":[
     *          {"data":"","statusWord":"9000"},
     *          {"data":"","statusWord":"6A80"}
     *      ],
     *      "timestamp":1234567890,
     *      "sign":"shaddgkldsjlkeri"
     *  }
     * }
     */
    handleSEResponse(params) {
         return Promise.resolve(null);
    },
    /**
     * 上报蓝牙设备信息
     * call: /v2/device/bledevice_info
     * 等效于: /v2/blemesh/dev_info
     * @since 10020
     * @param {object} params 参数
     * @param {string} prarms.did 设备did
     * @param {string} prarms.fw_ver 设备当前固件版本号
     * @param {string} prarms.hw_ver 设备的硬件平台
     * @param {string} prarms.latitude 纬度，number字符串
     * @param {string} prarms.longitude 经度，number字符串
     * @param {string} prarms.iternetip app/网关IP地址
     */
    reportBLEDeviceInfo(params) {
         return Promise.resolve(null);
    }
}<|MERGE_RESOLUTION|>--- conflicted
+++ resolved
@@ -7,11 +7,8 @@
  * @description 智能家庭 API
  *
  */
-<<<<<<< HEAD
 import native from "../native";
-=======
 import Host from "../Host";
->>>>>>> 0a431ecc
 /**
  * 成员类型
  * @namespace MemberType
