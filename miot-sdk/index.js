--- conflicted
+++ resolved
@@ -35,11 +35,7 @@
 import ServiceInstance from './Service';
 import { SceneType as SceneTypeNames } from './service/scene';
 import DarkModeFactory from './darkmode';
-<<<<<<< HEAD
-export const API_LEVEL = 10045
-=======
 export const API_LEVEL = 10046
->>>>>>> 048cc64f
 /**
  * 插件包基本配置
  * {@link module:miot/Package}
