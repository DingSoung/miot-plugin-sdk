'use strict';

import { Host } from "miot";
import Switch from 'miot/ui/Switch';
import React from 'react';
import { ActionSheetIOS, Image, ListView, PixelRatio, StyleSheet, Text, TouchableHighlight, View } from 'react-native';
import ProtocolManager from "miot/utils/protocol-helper";
let BUTTONS = [
  '测试对话框',
  '确定'
];

export default class PrivacyDemo extends React.Component {

<<<<<<< HEAD
=======
  static navigationOptions = ({ navigation }) => {
    return {
      header: <TitleBar type="dark" title={navigation.state.params.title} style={{ backgroundColor: '#fff' }}
        onPressLeft={() => { navigation.goBack(); }} />
    };
  };

>>>>>>> 18f99a2b
  constructor(props) {
    super(props);
    let ds = new ListView.DataSource({
      rowHasChanged: (r1, r2) => r1 !== r2
    });
    this._createMenuData();
    this.state = {
      dataSource: ds.cloneWithRows(this._menuData.map((o) => (o.name))),
      agreement: true,
      privacy: true,
      hideAgreement: false,
      hideUserExperiencePlan: false,
      experience: false
    };
  }

  _createMenuData() {
    this._menuData = [
      {
        'name': '请求用户协议与隐私政策授权-推荐',
        'func': () => {
          const licenseURL = require('../../../Resources/raw/license_zh.html');
          const privacyURL = require('../../../Resources/raw/privacy_zh.html');
          let options = {};
          if (this.state.agreement) {
            options.agreementURL = licenseURL;
          }
          if (this.state.privacy) {
            options.privacyURL = privacyURL;
          }

          if (this.state.experience) {
            options.experiencePlanURL = licenseURL;
          }
          options.hideAgreement = this.state.hideAgreement;
          options.hideUserExperiencePlan = this.state.hideUserExperiencePlan;

          ProtocolManager.setLegalInfoAuthHasShowed(false); // 这里作为demo需要强制显示，所以需要将该值置为false，实际生产环境中不应该这样做
          // 这是为了演示需要，使用的是强制弹出的模式 具体使用方法可以参考iot文档 或 com.xiaomi.demo/MainPage.js部分样例
          Host.ui.alertLegalInformationAuthorization(options).then((res) => {
            console.log("res", res);
            if (res) {
              // 表示用户同意授权
              Host.storage.set(licenseKey, true).then(() => { });
            }
          }).catch((error) => {
            console.log(error);
          });
        }
      },
      {
        'name': '预览用户协议与隐私授权-推荐',
        'func': () => {
          const licenseURL = require('../../../Resources/raw/license_zh.html');
          const privacyURL = require('../../../Resources/raw/privacy_zh.html');
          let options = {};
          if (this.state.agreement) {
            options.agreementURL = licenseURL;
          }

          if (this.state.privacy) {
            options.privacyURL = privacyURL;
          }

          if (this.state.experience) {
            options.experiencePlanURL = licenseURL;
          }
          options.hideAgreement = this.state.hideAgreement;
          options.hideUserExperiencePlan = this.state.hideUserExperiencePlan;

          Host.ui.previewLegalInformationAuthorization(options).then((res) => {
            console.log("res", res);
<<<<<<< HEAD
=======
            if (res) {
              // 表示用户同意授权
              Host.storage.set(licenseKey, true).then((res) => { });
            }
          }).catch((error) => {
            console.log(error);
          });
        }
      },
      {
        'name': '请求用户协议与隐私政策授权(废弃)',
        'func': () => {
          const licenseURL = require('../../../Resources/raw/license_zh.html');
          const policyURL = require('../../../Resources/raw/privacy_zh.html');
          // 这里在正式使用时需要判断是否已经授权
          Host.ui.openPrivacyLicense('用户协议', licenseURL, '隐私政策', policyURL).then((res) => {
            if (res) {
              // 表示用户同意授权
              Host.storage.set(licenseKey, true).then((res) => { });
            }
          }).catch((error) => {
            console.log(error);
          });
        }
      },
      {
        'name': '请求隐私政策授权(废弃)',
        'func': () => {
          const policyURL = require('../../../Resources/raw/privacy_zh.html');
          // 这里在正式使用时需要判断是否已经授权
          Host.ui.openPrivacyLicense('', '', '隐私政策', policyURL).then((res) => {
>>>>>>> 18f99a2b
            if (res) {
              // 表示用户同意授权
              Host.storage.set(licenseKey, true).then(() => { });
            }
          }).catch((error) => {
            console.log(error);
          });
<<<<<<< HEAD
=======
        }
      },

      {
        'name': '预览用户协议与隐私授权(废弃)',
        'func': () => {
          const licenseURL = require('../../../Resources/raw/license_zh.html');
          const policyURL = require('../../../Resources/raw/privacy_zh.html');
          Host.ui.privacyAndProtocolReview('用户协议', licenseURL, '隐私政策', policyURL);
        }
      },
      {
        'name': '预览隐私授权(废弃)',
        'func': () => {
          const policyURL = require('../../../Resources/raw/privacy_zh.html');
          Host.ui.privacyAndProtocolReview('', '', '隐私政策', policyURL);
>>>>>>> 18f99a2b
        }
      }
    ];
  }

  render() {
    return (
      <View style={styles.container}>
        <View style={[{ flexDirection: "column", alignItems: 'center', padding: 20 }]}>
          <Text>自定义用户协议</Text>
          <Switch
            style={{ width: 50, height: 25 }}
            onTintColor="skyblue"
            tintColor="lightgray"
            value={this.state.agreement}
<<<<<<< HEAD
=======
            // disabled={this.props.disabled}
>>>>>>> 18f99a2b
            onValueChange={(value) => this.setState({ agreement: value })}
          />
          <Text>自定义隐私协议</Text>
          <Switch
            style={{ width: 50, height: 25 }}
            onTintColor="skyblue"
            tintColor="lightgray"
            value={this.state.privacy}
<<<<<<< HEAD
=======
            // disabled={this.props.disabled}
>>>>>>> 18f99a2b
            onValueChange={(value) => this.setState({ privacy: value })}
          />
          <Text>隐藏用户协议</Text>
          <Switch
            style={{ width: 50, height: 25 }}
            onTintColor="skyblue"
            tintColor="lightgray"
            value={this.state.hideAgreement}
<<<<<<< HEAD
=======
            // disabled={this.props.disabled}
>>>>>>> 18f99a2b
            onValueChange={(value) => this.setState({ hideAgreement: value })}
          />
          <Text>隐藏体验计划</Text>
          <Switch
            style={{ width: 50, height: 25 }}
            onTintColor="skyblue"
            tintColor="lightgray"
            value={this.state.experience}
<<<<<<< HEAD
=======
            // disabled={this.props.disabled}
>>>>>>> 18f99a2b
            onValueChange={(value) => this.setState({ experience: value, hideUserExperiencePlan: value })}
          />
        </View>
        <ListView style={styles.list} dataSource={this.state.dataSource} renderRow={this._renderRow.bind(this)} />
      </View>
    );
  }

  _renderRow(rowData, sectionID, rowID) {
    return (
      <TouchableHighlight underlayColor="#838383" onPress={() => this._pressRow(rowID)}>
        <View>
          <View style={styles.rowContainer}>
            <Text style={styles.title}>{rowData}</Text>
            <Image style={styles.subArrow} source={require("../../../Resources/sub_arrow.png")} />
          </View>
          <View style={styles.separator}></View>
        </View>
      </TouchableHighlight>
    );
  }

  _pressRow(rowID) {
    console.log(`row${ rowID }clicked!`);
    this._menuData[rowID].func();
  }

  showActionSheet() {
    if (Host.isIOS)
      ActionSheetIOS.showActionSheetWithOptions({
        options: BUTTONS,
        destructiveButtonIndex: 1
      },
<<<<<<< HEAD
      () => {});
=======
      (buttonIndex) => {

      });
>>>>>>> 18f99a2b
  }
}

const styles = StyleSheet.create({
  container: {
    flex: 1,
    borderTopColor: '#f1f1f1',
    borderTopWidth: 1,
    flexDirection: 'column',
    justifyContent: 'center',
    alignItems: 'center',
    backgroundColor: '#ffffff',
    marginBottom: 0,
    marginTop: 0
  },
  rowContainer: {
    height: 52,
    alignSelf: 'stretch',
    flexDirection: 'row',
    paddingLeft: 23,
    paddingRight: 23,
    alignItems: 'center'
  },
  list: {
    flex: 1,
    alignSelf: 'stretch'
  },
  title: {
    fontSize: 15,
    color: '#333333',
    alignItems: 'center',
    flex: 1
  },
  subArrow: {
    width: 7,
    height: 14
  },
  separator: {
    height: 1 / PixelRatio.get(),
    backgroundColor: '#e5e5e5',
    marginLeft: 20
  }
});<|MERGE_RESOLUTION|>--- conflicted
+++ resolved
@@ -5,6 +5,8 @@
 import React from 'react';
 import { ActionSheetIOS, Image, ListView, PixelRatio, StyleSheet, Text, TouchableHighlight, View } from 'react-native';
 import ProtocolManager from "miot/utils/protocol-helper";
+import Logger from '../../Logger';
+
 let BUTTONS = [
   '测试对话框',
   '确定'
@@ -12,16 +14,6 @@
 
 export default class PrivacyDemo extends React.Component {
 
-<<<<<<< HEAD
-=======
-  static navigationOptions = ({ navigation }) => {
-    return {
-      header: <TitleBar type="dark" title={navigation.state.params.title} style={{ backgroundColor: '#fff' }}
-        onPressLeft={() => { navigation.goBack(); }} />
-    };
-  };
-
->>>>>>> 18f99a2b
   constructor(props) {
     super(props);
     let ds = new ListView.DataSource({
@@ -36,6 +28,7 @@
       hideUserExperiencePlan: false,
       experience: false
     };
+    Logger.trace(this);
   }
 
   _createMenuData() {
@@ -94,40 +87,6 @@
 
           Host.ui.previewLegalInformationAuthorization(options).then((res) => {
             console.log("res", res);
-<<<<<<< HEAD
-=======
-            if (res) {
-              // 表示用户同意授权
-              Host.storage.set(licenseKey, true).then((res) => { });
-            }
-          }).catch((error) => {
-            console.log(error);
-          });
-        }
-      },
-      {
-        'name': '请求用户协议与隐私政策授权(废弃)',
-        'func': () => {
-          const licenseURL = require('../../../Resources/raw/license_zh.html');
-          const policyURL = require('../../../Resources/raw/privacy_zh.html');
-          // 这里在正式使用时需要判断是否已经授权
-          Host.ui.openPrivacyLicense('用户协议', licenseURL, '隐私政策', policyURL).then((res) => {
-            if (res) {
-              // 表示用户同意授权
-              Host.storage.set(licenseKey, true).then((res) => { });
-            }
-          }).catch((error) => {
-            console.log(error);
-          });
-        }
-      },
-      {
-        'name': '请求隐私政策授权(废弃)',
-        'func': () => {
-          const policyURL = require('../../../Resources/raw/privacy_zh.html');
-          // 这里在正式使用时需要判断是否已经授权
-          Host.ui.openPrivacyLicense('', '', '隐私政策', policyURL).then((res) => {
->>>>>>> 18f99a2b
             if (res) {
               // 表示用户同意授权
               Host.storage.set(licenseKey, true).then(() => { });
@@ -135,25 +94,6 @@
           }).catch((error) => {
             console.log(error);
           });
-<<<<<<< HEAD
-=======
-        }
-      },
-
-      {
-        'name': '预览用户协议与隐私授权(废弃)',
-        'func': () => {
-          const licenseURL = require('../../../Resources/raw/license_zh.html');
-          const policyURL = require('../../../Resources/raw/privacy_zh.html');
-          Host.ui.privacyAndProtocolReview('用户协议', licenseURL, '隐私政策', policyURL);
-        }
-      },
-      {
-        'name': '预览隐私授权(废弃)',
-        'func': () => {
-          const policyURL = require('../../../Resources/raw/privacy_zh.html');
-          Host.ui.privacyAndProtocolReview('', '', '隐私政策', policyURL);
->>>>>>> 18f99a2b
         }
       }
     ];
@@ -169,10 +109,6 @@
             onTintColor="skyblue"
             tintColor="lightgray"
             value={this.state.agreement}
-<<<<<<< HEAD
-=======
-            // disabled={this.props.disabled}
->>>>>>> 18f99a2b
             onValueChange={(value) => this.setState({ agreement: value })}
           />
           <Text>自定义隐私协议</Text>
@@ -181,10 +117,6 @@
             onTintColor="skyblue"
             tintColor="lightgray"
             value={this.state.privacy}
-<<<<<<< HEAD
-=======
-            // disabled={this.props.disabled}
->>>>>>> 18f99a2b
             onValueChange={(value) => this.setState({ privacy: value })}
           />
           <Text>隐藏用户协议</Text>
@@ -193,10 +125,6 @@
             onTintColor="skyblue"
             tintColor="lightgray"
             value={this.state.hideAgreement}
-<<<<<<< HEAD
-=======
-            // disabled={this.props.disabled}
->>>>>>> 18f99a2b
             onValueChange={(value) => this.setState({ hideAgreement: value })}
           />
           <Text>隐藏体验计划</Text>
@@ -205,10 +133,6 @@
             onTintColor="skyblue"
             tintColor="lightgray"
             value={this.state.experience}
-<<<<<<< HEAD
-=======
-            // disabled={this.props.disabled}
->>>>>>> 18f99a2b
             onValueChange={(value) => this.setState({ experience: value, hideUserExperiencePlan: value })}
           />
         </View>
@@ -234,6 +158,7 @@
   _pressRow(rowID) {
     console.log(`row${ rowID }clicked!`);
     this._menuData[rowID].func();
+    Logger.trace(this, this._pressRow, this._menuData[rowID]);
   }
 
   showActionSheet() {
@@ -242,13 +167,7 @@
         options: BUTTONS,
         destructiveButtonIndex: 1
       },
-<<<<<<< HEAD
-      () => {});
-=======
-      (buttonIndex) => {
-
-      });
->>>>>>> 18f99a2b
+      () => { });
   }
 }
 
