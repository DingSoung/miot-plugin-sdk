/**
 * react-native-swiper
 * @author leecade<leecade@163.com>
 */
import React, { Component } from 'react';
import PropTypes from 'prop-types';
import {
  Text,
  View,
  ViewPropTypes,
  ScrollView,
  Dimensions,
  ViewPagerAndroid,
  TouchableOpacity,
  Platform,
  ActivityIndicator
} from 'react-native';

/**
 * Default styles
 * @type {StyleSheetPropType}
 */
const styles = {
  container: {
    backgroundColor: 'transparent',
    position: 'relative',
    flex: 1
  },

  wrapperIOS: {
    backgroundColor: 'transparent'
  },

  wrapperAndroid: {
    backgroundColor: 'transparent',
    flex: 1
  },

  slide: {
    backgroundColor: 'transparent'
  },

  pagination_x: {
    position: 'absolute',
    bottom: 25,
    left: 0,
    right: 0,
    flexDirection: 'row',
    flex: 1,
    justifyContent: 'center',
    alignItems: 'center',
    backgroundColor: 'transparent'
  },

  pagination_y: {
    position: 'absolute',
    right: 15,
    top: 0,
    bottom: 0,
    flexDirection: 'column',
    flex: 1,
    justifyContent: 'center',
    alignItems: 'center',
    backgroundColor: 'transparent'
  },

  title: {
    height: 30,
    justifyContent: 'center',
    position: 'absolute',
    paddingLeft: 10,
    bottom: -30,
    left: 0,
    flexWrap: 'nowrap',
    width: 250,
    backgroundColor: 'transparent'
  },

  buttonWrapper: {
    backgroundColor: 'transparent',
    flexDirection: 'row',
    position: 'absolute',
    top: 0,
    left: 0,
    flex: 1,
    paddingHorizontal: 10,
    paddingVertical: 10,
    justifyContent: 'space-between',
    alignItems: 'center'
  },

  buttonText: {
    fontSize: 50,
    color: '#007aff'
  }
};

// missing `module.exports = exports['default'];` with babel6
// export default React.createClass({
export default class extends Component {
  /**
   * Props Validation
   * @type {Object}
   */
  static propTypes = {
    horizontal: PropTypes.bool,
    children: PropTypes.node.isRequired,
    containerStyle: PropTypes.oneOfType([PropTypes.object, PropTypes.number]),
    style: PropTypes.oneOfType([
      PropTypes.object,
      PropTypes.number,
      PropTypes.array
    ]),
    scrollViewStyle: PropTypes.oneOfType([PropTypes.object, PropTypes.number]),
    pagingEnabled: PropTypes.bool,
    showsHorizontalScrollIndicator: PropTypes.bool,
    showsVerticalScrollIndicator: PropTypes.bool,
    bounces: PropTypes.bool,
    scrollsToTop: PropTypes.bool,
    removeClippedSubviews: PropTypes.bool,
    automaticallyAdjustContentInsets: PropTypes.bool,
    showsPagination: PropTypes.bool,
    showsButtons: PropTypes.bool,
    disableNextButton: PropTypes.bool,
    disablePrevButton: PropTypes.bool,
    loadMinimal: PropTypes.bool,
    loadMinimalSize: PropTypes.number,
    loadMinimalLoader: PropTypes.element,
    loop: PropTypes.bool,
    autoplay: PropTypes.bool,
    autoplayTimeout: PropTypes.number,
    autoplayDirection: PropTypes.bool,
    index: PropTypes.number,
    renderPagination: PropTypes.func,
    dotStyle: PropTypes.oneOfType([
      PropTypes.object,
      PropTypes.number,
      PropTypes.array
    ]),
    activeDotStyle: PropTypes.oneOfType([
      PropTypes.object,
      PropTypes.number,
      PropTypes.array
    ]),
    dotColor: PropTypes.string,
    activeDotColor: PropTypes.string,
    /**
     * Called when the index has changed because the user swiped.
     */
    onIndexChanged: PropTypes.func
  }

  /**
   * Default props
   * @return {object} props
   * @see http://facebook.github.io/react-native/docs/scrollview.html
   */
  static defaultProps = {
    horizontal: true,
    pagingEnabled: true,
    showsHorizontalScrollIndicator: false,
    showsVerticalScrollIndicator: false,
    bounces: false,
    scrollsToTop: false,
    /** 该实验特性会造成ios下滚动卡顿。 */
    removeClippedSubviews: false,
    automaticallyAdjustContentInsets: false,
    showsPagination: true,
    showsButtons: false,
    disableNextButton: false,
    disablePrevButton: false,
    loop: true,
    loadMinimal: false,
    loadMinimalSize: 1,
    autoplay: false,
    autoplayTimeout: 2.5,
    autoplayDirection: true,
    index: 0,
    onIndexChanged: () => null
  }

  /**
   * Init states
   * @return {object} states
   */
  state = this.initState(this.props)

  /**
   * Initial render flag
   * @type {bool}
   */
  initialRender = true

  /**
   * autoplay timer
   * @type {null}
   */
  autoplayTimer = null
  loopJumpTimer = null

  UNSAFE_componentWillReceiveProps(nextProps) {
    if (!nextProps.autoplay && this.autoplayTimer)
      clearTimeout(this.autoplayTimer);
    if (nextProps.index === this.props.index) return;
    this.setState(
      this.initState(nextProps, this.props.index !== nextProps.index)
    );
  }

  componentDidMount() {
    this.autoplay();
  }

  componentWillUnmount() {
    this.autoplayTimer && clearTimeout(this.autoplayTimer);
    this.loopJumpTimer && clearTimeout(this.loopJumpTimer);
  }

  UNSAFE_componentWillUpdate(nextProps, nextState) {
    // If the index has changed, we notify the parent via the onIndexChanged callback
    if (this.state.index !== nextState.index)
      this.props.onIndexChanged(nextState.index);
  }

  componentDidUpdate(prevProps) {
    // If autoplay props updated to true, autoplay immediately
    if (this.props.autoplay && !prevProps.autoplay) {
      this.autoplay();
    }
    if (this.props.children !== prevProps.children) {
      if (this.props.loadMinimal && Platform.OS === 'ios') {
        this.setState({ ...this.props, index: this.state.index });
      } else {
        this.setState(
          this.initState({ ...this.props, index: this.state.index }, true)
        );
      }
    }
  }

  initState(props, updateIndex = false) {
    // set the current state
    const state = this.state || { width: 0, height: 0, offset: { x: 0, y: 0 } };

    const initState = {
      autoplayEnd: false,
      children: null,
      loopJump: false,
      offset: {}
    };

    // Support Optional render page
    initState.children = Array.isArray(props.children)
      ? props.children.filter((child) => child)
      : props.children;

    initState.total = initState.children ? initState.children.length || 1 : 0;

    if (state.total === initState.total && !updateIndex) {
      // retain the index
      initState.index = state.index;
    } else {
      initState.index =
        initState.total > 1 ? Math.min(props.index, initState.total - 1) : 0;
    }

    // Default: horizontal
    const { width, height } = Dimensions.get('window');

    initState.dir = props.horizontal === false ? 'y' : 'x';

    if (props.width) {
      initState.width = props.width;
    } else if (this.state && this.state.width) {
      initState.width = this.state.width;
    } else {
      initState.width = width;
    }

    if (props.height) {
      initState.height = props.height;
    } else if (this.state && this.state.height) {
      initState.height = this.state.height;
    } else {
      initState.height = height;
    }

    initState.offset[initState.dir] =
      initState.dir === 'y' ? height * props.index : width * props.index;

    this.internals = {
      ...this.internals,
      isScrolling: false
    };
    return initState;
  }

  // include internals with state
  fullState() {
    return Object.assign({}, this.state, this.internals);
  }

  onLayout = (event) => {
    const { width, height } = event.nativeEvent.layout;
    const offset = (this.internals.offset = {});
    const state = { width, height };

    if (this.state.total > 1) {
      let setup = this.state.index;
      if (this.props.loop) {
        setup++;
      }
      offset[this.state.dir] =
        this.state.dir === 'y' ? height * setup : width * setup;
    }

    // only update the offset in state if needed, updating offset while swiping
    // causes some bad jumping / stuttering
    if (!this.state.offset) {
      state.offset = offset;
    }

    // related to https://github.com/leecade/react-native-swiper/issues/570
    // contentOffset is not working in react 0.48.x so we need to use scrollTo
    // to emulate offset.
    if (Platform.OS === 'ios') {
      if (this.initialRender && this.state.total > 1) {
        this.scrollView.scrollTo({ ...offset, animated: false });
        this.initialRender = false;
      }
    }

    this.setState(state);
  }

  loopJump = () => {
    if (!this.state.loopJump) return;
    const i = this.state.index + (this.props.loop ? 1 : 0);
    const scrollView = this.scrollView;
    this.loopJumpTimer = setTimeout(
      () =>
        scrollView.setPageWithoutAnimation &&
        scrollView.setPageWithoutAnimation(i),
      50
    );
  }

  /**
   * Automatic rolling
   */
  autoplay = () => {
    if (
      !Array.isArray(this.state.children) ||
      !this.props.autoplay ||
      this.internals.isScrolling ||
      this.state.autoplayEnd
    )
      return;

    this.autoplayTimer && clearTimeout(this.autoplayTimer);
    this.autoplayTimer = setTimeout(() => {
      if (
        !this.props.loop &&
        (this.props.autoplayDirection
          ? this.state.index === this.state.total - 1
          : this.state.index === 0)
      )
        return this.setState({ autoplayEnd: true });

      this.scrollBy(this.props.autoplayDirection ? 1 : -1);
    }, this.props.autoplayTimeout * 1000);
  }

  /**
   * Scroll begin handle
   * @param  {object} e native event
   */
  onScrollBegin = (e) => {
    // update scroll state
    this.internals.isScrolling = true;
    this.props.onScrollBeginDrag &&
      this.props.onScrollBeginDrag(e, this.fullState(), this);
  }

  /**
   * Scroll end handle
   * @param  {object} e native event
   */
  onScrollEnd = (e) => {
    // update scroll state
    this.internals.isScrolling = false;

    // making our events coming from android compatible to updateIndex logic
    if (!e.nativeEvent.contentOffset) {
      if (this.state.dir === 'x') {
        e.nativeEvent.contentOffset = {
          x: e.nativeEvent.position * this.state.width
        };
      } else {
        e.nativeEvent.contentOffset = {
          y: e.nativeEvent.position * this.state.height
        };
      }
    }

    this.updateIndex(e.nativeEvent.contentOffset, this.state.dir, () => {
      this.autoplay();
      this.loopJump();

      // if `onMomentumScrollEnd` registered will be called here
      this.props.onMomentumScrollEnd &&
        this.props.onMomentumScrollEnd(e, this.fullState(), this);
    });
  }

  /*
   * Drag end handle
   * @param {object} e native event
   */
  onScrollEndDrag = (e) => {
    const { contentOffset } = e.nativeEvent;
    const { horizontal } = this.props;
    const { children, index } = this.state;
    const { offset } = this.internals;
    const previousOffset = horizontal ? offset.x : offset.y;
    const newOffset = horizontal ? contentOffset.x : contentOffset.y;

    if (
      previousOffset === newOffset &&
      (index === 0 || index === children.length - 1)
    ) {
      this.internals.isScrolling = false;
    }
  }

  /**
   * Update index after scroll
   * @param  {object} offset content offset
   * @param  {string} dir    'x' || 'y'
   */
  updateIndex = (offset, dir, cb) => {
    const state = this.state;
    // Android ScrollView will not scrollTo certain offset when props change
    const callback = async() => {
      cb();
      if (Platform.OS === 'android' && this.props.loop) {
        if (this.state.index === 0) {
          this.props.horizontal
            ? this.scrollView.scrollTo({
              x: state.width,
              y: 0,
              animated: false
            })
            : this.scrollView.scrollTo({
              x: 0,
              y: state.height,
              animated: false
            });
        } else if (this.state.index === this.state.total - 1) {
          this.props.horizontal
            ? this.scrollView.scrollTo({
              x: state.width * this.state.total,
              y: 0,
              animated: false
            })
            : this.scrollView.scrollTo({
              x: 0,
              y: state.height * this.state.total,
              animated: false
            });
        }
      }
    };
    let index = state.index;
    if (!this.internals.offset)
      // Android not setting this onLayout first? https://github.com/leecade/react-native-swiper/issues/582
      this.internals.offset = {};
    const diff = offset[dir] - this.internals.offset[dir];
    const step = dir === 'x' ? state.width : state.height;
    let loopJump = false;

    // Do nothing if offset no change.
    if (!diff) return;

    // Note: if touch very very quickly and continuous,
    // the variation of `index` more than 1.
    // parseInt() ensures it's always an integer
    index = parseInt(index + Math.round(diff / step));

    if (this.props.loop) {
      if (index <= -1) {
        index = state.total - 1;
        offset[dir] = step * state.total;
        loopJump = true;
      } else if (index >= state.total) {
        index = 0;
        offset[dir] = step;
        loopJump = true;
      }
    }

    const newState = {};
    newState.index = index;
    newState.loopJump = loopJump;

    this.internals.offset = offset;

    // only update offset in state if loopJump is true
    if (loopJump) {
      // when swiping to the beginning of a looping set for the third time,
      // the new offset will be the same as the last one set in state.
      // Setting the offset to the same thing will not do anything,
      // so we increment it by 1 then immediately set it to what it should be,
      // after render.
      if (offset[dir] === this.internals.offset[dir]) {
        newState.offset = { x: 0, y: 0 };
        newState.offset[dir] = offset[dir] + 1;
        this.setState(newState, () => {
          this.setState({ offset: offset }, callback);
        });
      } else {
        newState.offset = offset;
        this.setState(newState, callback);
      }
    } else {
      this.setState(newState, callback);
    }
  }

  /**
   * Scroll by index
   * @param  {number} index offset index
   * @param  {bool} animated
   */

  scrollBy = (index, animated = true) => {
    if (this.internals.isScrolling || this.state.total < 2) return;
    const state = this.state;
    const diff = (this.props.loop ? 1 : 0) + index + this.state.index;
    let x = 0;
    let y = 0;
    if (state.dir === 'x') x = diff * state.width;
    if (state.dir === 'y') y = diff * state.height;

    // this.scrollView && this.scrollView.scrollTo({ x, y, animated })
    if (Platform.OS !== 'ios') {
      this.scrollView && this.scrollView[animated ? 'setPage' : 'setPageWithoutAnimation'](diff);
    } else {
      this.scrollView && this.scrollView.scrollTo({ x, y, animated });
    }
    // update scroll state
    this.internals.isScrolling = true;
    this.setState({
      autoplayEnd: false
    });

    // trigger onScrollEnd manually in android
    if (!animated || Platform.OS !== 'ios') {
      setImmediate(() => {
        this.onScrollEnd({
          nativeEvent: {
            position: diff
          }
        });
      });
    }
  }

  /**
   * Scroll to index
   * @param  {number} index page
   * @param  {bool} animated
   */

  scrollTo = (index, animated = true) => {
    if (
      this.internals.isScrolling ||
      this.state.total < 2 ||
      index == this.state.index
    )
      return;

    const state = this.state;
    const diff = this.state.index + (index - this.state.index);

    let x = 0;
    let y = 0;
    if (state.dir === 'x') x = diff * state.width;
    if (state.dir === 'y') y = diff * state.height;

    // this.scrollView && this.scrollView.scrollTo({ x, y, animated })
    if (Platform.OS !== 'ios') {
      this.scrollView && this.scrollView[animated ? 'setPage' : 'setPageWithoutAnimation'](diff);
    } else {
      this.scrollView && this.scrollView.scrollTo({ x, y, animated });
    }
    // update scroll state
    this.internals.isScrolling = true;
    this.setState({
      autoplayEnd: false
    });

    // trigger onScrollEnd manually in android
    if (!animated || Platform.OS !== 'ios') {
      setImmediate(() => {
        this.onScrollEnd({
          nativeEvent: {
            position: diff
          }
        });
      });
    }
  }

  scrollViewPropOverrides = () => {
    const props = this.props;
    let overrides = {};

    /*
    const scrollResponders = [
      'onMomentumScrollBegin',
      'onTouchStartCapture',
      'onTouchStart',
      'onTouchEnd',
      'onResponderRelease',
    ]
    */

    for (let prop in props) {
      // if(~scrollResponders.indexOf(prop)
      if (
        typeof props[prop] === 'function' &&
        prop !== 'onMomentumScrollEnd' &&
        prop !== 'renderPagination' &&
        prop !== 'onScrollBeginDrag'
      ) {
        let originResponder = props[prop];
        overrides[prop] = (e) => originResponder(e, this.fullState(), this);
      }
    }

    return overrides;
  }

  /**
   * Render pagination
   * @return {object} react-dom
   */
  renderPagination = () => {
    // By default, dots only show when `total` >= 2
    if (this.state.total <= 1) return null;

    let dots = [];
    const ActiveDot = this.props.activeDot || (
      <View
        style={[
          {
            backgroundColor: this.props.activeDotColor || '#007aff',
            width: 8,
            height: 8,
            borderRadius: 4,
            marginLeft: 3,
            marginRight: 3,
            marginTop: 3,
            marginBottom: 3
          },
          this.props.activeDotStyle
        ]}
      />
    );
    const Dot = this.props.dot || (
      <View
        style={[
          {
            backgroundColor: this.props.dotColor || 'rgba(0,0,0,.2)',
            width: 8,
            height: 8,
            borderRadius: 4,
            marginLeft: 3,
            marginRight: 3,
            marginTop: 3,
            marginBottom: 3
          },
          this.props.dotStyle
        ]}
      />
    );
    for (let i = 0; i < this.state.total; i++) {
      dots.push(
        i === this.state.index
          ? React.cloneElement(ActiveDot, { key: i })
          : React.cloneElement(Dot, { key: i })
      );
    }

    return (
      <View
        pointerEvents="none"
        style={[
          styles[`pagination_${ this.state.dir }`],
          this.props.paginationStyle
        ]}
      >
        {dots}
      </View>
    );
  }

  renderTitle = () => {
    const child = this.state.children[this.state.index];
    const title = child && child.props && child.props.title;
    return title ? (
      <View style={styles.title}>
        {this.state.children[this.state.index].props.title}
      </View>
    ) : null;
  }

  renderNextButton = () => {
    let button = null;

    if (this.props.loop || this.state.index !== this.state.total - 1) {
      button = this.props.nextButton || <Text style={styles.buttonText}>›</Text>;
    }

    return (
      <TouchableOpacity
        onPress={() => button !== null && this.scrollBy(1)}
        disabled={this.props.disableNextButton}
      >
        <View>{button}</View>
      </TouchableOpacity>
    );
  }

  renderPrevButton = () => {
    let button = null;

    if (this.props.loop || this.state.index !== 0) {
      button = this.props.prevButton || <Text style={styles.buttonText}>‹</Text>;
    }

    return (
      <TouchableOpacity
        onPress={() => button !== null && this.scrollBy(-1)}
        disabled={this.props.disablePrevButton}
      >
        <View>{button}</View>
      </TouchableOpacity>
    );
  }

  renderButtons = () => {
    return (
      <View
        pointerEvents="box-none"
        style={[
          styles.buttonWrapper,
          {
            width: this.state.width,
            height: this.state.height
          },
          this.props.buttonWrapperStyle
        ]}
      >
        {this.renderPrevButton()}
        {this.renderNextButton()}
      </View>
    );
  }

  refScrollView = (view) => {
    this.scrollView = view;
  }

  onPageScrollStateChanged = (state) => {
    switch (state) {
      case 'dragging':
        return this.onScrollBegin();

      case 'idle':
      case 'settling':
        if (this.props.onTouchEnd) this.props.onTouchEnd();
    }
  }

  renderScrollView = (pages) => {
    if (Platform.OS === 'ios') {
      return (
        <ScrollView
          ref={this.refScrollView}
          {...this.props}
          {...this.scrollViewPropOverrides()}
          contentContainerStyle={[styles.wrapperIOS, this.props.style]}
          contentOffset={this.state.offset}
          onScrollBeginDrag={this.onScrollBegin}
          onMomentumScrollEnd={this.onScrollEnd}
          onScrollEndDrag={this.onScrollEndDrag}
          style={this.props.scrollViewStyle}
        >
          {pages}
        </ScrollView>

      );
    }
    return (
      <ViewPagerAndroid ref={this.refScrollView}
        {...this.props}
        initialPage={this.props.loop ? this.state.index + 1 : this.state.index}
        onPageSelected={this.onScrollEnd}
        key={pages.length}
        style={[styles.wrapperAndroid, this.props.style]}>
        {pages}
<<<<<<< HEAD
      </ScrollView>

    )
  }
  return (
    <ViewPagerAndroid ref={this.refScrollView}
      {...this.props}
      initialPage={this.props.loop ? this.state.index + 1 : this.state.index}
      onPageSelected={this.onScrollEnd}
      key={pages.length}
      style={[styles.wrapperAndroid, this.props.style]}>
      {pages}
    </ViewPagerAndroid>
  )
=======
      </ViewPagerAndroid>
    );
>>>>>>> c86aa6c1
  }

  /**
   * Default render
   * @return {object} react-dom
   */
  render() {
    const { index, total, width, height, children } = this.state;
    const {
      containerStyle,
      loop,
      loadMinimal,
      loadMinimalSize,
      loadMinimalLoader,
      renderPagination,
      showsButtons,
      showsPagination
    } = this.props;
    // let dir = state.dir
    // let key = 0
    const loopVal = loop ? 1 : 0;
    let pages = [];

    const pageStyle = [{ width: width, height: height }, styles.slide];
    const pageStyleLoading = {
      width,
      height,
      flex: 1,
      justifyContent: 'center',
      alignItems: 'center'
    };

    // For make infinite at least total > 1
    if (total > 1) {
      // Re-design a loop model for avoid img flickering
      pages = Object.keys(children);
      if (loop) {
        pages.unshift(`${ total - 1 }`);
        pages.push('0');
      }

      pages = pages.map((page, i) => {
        if (loadMinimal) {
          if (
            i >= index + loopVal - loadMinimalSize &&
            i <= index + loopVal + loadMinimalSize
          ) {
            return (
              <View style={pageStyle} key={i}>
                {children[page]}
              </View>
            );
          } else {
            return (
              <View style={pageStyleLoading} key={i}>
                {loadMinimalLoader ? loadMinimalLoader : <ActivityIndicator />}
              </View>
            );
          }
        } else {
          return (
            <View style={pageStyle} key={i}>
              {children[page]}
            </View>
          );
        }
      });
    } else {
      pages = (
        <View style={pageStyle} key={0}>
          {children}
        </View>
      );
    }

    return (
      <View style={[styles.container, containerStyle]} onLayout={this.onLayout}>
        {this.renderScrollView(pages)}
        {showsPagination &&
          (renderPagination
            ? renderPagination(index, total, this)
            : this.renderPagination())}
        {this.renderTitle()}
        {showsButtons && this.renderButtons()}
      </View>
    );
  }
}<|MERGE_RESOLUTION|>--- conflicted
+++ resolved
@@ -811,25 +811,8 @@
         key={pages.length}
         style={[styles.wrapperAndroid, this.props.style]}>
         {pages}
-<<<<<<< HEAD
-      </ScrollView>
-
-    )
-  }
-  return (
-    <ViewPagerAndroid ref={this.refScrollView}
-      {...this.props}
-      initialPage={this.props.loop ? this.state.index + 1 : this.state.index}
-      onPageSelected={this.onScrollEnd}
-      key={pages.length}
-      style={[styles.wrapperAndroid, this.props.style]}>
-      {pages}
-    </ViewPagerAndroid>
-  )
-=======
       </ViewPagerAndroid>
     );
->>>>>>> c86aa6c1
   }
 
   /**
