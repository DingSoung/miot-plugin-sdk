const API_REPO = {
  // 所有 smarthome api
  '/v2/irdevice/controllers': {},
  '/v2/ircode/categories': {},
  '/v2/ircode/area/area_id': {},
  '/v2/ircode/area/lineups': {},
  '/v2/ircode/area/province/cities': {},
  '/v2/ircode/area/provinces/china': {},
  '/v2/ircode/area/city/areas': {},
  '/v2/ircode/iptv/brands': {},
  '/v2/ircode/category/brands': {},
  '/v2/irdevice/controller/add': {},
  '/v2/irdevice/controller/keys/set': {},
  '/v2/irdevice/send_key': {},
  '/v2/irdevice/controller/del': {},
  '/v2/irdevice/controller/update': {},
  '/v2/irdevice/controller/keys': {},
  '/v2/irdevice/controller/key/update': {},
  '/v2/irdevice/controller/key/del': {},
  '/v2/irdevice/controller/key/click': {},
  '/v2/irdevice/controller/functions': {},
  '/scene/edit': {},
  '/scene/get': {},
  '/scene/start': {},
  '/scene/delete': {},
  '/scene/list': {},
  '/scene/history': {},
  '/scene/tplv2': {},
  '/share/bluetoothkeyshare': {},
  '/home/profile': {},
  '/device/blelockbindinfo': {},
  '/home/profiles': {},
  '/location/set': {},
  '/location/weather': {},
  '/home/checkversion': {},
  '/location/area_prop_info': {},
  '/home/multi_checkversion': {},
  '/home/latest_version': {},
  '/v2/device/latest_ver': {},
  '/device/event': {},
  '/v2/device/set_extra_data': {},
  '/v2/device/range_get_extra_data': {},
  '/v2/device/del_extra_data': {},
  '/v2/device/get_extra_data': {},
  '/v2/user/statistics': {},
  '/voicectrl/ai_devs': {},
  '/voicectrl/xiaoice_skills': {},
  '/voicectrl/get_skills': {},
  '/v2/voicectrl/ai_flash_briefing': {},
  '/v2/api/aivs': {},
  '/device/getsetting': {},
  '/v2/device/getsettingv2': {},
  '/device/setsetting': {},
  '/device/delsetting': {},
  '/user/set_user_device_data': {},
  '/user/get_user_device_data': {},
  '/user/del_user_device_data': {},
  '/v2/user/get_user_device_log': {},
  '/user/get_user_coll': {},
  '/user/set_user_coll': {},
  '/user/edit_user_coll': {},
  '/user/del_user_coll': {},
  '/home/getmapfileurl': {},
  '/home/getrobomapurl': {},
  '/user/del_user_map': {},
  '/home/device_list': {},
  '/service/getappconfig': {},
  '/service/getappconfigv2': {},
  '/home/getcountry': {},
  '/v2/device/batch_set_props': {},
  '/v2/device/set_props': {},
  '/device/batchdevicedatas': {},
  '/device/getThirdConfig': {},
  '/v2/third/synccall': {},
  '/third/api': {},
  '/third/api_result': {},
  '/user/get_device_auth': {},
  '/v2/home/get_interim_file_url': {},
  '/home/getfileurl': {},
  '/v2/user/getuserdevicedatatab': {},
  '/v2/home/range_get_open_config': {},
  '/v2/nfckey/bind_nfc_card': {},
  '/v2/nfckey/get_nfc_card': {},
  '/yaokan/insertunmodel': {},
  '/scene/idfy_get': {},
  '/scene/idfy_edit': {},
  '/v2/user/create_member': {},
  '/v2/user/update_member': {},
  '/v2/user/remove_member': {},
  '/v2/user/get_member': {},
  '/user/setpdata': {},
  '/user/getpdata': {},
  '/v2/user/get_device_data_raw': {},
  '/v2/nfckey/create_se_session': {},
  '/v2/nfckey/replace_se_isdkey': {},
  '/v2/nfckey/reset_lock_primarykey': {},
  '/v2/nfckey/handle_se_response': {},
  '/v2/device/bledevice_info': {},
  '/miotspec/prop/get': {},
  '/miotspec/prop/set': {},
  '/miotspec/action': {},
  '/user/get_user_config': {},
  '/user/get_third_user_config': {},
  '/user/set_user_config': {},
  '/user/set_third_user_config': {},
  '/v2/device/multi_button_template': {},
  '/device/deviceinfo': {},
  '/v2/device/ble_event': {},
  '/share/get_share_user': {},
  '/v2/aftersale/validate': {},
  '/v2/aftersale/create': {},
  '/v2/aftersale/list': {},
  '/v2/aftersale/detail': {},
  '/v2/homeroom/gethome': {},
  // 摄像机API
  '/wx/app/v1/get/pushSwitch': {},
  '/wx/app/v1/put/pushSwitch': {},
  '/miot/camera/app/v1/get/alarmSwitch': {},
  '/miot/camera/app/v1/put/motionDetectionSwitch': {},
  '/miot/camera/app/v1/put/sensitive': {},
  '/miot/camera/app/v1/put/pushSwitch': {},
  '/miot/camera/app/v1/put/areaChangePushSwitch': {},
  '/miot/camera/app/v1/put/pedestrianDetectionPushSwitch': {},
  '/miot/camera/app/v1/put/babyCryPushSwitch': {},
  '/miot/camera/app/v1/put/aiPushSwitch': {},
  '/miot/camera/app/v1/vip/status': {},
  '/common/app/get/eventlist': {},
  '/common/app/v2/delete/files': {},
  '/common/app/markRead': {},
  '/common/device/vip/status': {},
  '/common/app/vip/status': {},
  '/miot/camera/app/v1/get/fileIdMetas': {},
  '/miot/camera/app/v1/get/figures': {},
  '/miot/camera/app/v1/get/figureByName': {},
  '/miot/camera/app/v1/add/figure': {},
  '/miot/camera/app/v1/add/face': {},
  '/common/app/m3u8': {},
  '/common/app/v1/img': {},
  '/miot/camera/app/v1/put/faceSwitch': {},
  '/miot/camera/app/v1/put/babyCrySwitch': {},
  '/miot/camera/app/v2/get/alarmSwitch': {},
  '/miot/camera/app/v2/put/motionDetectionSwitch': {},
  '/v2/public/get_weekday_info': {},
  '/v2/device/blt_get_beaconkey': {},
  '/v2/device/set_alarm_info': {},
  '/v2/device/get_alarm_info': {},
  '/v2/device/del_alarm_info': {},
<<<<<<< HEAD
=======
  '/miot/camera/app/v1/vip/statusBatch': {},
>>>>>>> 04a33d8a
  '/miot/camera/app/v1/get/allDetectionSwitch': {},
  '/miot/camera/app/v1/put/genericEventPushSwitch': {},
  '/user/del_user_device_data_batch': {},
  '/miot/camera/app/v1/tags': {},
  '/miot/camera/app/v1/feedback': {},
  '/miot/camera/app/v1/alarm/playlist/limit': {},
  '/miot/camera/app/v1/alarm/delete': {},
  '/miot/camera/app/v1/alarm/videoStoreId': {},
  '/user/send_user_opt_notify': {},
  '/home/genfilepresignedurl': {},
  '/device/devicepass': {},
  // 保险箱门锁类 报警电话和胁迫指纹的api权限
  '/v2/device/set_break_lock_alarm_info': {},
  '/v2/device/get_break_lock_alarm_info': {},
  '/v2/device/set_hijack_alarm_info': {},
  '/v2/device/get_hijack_alarm_info': {},
  '/v2/home/get_interim_file_url_pro': {},
  '/home/getfileurl_v3': {},
<<<<<<< HEAD
  '/v2/recipes/query': {}
=======
  '/v2/recipes/query': {},
  '/home/devupgrade': {},
  '/v2/device/get_auto_upgrade_config': {},
  '/v2/device/get_firmware_history': {},
  '/appgateway/miot/appdeviceinfo_service/AppDeviceInfoService/get_last_online': {},
  //往服务器塞/get 二进制数据。
  '/common/app/data/put': {},
  '/common/app/data/scan': {},
  '/common/app/data/v2/preDataGet': {},
  '/common/app/data/remove': {},
  '/common/app/data/modify': {},
  '/common/app/data/get': {},
  '/rpc/send': {}
>>>>>>> 04a33d8a
};
export default API_REPO;<|MERGE_RESOLUTION|>--- conflicted
+++ resolved
@@ -145,10 +145,7 @@
   '/v2/device/set_alarm_info': {},
   '/v2/device/get_alarm_info': {},
   '/v2/device/del_alarm_info': {},
-<<<<<<< HEAD
-=======
   '/miot/camera/app/v1/vip/statusBatch': {},
->>>>>>> 04a33d8a
   '/miot/camera/app/v1/get/allDetectionSwitch': {},
   '/miot/camera/app/v1/put/genericEventPushSwitch': {},
   '/user/del_user_device_data_batch': {},
@@ -167,15 +164,12 @@
   '/v2/device/get_hijack_alarm_info': {},
   '/v2/home/get_interim_file_url_pro': {},
   '/home/getfileurl_v3': {},
-<<<<<<< HEAD
-  '/v2/recipes/query': {}
-=======
   '/v2/recipes/query': {},
   '/home/devupgrade': {},
   '/v2/device/get_auto_upgrade_config': {},
   '/v2/device/get_firmware_history': {},
   '/appgateway/miot/appdeviceinfo_service/AppDeviceInfoService/get_last_online': {},
-  //往服务器塞/get 二进制数据。
+  // 往服务器塞/get 二进制数据。
   '/common/app/data/put': {},
   '/common/app/data/scan': {},
   '/common/app/data/v2/preDataGet': {},
@@ -183,6 +177,5 @@
   '/common/app/data/modify': {},
   '/common/app/data/get': {},
   '/rpc/send': {}
->>>>>>> 04a33d8a
 };
 export default API_REPO;