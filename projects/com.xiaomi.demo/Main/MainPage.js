'use strict';

import {
  Device, Package, Host, Entrance, Service, DeviceEvent, PackageEvent
} from "miot";
import TitleBar from "miot/ui/TitleBar";
import React from 'react';
import {
  Image, PixelRatio, StyleSheet, Text, TouchableHighlight, View, ListView
} from 'react-native';
import { getString } from './MHLocalizableString';

export default class MainPage extends React.Component {

  static navigationOptions = ({ navigation }) => {
    return {
      header:
        <View>
          <TitleBar
            type="dark"
            title={navigation.state["params"] ? navigation.state.params.name : Device.name}
            subTitle={getString('NUM_PHOTOS', { 'numPhotos': 1 })}
            onPressLeft={() => {
              Package.exit();
            }}
            onPressRight={() => {
              navigation.navigate('Setting', { 'title': '设置' });
            }} />
        </View>
    };
  };

  constructor(props) {
    super(props);
    let ds = new ListView.DataSource({ rowHasChanged: (r1, r2) => r1 !== r2 });
    this._createMenuData();
    this.state = { dataSource: ds.cloneWithRows(this._menuData.map((o) => (o.name))) };
  }

  _createMenuData() {
    this._menuData = [
      {
        'name': '常用功能',
        'func': () => {
          this.props.navigation.navigate('tutorialDemo', { title: '常用功能' });
        }
      },
      {
        'name': '设备控制(Device)',
        'func': () => {
          this.props.navigation.navigate('DeviceControl', { title: '设备控制(Device)' });
        }
      },
      {
        'name': 'Native交互(Host)',
        'func': () => {
          this.props.navigation.navigate('HostDemo', { title: 'Native交互(Host)' });
        }
      },
      {
        'name': '接口服务(Service)',
        'func': () => {
          this.props.navigation.navigate('ServiceDemo', { title: '接口服务(Service)' });
        }
      },
      {
        'name': 'UI能力(miot/ui)',
        'func': () => {
          this.props.navigation.navigate('UIDemo', { title: 'UI能力(miot/ui)' });
        }
      },
      {
        'name': '第三方库能力',
        'func': () => {
          this.props.navigation.navigate('ThirdPartyDemo', { title: '第三方库能力' });
        }
      },
      {
        'name': '旧-设置页面(不推荐使用)',
        'func': () => {
          this.props.navigation.navigate('moreMenu', { title: '设置页面(不推荐使用)' });
        }
      }
    ];
  }

  componentWillUnmount() {
    this._deviceOnlineListener && this._deviceOnlineListener.remove();
<<<<<<< HEAD
    this._packageReceivedInformation && this._packageReceivedInformation.remove();
  }

  UNSAFE_componentWillMount() {
=======
  }

  componentWillMount() {
    // const licenseURL = require('../Resources/raw/license_zh.html');
    // const policyURL = require('../Resources/raw/privacy_zh.html');
    // let options = {
    //   hideAgreement: false,
    //   hideUserExperiencePlan: true,
    //   agreementURL: licenseURL,
    //   privacyURL: policyURL
    // }
    // Host.ui.alertLegalInformationAuthorization(options).then((res) => {
    // }).catch((error) => {
    //   console.log(error)
    // })
>>>>>>> 18f99a2b
    this._deviceOnlineListener = DeviceEvent.deviceStatusChanged.addListener((device, newstatus) => {
      console.log(device.isOnline);
      alert(`设备状态改变:${ JSON.stringify(newstatus) }`);
    });
<<<<<<< HEAD
    this._packageReceivedInformation = PackageEvent.packageReceivedInformation.addListener((message) => {
      console.log(`收到通知数据：${ JSON.stringify(message) }`);
    });
    console.log(`传递进来的 PageParams: ${ JSON.stringify(Package.pageParams) }`);
    console.log(`传递进来的 entryInfo: ${ JSON.stringify(Package.entryInfo) }`);
=======
>>>>>>> 18f99a2b
  }

  render() {
    return (
      <View style={styles.container}>
        <ListView style={styles.list} dataSource={this.state.dataSource} renderRow={this._renderRow.bind(this)} />
      </View>
    );
  }

  componentDidMount() {
    console.log("MainPage  componentDidMount...");
    if (Package.pageParams.isBackToMainPage && Package.entrance !== Entrance.Main) {
      this.props.navigation.navigate(Package.entrance);
    }
    Service.smarthome.batchGetDeviceDatas([{ did: Device.deviceID, props: ["prop.s_auth_config"] }]).then((res) => {
      let alreadyAuthed = true;
      let result = res[Device.deviceID];
      let config;
      if (result && result['prop.s_auth_config']) {
        config = result['prop.s_auth_config'];
      }
      if (config) {
        try {
          let authJson = JSON.parse(config);
          console.log('auth config ', authJson);
          alreadyAuthed = authJson.privacyAuthed && true;
        } catch (err) {
          // json解析失败，不处理
        }
      } else {
        alreadyAuthed = false;
      }
      if (alreadyAuthed) {
        console.log("已经授权");
        return;
      }
      const licenseURL = require('../Resources/raw/license_zh.html');
      const privacyURL = require('../Resources/raw/privacy_zh.html');
      let options = {};
      options.agreementURL = licenseURL;
      options.privacyURL = privacyURL;
      options.experiencePlanURL = licenseURL;
      options.hideAgreement = false;
      options.hideUserExperiencePlan = false;
      Host.ui.alertLegalInformationAuthorization(options).then((res) => {
        if (res === 'ok' || res === true || res === 'true') {
          Service.smarthome.batchSetDeviceDatas([{ did: Device.deviceID, props: { "prop.s_auth_config": JSON.stringify({ 'privacyAuthed': true }) } }]);
          PackageEvent.packageAuthorizationAgreed.emit();
<<<<<<< HEAD
          console.log("[Demo] 同意协议，进入插件");
        }
      }).catch((error) => {
        if (error === false || error === 'false') {
          console.log("[Demo] 不同意协议，插件退出", res);
          Package.exit();
          return;
        }
=======
          console.log("同意协议，进入插件");
        } else {
          console.log("不同意协议，插件退出");
          Package.exit();
          return;
        }
      }).catch((error) => {
>>>>>>> 18f99a2b
        console.log(error);
      });
    }).catch({});
  }

  _renderRow(rowData, sectionID, rowID) {
    return (
      <TouchableHighlight underlayColor="#838383" onPress={() => this._pressRow(rowID)}>
        <View>
          <View style={styles.rowContainer}>
            <Text style={styles.title}>{rowData}</Text>
            <Image style={styles.subArrow} source={require("../Resources/sub_arrow.png")} />
          </View>
          <View style={styles.separator}></View>
        </View>
      </TouchableHighlight>
    );
  }

  _pressRow(rowID) {
    this._menuData[rowID].func();
  }

}

const styles = StyleSheet.create({
  container: {
    flex: 1,
    borderTopColor: '#f1f1f1',
    borderTopWidth: 1,
    flexDirection: 'row',
    justifyContent: 'center',
    alignItems: 'center',
    backgroundColor: '#ffffff',
    marginBottom: 0,
    marginTop: 0
  },
  rowContainer: {
    height: 52,
    alignSelf: 'stretch',
    flexDirection: 'row',
    paddingLeft: 23,
    paddingRight: 23,
    alignItems: 'center',
    flex: 1
  },
  list: { alignSelf: 'stretch' },
<<<<<<< HEAD
=======

>>>>>>> 18f99a2b
  title: {
    fontSize: 15,
    color: '#333333',
    alignItems: 'center',
    flex: 1
  },
  subArrow: {
    width: 7,
    height: 14
  },
  separator: {
    height: 1 / PixelRatio.get(),
    backgroundColor: '#e5e5e5',
    marginLeft: 20
  }
});<|MERGE_RESOLUTION|>--- conflicted
+++ resolved
@@ -3,38 +3,38 @@
 import {
   Device, Package, Host, Entrance, Service, DeviceEvent, PackageEvent
 } from "miot";
-import TitleBar from "miot/ui/TitleBar";
+import NavigationBar from "miot/ui/NavigationBar";
 import React from 'react';
 import {
   Image, PixelRatio, StyleSheet, Text, TouchableHighlight, View, ListView
 } from 'react-native';
 import { getString } from './MHLocalizableString';
+import Logger from './Logger';
 
 export default class MainPage extends React.Component {
-
-  static navigationOptions = ({ navigation }) => {
-    return {
-      header:
-        <View>
-          <TitleBar
-            type="dark"
-            title={navigation.state["params"] ? navigation.state.params.name : Device.name}
-            subTitle={getString('NUM_PHOTOS', { 'numPhotos': 1 })}
-            onPressLeft={() => {
-              Package.exit();
-            }}
-            onPressRight={() => {
-              navigation.navigate('Setting', { 'title': '设置' });
-            }} />
-        </View>
-    };
-  };
 
   constructor(props) {
     super(props);
     let ds = new ListView.DataSource({ rowHasChanged: (r1, r2) => r1 !== r2 });
     this._createMenuData();
     this.state = { dataSource: ds.cloneWithRows(this._menuData.map((o) => (o.name))) };
+    Logger.trace(this);
+    this.props.navigation.setParams({
+      title: Device.name,
+      subtitle: getString('NUM_PHOTOS', { 'numPhotos': 1 }),
+      left: [{
+        key: NavigationBar.ICON.CLOSE,
+        onPress: () => Package.exit(),
+        accessibilityLabel: '返回',
+        accessibilityHint: '返回上一页'
+      }],
+      right: [{
+        key: NavigationBar.ICON.MORE,
+        onPress: () => this.props.navigation.navigate('Setting', { 'title': '设置' }),
+        accessibilityLabel: '设置',
+        accessibilityHint: '进入设置'
+      }]
+    });
   }
 
   _createMenuData() {
@@ -86,40 +86,19 @@
 
   componentWillUnmount() {
     this._deviceOnlineListener && this._deviceOnlineListener.remove();
-<<<<<<< HEAD
     this._packageReceivedInformation && this._packageReceivedInformation.remove();
   }
 
   UNSAFE_componentWillMount() {
-=======
-  }
-
-  componentWillMount() {
-    // const licenseURL = require('../Resources/raw/license_zh.html');
-    // const policyURL = require('../Resources/raw/privacy_zh.html');
-    // let options = {
-    //   hideAgreement: false,
-    //   hideUserExperiencePlan: true,
-    //   agreementURL: licenseURL,
-    //   privacyURL: policyURL
-    // }
-    // Host.ui.alertLegalInformationAuthorization(options).then((res) => {
-    // }).catch((error) => {
-    //   console.log(error)
-    // })
->>>>>>> 18f99a2b
     this._deviceOnlineListener = DeviceEvent.deviceStatusChanged.addListener((device, newstatus) => {
       console.log(device.isOnline);
       alert(`设备状态改变:${ JSON.stringify(newstatus) }`);
     });
-<<<<<<< HEAD
     this._packageReceivedInformation = PackageEvent.packageReceivedInformation.addListener((message) => {
       console.log(`收到通知数据：${ JSON.stringify(message) }`);
     });
     console.log(`传递进来的 PageParams: ${ JSON.stringify(Package.pageParams) }`);
     console.log(`传递进来的 entryInfo: ${ JSON.stringify(Package.entryInfo) }`);
-=======
->>>>>>> 18f99a2b
   }
 
   render() {
@@ -169,7 +148,6 @@
         if (res === 'ok' || res === true || res === 'true') {
           Service.smarthome.batchSetDeviceDatas([{ did: Device.deviceID, props: { "prop.s_auth_config": JSON.stringify({ 'privacyAuthed': true }) } }]);
           PackageEvent.packageAuthorizationAgreed.emit();
-<<<<<<< HEAD
           console.log("[Demo] 同意协议，进入插件");
         }
       }).catch((error) => {
@@ -178,15 +156,6 @@
           Package.exit();
           return;
         }
-=======
-          console.log("同意协议，进入插件");
-        } else {
-          console.log("不同意协议，插件退出");
-          Package.exit();
-          return;
-        }
-      }).catch((error) => {
->>>>>>> 18f99a2b
         console.log(error);
       });
     }).catch({});
@@ -208,8 +177,8 @@
 
   _pressRow(rowID) {
     this._menuData[rowID].func();
-  }
-
+    Logger.trace(this, this._pressRow, this._menuData[rowID]);
+  }
 }
 
 const styles = StyleSheet.create({
@@ -234,10 +203,6 @@
     flex: 1
   },
   list: { alignSelf: 'stretch' },
-<<<<<<< HEAD
-=======
-
->>>>>>> 18f99a2b
   title: {
     fontSize: 15,
     color: '#333333',
