--- conflicted
+++ resolved
@@ -2,36 +2,13 @@
 
 import { Device, DeviceEvent } from "miot";
 import MIOT from "miot";
-import TitleBar from 'miot/ui/TitleBar';
 import React from 'react';
+import Logger from '../Logger';
 import {
-<<<<<<< HEAD
   Image, StyleSheet, Text, TextInput, TouchableOpacity, View
 } from 'react-native';
 
 export default class ControlDemo extends React.Component {
-=======
-  Image, StyleSheet, Text, TextInput, TouchableHighlight, View 
-} from 'react-native';
-
-
-export default class ControlDemo extends React.Component {
-
-  static navigationOptions = ({ navigation }) => {
->>>>>>> 18f99a2b
-
-  static navigationOptions = ({ navigation }) => {
-    return {
-      header: <TitleBar type="dark" title={navigation.state.params.title} style={{ backgroundColor: '#fff' }}
-        onPressLeft={() => {
-<<<<<<< HEAD
-          navigation.goBack();
-=======
-          navigation.goBack(); 
->>>>>>> 18f99a2b
-        }} />
-    };
-  };
 
   constructor(props, context) {
     super(props, context);
@@ -42,6 +19,7 @@
       textB: '',
       resultViewColor: '#000000'
     };
+    Logger.trace(this);
   }
 
   componentDidMount() {
@@ -94,17 +72,9 @@
             </View>
             <View style={[styles.RGBResultView, { backgroundColor: this.state.resultViewColor }]}></View>
           </View>
-<<<<<<< HEAD
           <TouchableOpacity style={styles.button} onPress={this.onSendDidButtonPress.bind(this)}>
             <Text style={styles.buttonText}>发送指令</Text>
           </TouchableOpacity>
-=======
-
-          <TouchableHighlight underlayColor="#ffffff" onPress={this.onSendDidButtonPress.bind(this)}>
-            <Image style={styles.commandButton} source={require("../../Resources/button_command.png")} />
-          </TouchableHighlight>
-
->>>>>>> 18f99a2b
         </View>
       </View>
     );
@@ -148,34 +118,23 @@
       if (Math.round(resultG) == 0) {
         stringRGB = `00${ stringRGB }`;
       } else if (Math.round(resultG) < 16 && Math.round(resultG) > 0) {
-<<<<<<< HEAD
         stringRGB = `0${ stringRGB }`;
       }
       stringRGB = `00${ stringRGB }`;
     } else if (Math.round(resultR) < 16 && Math.round(resultR) > 0) {
       stringRGB = `0${ stringRGB }`;
-=======
-        stringRGB = `0${ stringRGB }`; 
-      }
-      stringRGB = `00${ stringRGB }`;
-    } else if (Math.round(resultR) < 16 && Math.round(resultR) > 0) {
-      stringRGB = `0${ stringRGB }`; 
->>>>>>> 18f99a2b
     }
     console.log("stringRGB 2 : ", stringRGB);
     return stringRGB;
   }
 
   onSendDidButtonPress() {
+    Logger.trace(this, this.onSendDidButtonPress);
     Device.getDeviceWifi().callMethod("set_rgb", [(this.state.textR << 16 | this.state.textG << 8 | this.state.textB)]).then((json) => {
       console.log(`rpc result:${ isSuccess }${ json }`);
       this.setState({ requestStatus: isSuccess });
-<<<<<<< HEAD
     }).catch((err) => {
       console.log(`rpc err:${ JSON.stringify(err, null, '\t') }`);
-=======
-
->>>>>>> 18f99a2b
     });
   }
 }
@@ -259,15 +218,10 @@
     width: 314,
     alignSelf: 'center'
   },
-<<<<<<< HEAD
-=======
-
->>>>>>> 18f99a2b
   navBarRightButton: { paddingRight: 10 },
   navBarText: {
     fontSize: 16,
     marginVertical: 10
-<<<<<<< HEAD
   },
   navBarButtonText: { color: '#5890FF' },
   button: {
@@ -287,8 +241,4 @@
     color: '#555',
     fontSize: 18
   }
-=======
-  },
-  navBarButtonText: { color: '#5890FF' }
->>>>>>> 18f99a2b
 });