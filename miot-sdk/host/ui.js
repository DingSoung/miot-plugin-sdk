--- conflicted
+++ resolved
@@ -17,6 +17,7 @@
  */
 import Device from "../device/BasicDevice";
 import native, { isIOS, isAndroid } from "../native";
+import AutoOTAABTestHelper from 'miot/utils/autoota_abtest_helper';
 // import { Entrance } from "../Package";
 // const resolveAssetSource = require('resolveAssetSource');
 // const resolveAssetSource = require('react-native/Libraries/Image/resolveAssetSource');
@@ -115,13 +116,8 @@
   /**
    * 获取设备列表中指定model的设备信息
    * @param model 指定的model
-<<<<<<< HEAD
    * @param {boolean} includeGroupedDevice - since 10046 是否包含被组成了一个组的设备（目前仅窗帘设备可用，灯设备不可用），默认不包含
    * @returns {Promise<devices[]>} 对象中有字段 isGrouped 表示是被分组的设备，includeGroupedDevice = true时才有效
-=======
-   * @param {boolean} includeGroupedDevice - since 10046 是否包含被组成了一个组的设备（如组成灯组，窗帘组的设备），默认不包含
-   * @returns {Promise<devices[]>} 对象中有字段 isGrouped 表示是被分组的设备，includeGroupedDevice=true时有效
->>>>>>> 2eeda95a
    *
    */
   @report
@@ -215,9 +211,11 @@
   /**
    * 打开设备检查固件升级页（先检查，后可升级）
    * 针对wifi、AP、第三方云等可以联网的设备的统一OTA方案
-   */
-  @report
-  openDeviceUpgradePage() {
+   * @param type 默认 0 ，进入最新固件升级页面          type字段 自10049支持
+   *              1， 进入旧版（native）固件升级页面    type字段 自10049支持
+   */
+  @report
+  openDeviceUpgradePage(type = 0) {
   }
   /**
    * 打开Mesh设备固件升级页。分享的设备点击此接口无反应（理论上分享的设备不应该出现调用此接口的菜单）
@@ -247,17 +245,14 @@
   @report
   openLightGroupUpgradePage() {
   }
-  // /**
-  //  * 打开Ble 组设备升级页面
-  //  * @param {Number} type 蓝牙类型，与蓝牙connect 参数中的type 一致
-  //  * @since 10048
-  //  */
-  // @report
-  // openBleGroupUpgradePage(type) {
-  //   // @native begin
-  //   native.MIOTHost.openBleGroupUpgradePage(type);
-  //   // @native end
-  // }
+  /**
+   * 打开Ble 组设备升级页面
+   * @param {Number} type 蓝牙类型，与蓝牙connect 参数中的type 一致
+   * @since 10049
+   */
+  @report
+  openBleGroupUpgradePage(type) {
+  }
   /**
    * 打开设备时区设置页
    * apiLevel在10025，增加参数的支持，APP修改时区是否需要同步到设备端，前提是设备需要支持miIO.set_timezone 方法
@@ -537,6 +532,16 @@
   openConnectSucceedPage(model, did) {
   }
   /**
+   * 打开窗帘组选房间设置名称的页面
+   * @since 10049
+   * @param {string} groupDid 组设备did
+   * @param {string} leftDid 左侧窗帘did
+   * @param {string} rightDid 右侧窗帘did
+   */
+  @report
+  openCurtainGroupNamePage(groupDid, leftDid, rightDid) {
+  }
+  /**
    * 打开Zigbee 网关插件开启子设备快连
    * @since 10020
    * @param {string} did 网关设备did
@@ -669,6 +674,20 @@
   @report
   openDirectorySelectPage() {
   }
+  /**
+   * @since 10049
+   * 打开NFC写设备数据的页面，默认会写入设备的基本信息(如did，model等)，如果插件还需要写入其他数据，可以通过参数extra传给App；
+   * 在米家首页，手机接触到NFC设备时会读取写入的设备信息，读取成功后会自动打开相应的插件，插件可以通过Package.entryIfno.nfcdata获取
+   * 写入NFC设备的extra字段的值
+   * @param {string} extra 需要写入到nfc设备的额外数据
+   * @example
+   * let extra = 'test_data';
+   * Host.ui.openNFCWriteDeviceInfoPage(extra);
+   */
+  @report
+  openNFCWriteDeviceInfoPage(extra = '') {
+  }
+  
 }
 const UiInstance = new IUi();
 export default UiInstance;