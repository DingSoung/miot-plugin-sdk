--- conflicted
+++ resolved
@@ -7,11 +7,7 @@
 import ListItem from '../ListItem/ListItem';
 import NavigationBar from '../NavigationBar';
 import Separator from '../Separator';
-<<<<<<< HEAD
-import { secondAllOptions, SETTING_KEYS, AllOptions } from "./CommonSetting";
-=======
 import { secondAllOptions, SETTING_KEYS, AllOptions, AllOptionsWeight } from "./CommonSetting";
->>>>>>> 04a33d8a
 import { getAccessibilityConfig } from '../../utils/accessibility-helper';
 import { referenceReport } from '../../decorator/ReportDecorator';
 /**
@@ -226,9 +222,6 @@
     }
     keys = keys.filter((key) => !this.excludeRequiredOptions.includes(key));
     keys = keys.filter((key) => !(excludeOptions[key] || []).includes(Device.type));
-<<<<<<< HEAD
-    const items = keys.map((key) => this.moreSetting[key]).filter((item) => {
-=======
     keys.sort((keyA, keyB) => {
       let weightA, weightB;
       if (typeof keyA === 'string') {
@@ -250,7 +243,6 @@
       }
       return this.moreSetting[key];
     }).filter((item) => {
->>>>>>> 04a33d8a
       return item && !item.hide;
     });
     let itemStyle;
