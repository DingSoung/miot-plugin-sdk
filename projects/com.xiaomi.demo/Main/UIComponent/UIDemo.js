'use strict';

import TitleBar from 'miot/ui/TitleBar';
import React from 'react';
import { Image, ListView, PixelRatio, StyleSheet, Text, TouchableHighlight, View } from 'react-native';
export default class UIDemo extends React.Component {

  static navigationOptions = ({ navigation }) => {

    return {
      header: <TitleBar type='dark' title={navigation.state.params.title} style={{ backgroundColor: '#fff' }}
        onPressLeft={() => {
          navigation.goBack();
        }} />,
    };
  };

  constructor(props) {
    super(props);
    var ds = new ListView.DataSource({
      rowHasChanged: (r1, r2) => r1 !== r2,
    });
    this.state = {
      dataSource: ds.cloneWithRows(
        [
          { name: '自定义列表项', router: 'List' },
          { name: '自定义卡片', router: 'CardPage' },
          { name: '单选框', router: 'RadioExample' },
          { name: '复选框', router: 'CheckboxDemo' },
          { name: '拖拽选择档位组件', router: 'GearExample' },
<<<<<<< HEAD
=======
          { name: '开关', router: 'SwitchDemo' },
>>>>>>> 11f22c9e
          { name: '第三方 toast 组件使用示例', router: 'ToastExample' },
          { name: 'ScrollView 吸附效果 demo', router: 'Parallax' },
          { name: 'Host.ui 原生导航', router: 'NavigateUIDemo' },
          { name: 'UIKitHome', router: 'UIKitHome' },
          { name: 'RefreshListView', router: 'RefreshListView' },
          { name: 'swiperDynamic', router: 'swiperDynamic' },
          { name: 'swiperLoadMinimal', router: 'swiperLoadMinimal' },
          { name: 'swiperPhone', router: 'swiperPhone' },
          { name: 'swiperSwiper', router: 'swiperSwiper' },
          { name: 'swiperNumber', router: 'swiperNumber' },
          { name: 'ProgressDemo', router: 'ProgressDemo' },
          { name: 'DialogTest', router: 'DialogTest' },
          { name: 'ImageCapInsetDemo', router: 'ImageCapInsetDemo' },
          { name: 'NumberSpinnerDemo', router: 'NumberSpinnerDemo' },
          { name: 'StringSpinnerDemo', router: 'StringSpinnerDemo' },
          { name: 'MiotAndroidScrollViewDemo(仅Android)', router: 'MiotAndroidScrollViewDemo' }
        ]),
    };
  }

  render() {
    return (
      <View style={styles.container}>
        <ListView style={styles.list} dataSource={this.state.dataSource}
          renderRow={this._renderRow.bind(this)} />
      </View>
    );
  }

  _renderRow(rowData, sectionID, rowID) {
    return (
      <TouchableHighlight underlayColor='#838383' onPress={() => this._pressRow(rowData.router)}>
        <View>
          <View style={styles.rowContainer}>
            <Text style={styles.title}>{rowData.name}</Text>
            <Image style={styles.subArrow} source={require('../../Resources/sub_arrow.png')} />
          </View>
          <View style={styles.separator}></View>
        </View>
      </TouchableHighlight>
    );
  }

  _pressRow(rowData) {
    console.log('row' + rowData + 'clicked!');
    this.props.navigation.navigate(rowData, { title: rowData });
  }

}

var styles = StyleSheet.create({
  container: {
    flex: 1,
    borderTopColor: '#f1f1f1',
    borderTopWidth: 1,
    flexDirection: 'row',
    justifyContent: 'center',
    alignItems: 'center',
    backgroundColor: '#ffffff',
    marginBottom: 0,
    marginTop: 0,
  },

  rowContainer: {
    height: 52,
    alignSelf: 'stretch',
    flexDirection: 'row',
    paddingLeft: 23,
    paddingRight: 23,
    alignItems: 'center',
    flex: 1,
  },
  list: {
    alignSelf: 'stretch',
  },

  title: {
    fontSize: 15,
    color: '#333333',
    alignItems: 'center',
    flex: 1,
  },
  subArrow: {
    width: 7,
    height: 14,
  },
  separator: {
    height: 1 / PixelRatio.get(),
    backgroundColor: '#e5e5e5',
    marginLeft: 20,
  },
});
<|MERGE_RESOLUTION|>--- conflicted
+++ resolved
@@ -28,10 +28,7 @@
           { name: '单选框', router: 'RadioExample' },
           { name: '复选框', router: 'CheckboxDemo' },
           { name: '拖拽选择档位组件', router: 'GearExample' },
-<<<<<<< HEAD
-=======
           { name: '开关', router: 'SwitchDemo' },
->>>>>>> 11f22c9e
           { name: '第三方 toast 组件使用示例', router: 'ToastExample' },
           { name: 'ScrollView 吸附效果 demo', router: 'Parallax' },
           { name: 'Host.ui 原生导航', router: 'NavigateUIDemo' },
