<<<<<<< HEAD
# MIOT SDK (API_LEVEL:10010) for React Native
=======
# MIOT SDK (API_LEVEL:10011) for React Native
>>>>>>> 1478ee02

## 初始化

    1, 安装 node, 版本9.0+ 

    2, 下载开发环境, 执行 git clone git@github.com:MiEcosystem/miot-plugin-sdk.git

    3, 进入开发环境, 安装ReactNative基础库, 在根目录下执行 npm install

    !注意, 项目中如果需要使用第三方库(仅限于纯js实现), 请进入项目目录(如 projects/com.xiaomi.demo), 
    执行 npm install --save xxxx, 否则在打包发布时将因为找不到第三方库而失败
    
    
 推荐使用[Docker](https://www.docker.com)的linux容器作为独立的开发环境

## 命令

    创建项目
    npm run create xxx.yyy.zzz
        注: xxx.yyy.zzz 为项目路径名, 创建后项目位于projects/xxx.yyy.zzz下
    
    启动调试
    npm start
        注： Docker下需要将端口（缺省为8081）映射出去，例如 docker run -p 8081:8081 -it ...
    
    发布项目
    npm run publish xxx.yyy.zzz
        注: 缺省的目标文件位于 projects/xxx.yyy.zzz/build/publish.mpkg, 可以通过 --target 指定任意目标文件

## 配置
在项目创建后(如xxx.yyy.zzz), 在projects/xxx.yyy.zzz 目录下有项目配置文件 project.json, 结构说明如下:

    { 
        "package_path":"xxx.yyy.zzz",     //项目路径名
        "min_sdk_api_level":10000        //支持运行的SDK API_LEVEL 
    }

## 注意

    1, 不允许对根目录下的 package.json 文件做任何修改,否则将导致在线打包失败,
    2, 只允许在各自项目目录下(projects/xxx.yyy.zzz)引用第三方库, 修改这下面的 package.json, 执行 npm install
    3, 不允许引用 projects 下其他项目的任何内容

## 文档
插件开发请参考[《MIOT SDK API》](https://github.com/MiEcosystem/miot-plugin-sdk/wiki)
            [《CHANGELOG》](https://github.com/MiEcosystem/miot-plugin-sdk/blob/master/CHANGELOG.md)

插件从旧框架迁移到新框架请参考[《迁移手册》](https://github.com/MiEcosystem/miot-plugin-sdk/blob/master/%E8%BF%81%E7%A7%BB%E6%89%8B%E5%86%8C.md)

插件调试流程请参考[《调试说明》](https://github.com/MiEcosystem/miot-plugin-sdk/blob/master/%E8%B0%83%E8%AF%95%E8%AF%B4%E6%98%8E.md)


## 调试环境

[iOS IPA 包下载地址](https://fir.im/mijiadevelopment)
    
[Android APK 包下载地址](https://fir.im/MiHomeForAndroid)

下载密码: keliyuan 

## 其他文档

[字体使用](https://github.com/MiEcosystem/miot-plugin-sdk/blob/master/font.md)<|MERGE_RESOLUTION|>--- conflicted
+++ resolved
@@ -1,8 +1,4 @@
-<<<<<<< HEAD
-# MIOT SDK (API_LEVEL:10010) for React Native
-=======
 # MIOT SDK (API_LEVEL:10011) for React Native
->>>>>>> 1478ee02
 
 ## 初始化
 
