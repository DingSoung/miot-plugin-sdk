--- conflicted
+++ resolved
@@ -47,10 +47,6 @@
       let downloaded = data.downloadBytes;
       let all = data.totalBytes;
       let progress = downloaded / all * 100;
-<<<<<<< HEAD
-=======
-      let visProgress = progress < 100;
->>>>>>> 0da2e563
       console.log(progress);
       // this.setState({ progress, visProgress })
     });
@@ -110,6 +106,12 @@
                 onPress={() => this._writeFileThroughBase64()}
               />
             </View>
+            <View style={{ flex: 1 }}>
+              <Button
+                title="复制文件"
+                onPress={() => this._copyFile()}
+              />
+            </View>
           </View>
           <View style={styles.row}>
             <View style={{ flex: 1 }}>
@@ -237,15 +239,24 @@
                 onPress={() => this._mkdir()}
               />
             </View>
-<<<<<<< HEAD
-=======
             <View style={{ flex: 1 }}>
               <Button
                 title="查询文件"
                 onPress={() => this._queryFile()}
               />
             </View>
->>>>>>> 0da2e563
+            <View style={{ flex: 1 }}>
+              <Button
+                title="pdf转图片"
+                onPress={() => this._pdfToImage()}
+              />
+            </View>
+            <View style={{ flex: 1 }}>
+              <Button
+                title="读PDF信息"
+                onPress={() => this._readPdfMetaData()}
+              />
+            </View>
           </View>
 
 
@@ -294,8 +305,22 @@
       alert(JSON.stringify(err));
     });
 
-<<<<<<< HEAD
-=======
+  }
+
+  _copyFile(){
+    let copy_params={
+      srcPath:'test.pdf',
+      dstPath:'test_copy.pdf',
+    }
+    Host.file.copyFile(copy_params).then((res) => {
+      alert(JSON.stringify(res));
+      Host.file.readFileList('').then(res=>{
+        alert(JSON.stringify(res))
+      })
+    }).catch((res) => {
+      alert(JSON.stringify(res));
+    });
+    
   }
 
   _queryFile() {
@@ -309,7 +334,7 @@
         "application/vnd.openxmlformats-officedocument.presentationml.presentation", // pptx
         "application/wps"// wps
       ],
-      pageSize: 2,
+      pageSize: 10,
       pageNo: 0
     };
     Host.file.queryFile(params).then((res) => {
@@ -317,7 +342,118 @@
     }).catch((err) => {
       alert(JSON.stringify(err));
     });
->>>>>>> 0da2e563
+  }
+
+  _pdfToImage() {
+    if (Host.isIOS) {
+      Host.ui.openIOSDocumentFileChoosePage().then((res) => {
+        console.log('----------queryFile:', JSON.stringify(res));
+        if (res.data && res.data.length > 0) {
+          let pdfDic = res.data[0];
+          console.log("----------loadFile:", JSON.stringify(pdfDic));
+          if (pdfDic && pdfDic['ext'] == 'pdf' && pdfDic['path']) {
+            let path = pdfDic['path'];
+            let sourcePath = `${ path }`;
+
+            let pdf_params = {
+              srcPath: sourcePath,
+              imageDir: 'pdf_image',
+              pageIndex: 464,
+              password: '123456',
+              highQuality: false
+            };
+            Host.file.pdfToImage(pdf_params).then((res) => {
+              alert(JSON.stringify(res));
+            }).catch((res) => {
+              alert(JSON.stringify(res));
+            });
+          } else {
+            alert('选择的文件不存在或不是pdf格式，请重新选择文件');
+          }
+        }
+      }).catch((err) => {
+        alert(JSON.stringify(err));
+      });
+    } else {
+      let params = {
+        mimeTypes: ["application/pdf" // pdf
+        ],
+        pageSize: 1,
+        pageNo: 0
+      };
+      Host.file.queryFile(params).then((res) => {
+        if (res && res.data) {
+          let pdf_params = {
+            srcPath: res.data[0].url,
+            imageDir: 'pdf_image',
+            pageIndex: 0,
+            password: '',
+            highQuality: false
+          };
+          Host.file.pdfToImage(pdf_params).then((res) => {
+            alert(JSON.stringify(res));
+          }).catch((res) => {
+            alert(JSON.stringify(res));
+          });
+
+        }
+      }).catch((err) => {
+        alert(JSON.stringify(err));
+      });
+    }
+  }
+
+  _readPdfMetaData() {
+    if (Host.isIOS) {
+      Host.ui.openIOSDocumentFileChoosePage().then((res) => {
+        console.log('----------queryFile:', JSON.stringify(res));
+        if (res.data && res.data.length > 0) {
+          let pdfDic = res.data[0];
+          console.log("----------loadFile:", JSON.stringify(pdfDic));
+          if (pdfDic && pdfDic['ext'] == 'pdf' && pdfDic['path']) {
+            let path = pdfDic['path'];
+            let sourcePath = `${ path }`;
+
+            let pdf_params = {
+              srcPath: sourcePath,
+              password: ''
+            };
+            Host.file.readPdfMetaData(pdf_params).then((res) => {
+              alert(JSON.stringify(res));
+            }).catch((res) => {
+              alert(JSON.stringify(res));
+            });
+          } else {
+            alert('选择的文件不存在或不是pdf格式，请重新选择文件');
+          }
+        }
+      }).catch((err) => {
+        alert(JSON.stringify(err));
+      });
+    } else {
+      let params = {
+        mimeTypes: ["application/pdf" // pdf
+        ],
+        pageSize: 1,
+        pageNo: 0
+      };
+      Host.file.queryFile(params).then((res) => {
+        if (res && res.data) {
+          let pdf_params = {
+            srcPath: res.data[0].url,
+            password: ''
+          };
+          Host.file.readPdfMetaData(pdf_params).then((res) => {
+            alert(JSON.stringify(res));
+          }).catch((res) => {
+            alert(JSON.stringify(res));
+          });
+
+        }
+      }).catch((err) => {
+        alert(JSON.stringify(err));
+      });
+    }
   }
 
   _renderFileList(item) {
@@ -491,20 +627,11 @@
           imagePath: imagePath
         });
         this._readFileList();
-<<<<<<< HEAD
         Host.file.saveImageToPhotosAlbum(imageName).then(() => {
-=======
-        Host.file.saveImageToPhotosAlbum(imageName).then((_) => {
->>>>>>> 0da2e563
           alert(`${ imagePath } 已保存到系统相册`);
         }).catch((result) => {
           alert(result);
         });
-<<<<<<< HEAD
-=======
-
-
->>>>>>> 0da2e563
       })
       .catch((result) => {
         alert(result);
@@ -517,11 +644,7 @@
     let url = 'http://cdn.cnbj0.fds.api.mi-img.com/miio.files/commonfile_mp4_855379f77b74ca565e8ef7d68c08264c.mp4';
 
     let fileName = `file${ new Date().getTime() }.mp4`;
-<<<<<<< HEAD
     Host.file.downloadFile(url, fileName).then(() => {
-=======
-    Host.file.downloadFile(url, fileName).then((res) => {
->>>>>>> 0da2e563
       this._readFileList();
       Host.file.saveFileToPhotosAlbum(fileName).then(() => {
         alert(`${ fileName } 已保存到系统相册`);
@@ -559,11 +682,7 @@
         let content = "this is sample content 这是个示例内容 😄💻";
         this.file_obj_name = obj_name;
         console.log("pre upload", res);
-<<<<<<< HEAD
         Host.file.writeFile(name, content).then(() => {
-=======
-        Host.file.writeFile(name, content).then((r) => {
->>>>>>> 0da2e563
           complete([true, { url: obj.url, method: obj.method, fileName: name }]);
         }).catch((err) => {
           alert(`存储临时文件失败${ JSON.stringify(err) }`);
