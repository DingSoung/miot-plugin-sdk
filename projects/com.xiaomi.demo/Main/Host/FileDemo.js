--- conflicted
+++ resolved
@@ -87,8 +87,6 @@
               value={this.state.fileName}
             />
             <TextInput
-<<<<<<< HEAD
-=======
               style={styles.input}
               onChangeText={(text) => {
                 this.setState({ segOff: text.replace(/[^\d]+/, '') });
@@ -103,7 +101,6 @@
               placeholder="输入读取的最大字节数"
             />
             <TextInput
->>>>>>> f8044b0b
               style={[styles.input, { button: 10, marginTop: 10, minHeight: 100, textAlignVertical: 'top' }]}
               onChangeText={(text) => {
                 this.setState({ fileContent: text });
@@ -134,12 +131,8 @@
               ],
               [
                 ["读文件", this._readFile],
-<<<<<<< HEAD
-                ["读文件(Base64)", this._readFileToBase64]
-=======
                 ["读文件(Base64)", this._readFileToBase64],
                 ["读文件的一部分(Base64)", this._readFileSegmentToBase64]
->>>>>>> f8044b0b
               ],
               [
                 ["上传文件", this._uploadFile],
