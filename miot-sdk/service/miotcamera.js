/**
 * @export public
 * @doc_name 智能摄像机模块
 * @doc_index 7
 * @doc_directory service
 * @module miot/service/miotcamera
 * @description 摄像机 API
 *
 */
import { NativeModules, Platform } from 'react-native';
import { report } from "../decorator/ReportDecorator";
/**
 * MISS 命令
 * @namespace MISSCommand
 */
export const MISSCommand = {
  MISS_CMD_VIDEO_START: 0x102,	/** < C->S, video start */
  MISS_CMD_VIDEO_STOP: 0x103,	/** < C->S, video stop */
  MISS_CMD_AUDIO_START: 0x104,	/** < C->S, audio start */
  MISS_CMD_AUDIO_STOP: 0x105,	/** < C->S, audio stop */
  MISS_CMD_SPEAKER_START_REQ: 0x106,	/** < C->S, speaker start req */
  MISS_CMD_SPEAKER_START_RESP: 0x107,	/** < C->S, speaker start resp */
  MISS_CMD_SPEAKER_STOP: 0x108,	/** < C->S, speaker stop */
  MISS_CMD_STREAM_CTRL_REQ: 0x109,	/** < C->S, video quality req */
  MISS_CMD_STREAM_CTRL_RESP: 0x10A,	/** < S->C, video quality response */
  MISS_CMD_GET_AUDIO_FORMAT_REQ: 0x10B,	/** < C->S, get audio format */
  MISS_CMD_GET_AUDIO_FORMAT_RESP: 0x10C, /** < S->C, audio format response */
  MISS_CMD_PLAYBACK_REQ: 0x10D,	/** < C->S, playback request */
  MISS_CMD_PLAYBACK_RESP: 0x10E,	/** < S->C, playback response */
  MISS_CMD_PLAYBACK_SET_SPEED: 0x10F,	/** < C->S, playback speed */
  MISS_CMD_DEVINFO_REQ: 0x110,	/** < C->S, device info request */
  MISS_CMD_DEVINFO_RESP: 0x111,	/** < S->C, device info response */
  MISS_CMD_MOTOR_REQ: 0x112,	/** < C->S, device motor control */
  MISS_CMD_MOTOR_RESP: 0x113	/** < S->C, device motor control response */
};
Object.freeze(MISSCommand);
/**
 * MISS Error
 * @namespace MISSError
 */
export const MISSError = {
  MISS_NO_ERROR: 0, // 0
  MISS_ERR_CLOSE_BY_LOCAL: 1,
  MISS_ERR_CLOSE_BY_REMOTE: 2,
  MISS_ERR_AUTHORIZED: 3,
  MISS_ERR_CLOSE_BY_TIMEOUT: 4,
  MISS_ERR_NOT_SUPPORT_VENDOR: 5, // 5
  MISS_ERR_ALREADY_INITIALIZED: 6,
  MISS_ERR_NOT_INITIALIZED: 7,
  MISS_ERR_ABORTED: 8,
  MISS_ERR_CREATE_MUTEX: 9,
  MISS_ERR_CREATE_THREAD: 10, // 10
  MISS_ERR_NOT_ENOUGH_MEMORY: 11,
  MISS_ERR_CREATE_SOCKET: 12,
  MISS_ERR_SOCKET_OPTIONS: 13,
  MISS_ERR_SOCKET_BIND: 14,
  MISS_ERR_MAX_SESSION: 15, // 15
  MISS_ERR_SESSION_HANDLE: 16,
  MISS_ERR_TIMOUT: 17,
  MISS_ERR_RPC_SEND: 18,
  MISS_ERR_RPC_JSON_PARSE: 19,
  MISS_ERR_DISCONNECT_TIMOUT: 20, // 20
  MISS_ERR_CREATE_CHANNEL: 21,
  MISS_ERR_INVALID_ARG: 22,
  MISS_ERR_CLIENT_NO_SUPPORT: 23,
  MISS_ERR_MAX_CHANNEL: 24,
  MISS_ERR_NO_RESPONSE: 25, // 25
  MISS_ERR_NO_BUFFER: 26,
  MISS_ERR_CHANNEL_EXCEED_MAX_SIZE: 27,
  MISS_ERR_FUNCTION_ALREADY_CALLED: 28,
  MISS_ERR_FRAME_DECRYPTO: 29,
  MISS_ERR_FRAME_ENCTYPTO: 30, // 30
  MISS_ERR_FUNCTION_DISABLE: 31,
  MISS_ERR_SLEEPING: 32,
  MISS_ERR_OFFLINE: 33,
  MISS_ERR_CONNECT_SERVER: 34 // 34
};
Object.freeze(MISSError);
/**
 * MISS Connection State
 * @namespace MISSConnectState
 */
export const MISSConnectState = {
  MISS_Connection_Disconnected: 0,
  MISS_Connection_Connecting: 1,
  MISS_Connection_Connected: 2,
  MISS_Connection_ReceivedFirstFrame: 3
};
Object.freeze(MISSConnectState);
/**
 * Alarm Event Type
 * @namespace AlarmEventType
 */
export const AlarmEventType = {
  EventType_All: 1 << 0,
  EventType_AI: 1 << 1,
  EventType_Face: 1 << 2,
  EventType_KnownFace: 1 << 3,
  EventType_PeopleMotion: 1 << 4,
  EventType_ObjectMotion: 1 << 5,
  EventType_BabyCry: 1 << 6
};
Object.freeze(AlarmEventType);
/**
 * @export
 */
class IMiotCamera {
  /**
   * 连接设备
   * @param {string} callbackName 链接状态变更回调 { state: MISSConnectState, error: MISSError }
   */
  @report
  connectToDeviceWithStateChangeCallBack(callbackName, did = Device.deviceID) {
     return null
  }
  /**
   * 断开连接设备
   * @since 10033
   */
  @report
  disconnectToDevice(did = Device.deviceID) {
     return null
  }
  /**
   * 发送miss命令到设备
   * @param {MISSCommand} command miss 命令
   * @param {object} paramsJson 参数 要求是符合jsonObj形式的数据
   * @returns {Promise<number>} a promise with return code
   */
  @report
  sendP2PCommandToDevice(command, paramsJson, did = Device.deviceID) {
     return Promise.resolve(null);
  }
  /**
     * 发送miss命令到设备 主要处理部分model发送命令的参数不是json格式，也不是 byte数组编码得到的str，而是普通的字串
     * @param {MISSCommand} command miss 命令  如果是tutk，米家标准的命令号要转为用Miss的命令号，如果是自定义命令 直接发送
     * @param {string} paramStr 参数: string参数，非json 非 base64
     * @returns {Promise<number>} a promise with return code
     */
  @report
  sendP2PCommandToDeviceWithStringParam(command, paramStr, did = Device.deviceID) {
    if (Platform.OS === 'android') {
       return Promise.resolve(null);
    } else {
      return Promise.reject("ios platform currently unsupport");
    }
  }
  /**
     * 发送miss命令到设备 主要处理部分model发送命令的参数不是json格式，而是byte数组形式的命令。 byte数组请用base64编码得到string再调用这个接口。
     * @warn miss固件 android端不支持直接发送byte[]，此时调用该接口会直接返回错误。
     * @param {MISSCommand} command miss 命令  如果是tutk，米家标准的命令号要转为用Miss的命令号，如果是自定义命令 直接发送
     * @param {string} base64Param 参数:  byte[]数组base64 encode后的字串
     * @returns {Promise<number>} a promise with return code
     */
  @report
  sendP2PCommandToDeviceWithBase64Param(command, base64Param, did = Device.deviceID) {
    if (Platform.OS === 'android') {
       return Promise.resolve(null);
    } else {
      return Promise.reject("ios platform currently unsupport");
    }
  }
  /**
   * 注册接收命令回调
   * @param {string} callbackName 收到p2p command回调 { command: MISSCommand, data: Object/Base64String }
   */
  @report
  bindP2PCommandReceiveCallback(callbackName, did = Device.deviceID) {
     return null
  }
  /**
   * 发送RDT命令到设备
   * @param {object} params json data
   * @returns {Promise<number>} a promise with return code
   */
  @report
  sendRDTJSONCommandToDevice(params, did = Device.deviceID) {
     return Promise.resolve(null);
  }
  /**
   * 发送RDT命令到设备
   * @param {string} params base64 encoded data
   * @returns {Promise<number>} a promise with return code
   */
  @report
  sendRDTCommandToDevice(params, did = Device.deviceID) {
     return Promise.resolve(null);
  }
  /**
   * 注册接收RDT命令回调
   * @param {string} callbackName 收到RDT回调 { data: Object/Base64String }
   */
  @report
  bindRDTDataReceiveCallback(callbackName, did = Device.deviceID) {
     return null
  }
  /**
   * 打开报警视频页面
   * 这个接口按照现有的标准报警视频交互，报警视频列表页筛选项默认有：全部、物体移动、人性移动、AI；如果是vip用户，就再加上人脸、宝宝哭声这两个筛选项；
   * 这里添加这个localRecognizeEvents的目的是：主要处理，部分model不是vip，也会有宝宝哭声的筛选项，这个参数的作用：用户如果不是vip，但是又有默认选项之外的筛选项时，通过这个参数来添加人脸或者宝宝哭声的选项。
   *
   * 现在除创米021那几款摄像头，都只传0就行了
   * @since 10033
   * @param {bool} isNewPlugin 是否是新固件 
   * @param {number} localRecognizeEvents   AlarmEventType 里 几个筛选项的或值。 
   *    isNewPlugin = false的情况下，兼容以前的逻辑，非vip会读localRecognizeEvents变量里是否有宝宝哭声和人脸识别选项,有就展示   vip则包含所有的筛选项
   *    isNewPlugin = true时，localRecognizeEvents的含义：js端由该变量控制显示哪些筛选项，例如v3设备: 非vip  localRecognizeEvents= EventType_All| EventType_PeopleMotion| EventType_ObjectMotion  vip： localRecognizeEvents = EventType_All| EventType_PeopleMotion| EventType_ObjectMotion| EventType_Face| EventType_BabyCry  
   *    AI选项不受该值控制，用户设置了该did的智能选项后，筛选项目里就会有，否则无。
   * @updated 10047
   */
  @report
  showAlarmVideos(localRecognizeEvents, did = Device.deviceID, isNewPlugin = false) { // 为了防止model已经手动传入过did，只能把newPlugin变量放到最后
     return null
  }
  /**
   * 打开云储存页面
   * @since 10033
   * @param {BOOL} supportHevc 是否支持 H265
   * @param {useV2API} 是否使用 V2 接口
   */
  @report
  showCloudStorage(supportHevc, useV2API, did = Device.deviceID) {
     return null
  }
  /**
   * 打开云储存设置页面
   * @since 10033
   */
  @report
  showCloudStorageSetting(did = Device.deviceID) {
     return null
  }
  /**
   * 打开报警视频播放页面
   * @since 10037
   * @param data  jsonobj=>str 从push点击跳转进来后，如果是smartscene 就把extra字段捞出来放到这里
   */
  @report
  openAlarmVideoPlayer(data) {
     return null
  }
  /**
  * @param model
  * @param did
  * @returns true, 最新报警视频的时间和事件描述字符串；false，错误描述
  * @since 10047
  */
 @report
  loadMonitoringDetail(model = Device.model, did = Device.deviceID) {
     return Promise.resolve(null);
  }
  /**
   * 打开人脸识别页面
   * @since 10033
   * @param {BOOL} isVip
   */
  @report
 showFaceRecognize(isVip, did = Device.deviceID) {
    return null
 }
  /**
   *
   * 注册收到数据速率 Bytes per second，每秒回调一次
   * @param {string} callbackName 回调名称 { rate: number }
   * @since 10036
   */
  @report
  bindBPSReceiveCallback(callbackName, did = Device.deviceID) {
     return null
  }
  /*
  * 拉取当前正在播放时间戳 js端控制拉取节奏
  */
  @report
  getCurrentFrameInfo(did = Device.deviceID) {
     return Promise.resolve(null);
  }
  /**
  * 执行FFmpeg命令
  * @param {object} command string
  * @param {String} callback string
  * @param {Block} complete (eror) =>
  */
  @report
  ffmpegCommand(command, callbackName, complete) {
     return null
  }
  /**
   * 下载m3u8视频并合成mp4
   * @since 10038
   * @param fileId
   * @param filePath
   * @param callbackName
   * @param isAlarm 是否报警视频
   * @param videoCodec 视频编码如 "H264", "H265"
   * @returns
   *    state : 1. onStart (开始下载)  2. onComplete（下载完成）  3. onError（失败）  4. onProgress（下载进度）
   *    errorInfo : 失败描述（state = onError时才有）
   *    progress : 下载进度0 - 100 (state = onProgress时才有)
   */
  @report
  downloadM3U8ToMP4(fileId, filePath, callbackName, isAlarm = false, videoCodec = 'H265', did = Device.deviceID) {
  }
  /**
   * 获取报警视频m3u8播放地址
   * @since 10037
   * @param fileId 视频fileId
   * @param isAlarm 是否报警视频
   * @param videoCodec 视频编码如 "H264", "H265"
   */
  @report
  getVideoFileUrl(fileId, isAlarm, videoCodec, did = Device.deviceID) {
     return Promise.resolve(null);
  }
  /**
   * 获取视频缩略图片接口（如报警视频列表缩略图）
   * @since 10037
   * @param {string} imgStoreId 图片id
   * @returns {Promise<String>} 文件路径
   */
  @report
  getFileIdImage(imgStoreId, did = Device.deviceID) {
     return Promise.resolve(null);
  }
  /**
   * 获取人脸图片接口
   * @since 10040
   * @param {string} faceId 人脸id
   * @returns {Promise<String>} 文件路径
   */
  @report
  getFaceImgWithDid(faceId, did = Device.deviceID) {
     return Promise.resolve(null);
  }
  /**
   * 获取通用图片接口（如云存储视频缩略图）
   * @since 10041
   * @param {string} imgId 图片唯一标识ID 如imgStoreId
   * @param {string} hostParams json字符串，接口信息: 如获取云存储缩略图{"prefix":"business.smartcamera.", "method":"GET", "path":"/miot/camera/app/v1/img"}   注：key固定的
   * @param {string} pathParams json字符串，请求参数: 如获取云存储缩略图{"did":"xxxx", "fileId":"xxxx", "stoId":"xxxxxxxx"}
   * @returns {Promise<String>} 文件路径
   */
  @report
  getCommonImgWithParams(imgId, hostParams, pathParams, did = Device.deviceID) {
     return Promise.resolve(null);
  }
  /**
 * 通知native端现在是不是回看时间轴模式
 * @since 10038
 * @param {boolean} isTimelinePlayback 是不是回看时间轴模式
 * @returns {null}
 */
  @report
  setTimelinePlaybackMode(isTimelinePlayback, did = Device.deviceID) {
     return null
  }
  /**
    * 绑定回调，native端 在时间轴回看的模式下，如果从点播切换成直播了，就通过这个回调告诉js端
    * @since 10038
    * @param {string} timelinePlaybackEndListenerName native端在回看时间轴模式下，从点播切换成直播了，通过DeviceEmitter发送这个时间给js端
    * @returns {null}
  */
  @report
  bindTimelinePlaybackEndListener(timelinePlaybackEndListenerName, did = Device.deviceID) {
     return null
  }
  /**
   * 获取当前语音对讲过程中的音量大小
   * @since 10038
   * return {promise}
   */
  @report
  getCurrentSpeakerVolumn(did = Device.deviceID) {
     return Promise.resolve(null);
  }
  /**
   * 设置当前model是不是miss固件
   * @param boolean isMissFirmware  是否是miss固件，true 是； false tutk固件。
   * @since 10038
   */
  @report
  setCurrentDeviceIsMissFirmware(isMissFirmware, did = Device.deviceID) {
     return null
  }
  /**
   * 打开摄像机NAS存储设置页面。
   *
   * @since 10038
   *
   */
  @report
  showNASSetting(did = Device.deviceID) {
     return null
  }
  /**
   * 开启悬浮窗模式
   * @since 10039
   */
  @report
  openFloatWindow(did = Device.deviceID) {
    if (Platform.OS == "android") {
       return Promise.resolve(null);
    } else {
      return Promise.reject("unsupported operation for ios platform");
    }
  }
  /**
   * 关闭悬浮窗
   * @since 10040
   */
  @report
  closeFloatWindow(did = Device.deviceID) {
    if (Platform.OS == "android") {
       return null
    } else {
      return Promise.reject("unsupported operation for ios platform");
    }
  }
  /**
   * 绑定摄像头的报警视频到微信米家公众号里，有报警视频推送到微信公共号
   * @since 10040
   */
  @report
  tryBindAlarmNotifyWithWechatMijia(did = Device.deviceID) {
     return Promise.resolve(null);
  }
  /**
   * 查询设备的pipUid和password，提供给部分model进行固件交互
   * 仅仅允许华来部分model使用，其他model访问会得到一个错误。
   * resolve返回的值即为服务器返回的json字串。
   * @param did 设备did
   * @since 10041
   */
  @report
  queryDevicePassword(did = Device.deviceID) {
    if (Platform.OS == "android") {
       return Promise.resolve(null);
    } else {
      return Promise.reject(" ios platform did not implement this function yet.");
    }
  }
  /**
   * 设置当前设备为直连模式，使用固定的uid 和 password连接设备，目前只有华来的小方设备使用到了该功能。
   * 切换直连为非直连模式，需要断开原有连接，设置该接口为false，重新连接设备。
   * 先设置是否是miss固件，在调用连接前设置该接口。
   * @param isUseFixedUid 是否使用直连模式， 默认false
   * @param did 设备did
   * @since 10047
   */
  @report
  setCurrentDeviceUseFixedUid(isUseFixedUid, did = Device.deviceID) {
     return null
  }
  /**
   * 使用chacha20_xor解密大文件
   * @param {string} fileData byte array encoded into string 待解密的文件体
   * @param {*} nonce byte array encoded into string chacha20_xor解密需要的nonce
   * @param {*} shareKey  byte array encoded into string chacha20_xor解密需要的sharekey
   * @since 10041
   */
  @report
  decryptBigFile(fileData, nonce, did = Device.deviceID) {
    if (Platform.OS == "android") {
       return Promise.resolve(null);
    } else {
      return Promise.reject("ios platform not support yet; to be done");
    }
  }
  /**
 * 使用chacha20_xor解密小文件
 * @param {string} fileData byte array base64 encoded into string 待解密的文件体
 * @param {string} nonce byte array base64 encoded into string chacha20_xor解密需要的nonce
 * @param {string} shareKey  byte array base64 encoded into string chacha20_xor解密需要的sharekey
 * @since 10041
 */
  @report
  decryptSmallFile(fileData, nonce, did = Device.deviceID) {
    if (Platform.OS == "android") {
       return Promise.resolve(null);
    } else {
      return Promise.reject("ios platform not support yet; to be done");
    }
  }
  /**
   * 标记当前是否使用华来的音视频解密方案，只对tutk生效，需要在连接成功之后，收到视频流之前调用
   * @param {bool} isEncrypted
   * @param {string} did
   * @since 10042
   */
  @report
  markCurrentDeviceUseHualaiEncrypted(isEncrypted, did = Device.deviceID) {
    if (Platform.OS == "android") {
       return null
    } else {
      return Promise.reject("ios platform not support yet; to be done");
    }
  }
  /**
   * 在连接成功后，发送rdt命令前调用，标记当前设备是否使用固定rdtChannel方案。
   * @param {bool} useFixedRdtChannel
   * @param {string} did
   * @since 10042
   */
  @report
  setCurrentDeviceUseFixedRdtChannel(useFixedRdtChannel, did = Device.deviceID) {
    if (Platform.OS == "android") {
       return null
    } else {
      return Promise.reject("ios platform not support yet; to be done");
    }
  }
  /**
   * 设置开启/关闭ijk解码。
   * @param {bool} isEnableIjk 是否开启ijk 一启用，所有的设备都会被启用。
   * @param {string} did
   * @since 10043
   */
  @report
  setUseIjkDecoderGlobal(isEnableIjk, did = Device.deviceID) {
    if (Platform.OS == "android") {
       return null
    } else {
      return Promise.reject("ios platform not support yet; to be done");
    }
  }
  /**
   * 设置speaker变声类型,    初次设置会触发初始化，后续simpleRate or channel发生改变 都不会触发初始化。
   * @param {int} simpleRate  音频采样率  与CameraRenderView里定义的MISSSampleRate一致
   * @param {int} type 变声类型，目前米家只提供 0 == 正常  1 == 小丑  2 == 大叔这三种类型
   * @param {int} channel 单双通道 1 单声道， 2 立体声   默认为1
   * @param {string} did
   */
  @report
  setCurrrentVoiceChangerType(simpleRate, type, channel = 1, did = Device.deviceID) {
     return null
  }
  /**
   * 打开门铃的带屏设备联动页面
   * @param {bool} isMultiChoice
   * @param {number} screenCount
   * @param {string} did
   * @since 10044
   */
  @report
  showScreenLinkagePage(isMultiChoice, screenCount, did = Device.deviceID) {
     return null
  }
  /**
   * 打开云存下载列表页面
   * @param {string} did
   *
   * @since 10046
   */
  @report
  openCloudSettingDownloadListPage(did = Device.deviceID) {
<<<<<<< HEAD
     return null
=======
    NativeModules.MHCameraSDK.openCloudSettingDownloadListPage(did);
>>>>>>> 8751e15c
  }
  /**
   * 下载云存视频到 云存管理-》下载列表里
   * promise仅仅代表提交任务时是否成功；
   * 监听任务状态 需要通过EventEmitter监听 cloudVideoDownloadProgressCallbackName
   *
   * EventEmitter里返回的数据解释:
   * status: 0 下载错误  1 开始下载  2 停止下载  3 下载结束 4 下载取消  (Android端目前仅有onFinish回调 status:3)
   * errorCode:错误码  0代表无错误。
   * fileId:当前哪个fileId 对应的视频下载状态
   *
   * @param {*} did
   * @param {*} fileId 视频的fileId
   * @param {*} isAlarmFile 是否是报警视频(短视频 true)/云存视频(长视频 false)
   * @param {*} startTime 视频的开始时间
   * @param {*} duration 视频的duration，通过播放器返回的时长或者其他方式获取到
   * @param {*} register true时 native 层会监听下载状态并发送cloudVideoDownloadProgressCallbackName, false时取消监听并停止发送
<<<<<<< HEAD
   * @param {*} thumbId 视频缩略图id
   *
   * @since 10047
   */
  @report
  downloadCloudVideoIntoCloudSetting(did, fileId, isAlarmFile, startTime, duration, register = true, thumbId = null) {
    // @ native :=> promise
    return new Promise((resolve, reject) => {
      NativeModules.MHCameraSDK.downloadCloudVideoIntoCloudSetting(did, fileId, isAlarmFile, startTime, duration, register, thumbId, (result, data) => {
=======
   *
   * @since 10046
   */
  @report
  downloadCloudVideoIntoCloudSetting(did, fileId, isAlarmFile, startTime, duration, register = true) {
    return new Promise((resolve, reject) => {
      NativeModules.MHCameraSDK.downloadCloudVideoIntoCloudSetting(did, fileId, isAlarmFile, startTime, duration, register, (result, data) => {
>>>>>>> 8751e15c
        if (result) {
          resolve(data);
        } else {
          reject(data);
        }
      });
    });
  }
<<<<<<< HEAD
  /**
   * 下载mp4类型的云存视频
   * @param {string} did 设备did
   * @param {string} fileId 从服务端拿到的fileId
   * @param {string} stoId 从服务器端拿到的stoId
   * @since 10047
   */
  @report
  downloadCloudVideoMp4(fileId, stoId, did = Device.deviceID) {
     return Promise.resolve(null);
  }
  /**
   * 将携带g711音频的mp4视频 转换成 aac音频的mp4视频，返回resolve的情况下，filepath对应的文件被替换成aac mp4文件了。
   * @param {string} filePath 必须是以Host.file.storageBasePath 作为前缀开始传入。
   * @param {object} audioParam {sampleRate:MISSSampleRate.FLAG_AUDIO_SAMPLE_8K, channel:MISSAudioChannel.FLAG_AUDIO_CHANNEL_MONO, bitRate:MISSAudioBitRate.FLAG_AUDIO_BIT_RATE_16K}
   * @since 10047
   */
  @report
  convertG711VideoIntoAACVideo(filePath, audioParam) {
    if (Platform.OS == "android") {
       return Promise.resolve(null);
    } else {
      return Promise.reject("ios platform not support yet");
    }
  }
=======
>>>>>>> 8751e15c
}
const MiotCameraInstance = new IMiotCamera();
export default MiotCameraInstance;<|MERGE_RESOLUTION|>--- conflicted
+++ resolved
@@ -139,11 +139,7 @@
      */
   @report
   sendP2PCommandToDeviceWithStringParam(command, paramStr, did = Device.deviceID) {
-    if (Platform.OS === 'android') {
-       return Promise.resolve(null);
-    } else {
-      return Promise.reject("ios platform currently unsupport");
-    }
+     return Promise.resolve(null);
   }
   /**
      * 发送miss命令到设备 主要处理部分model发送命令的参数不是json格式，而是byte数组形式的命令。 byte数组请用base64编码得到string再调用这个接口。
@@ -157,7 +153,7 @@
     if (Platform.OS === 'android') {
        return Promise.resolve(null);
     } else {
-      return Promise.reject("ios platform currently unsupport");
+       return Promise.resolve(null);
     }
   }
   /**
@@ -210,6 +206,18 @@
    */
   @report
   showAlarmVideos(localRecognizeEvents, did = Device.deviceID, isNewPlugin = false) { // 为了防止model已经手动传入过did，只能把newPlugin变量放到最后
+     return null
+  }
+  /**
+   * 打开回看页面
+   * @since 10048
+   * @param {data} jsonobj=>str，包含打开回看需要的sdcardStatus, isVip等信息
+   * @example 
+   *         data = {sdcardGetSuccess: true, sdcardStatus: 0, isVip: false}
+   *         Service.miotcamera.showPlaybackVideos(JSON.stringify(data));
+   */
+  @report
+  showPlaybackVideos(data, did = Device.deviceID) {
      return null
   }
   /**
@@ -433,11 +441,7 @@
    */
   @report
   queryDevicePassword(did = Device.deviceID) {
-    if (Platform.OS == "android") {
-       return Promise.resolve(null);
-    } else {
-      return Promise.reject(" ios platform did not implement this function yet.");
-    }
+     return Promise.resolve(null);
   }
   /**
    * 设置当前设备为直连模式，使用固定的uid 和 password连接设备，目前只有华来的小方设备使用到了该功能。
@@ -489,11 +493,7 @@
    */
   @report
   markCurrentDeviceUseHualaiEncrypted(isEncrypted, did = Device.deviceID) {
-    if (Platform.OS == "android") {
-       return null
-    } else {
-      return Promise.reject("ios platform not support yet; to be done");
-    }
+     return null
   }
   /**
    * 在连接成功后，发送rdt命令前调用，标记当前设备是否使用固定rdtChannel方案。
@@ -503,11 +503,7 @@
    */
   @report
   setCurrentDeviceUseFixedRdtChannel(useFixedRdtChannel, did = Device.deviceID) {
-    if (Platform.OS == "android") {
-       return null
-    } else {
-      return Promise.reject("ios platform not support yet; to be done");
-    }
+     return null
   }
   /**
    * 设置开启/关闭ijk解码。
@@ -553,11 +549,7 @@
    */
   @report
   openCloudSettingDownloadListPage(did = Device.deviceID) {
-<<<<<<< HEAD
-     return null
-=======
-    NativeModules.MHCameraSDK.openCloudSettingDownloadListPage(did);
->>>>>>> 8751e15c
+     return null
   }
   /**
    * 下载云存视频到 云存管理-》下载列表里
@@ -575,7 +567,6 @@
    * @param {*} startTime 视频的开始时间
    * @param {*} duration 视频的duration，通过播放器返回的时长或者其他方式获取到
    * @param {*} register true时 native 层会监听下载状态并发送cloudVideoDownloadProgressCallbackName, false时取消监听并停止发送
-<<<<<<< HEAD
    * @param {*} thumbId 视频缩略图id
    *
    * @since 10047
@@ -585,15 +576,6 @@
     // @ native :=> promise
     return new Promise((resolve, reject) => {
       NativeModules.MHCameraSDK.downloadCloudVideoIntoCloudSetting(did, fileId, isAlarmFile, startTime, duration, register, thumbId, (result, data) => {
-=======
-   *
-   * @since 10046
-   */
-  @report
-  downloadCloudVideoIntoCloudSetting(did, fileId, isAlarmFile, startTime, duration, register = true) {
-    return new Promise((resolve, reject) => {
-      NativeModules.MHCameraSDK.downloadCloudVideoIntoCloudSetting(did, fileId, isAlarmFile, startTime, duration, register, (result, data) => {
->>>>>>> 8751e15c
         if (result) {
           resolve(data);
         } else {
@@ -602,7 +584,6 @@
       });
     });
   }
-<<<<<<< HEAD
   /**
    * 下载mp4类型的云存视频
    * @param {string} did 设备did
@@ -628,8 +609,6 @@
       return Promise.reject("ios platform not support yet");
     }
   }
-=======
->>>>>>> 8751e15c
 }
 const MiotCameraInstance = new IMiotCamera();
 export default MiotCameraInstance;