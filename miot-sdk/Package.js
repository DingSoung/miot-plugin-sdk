--- conflicted
+++ resolved
@@ -1,11 +1,7 @@
 /**
  * @export public
  * @doc_name 插件导航模块
-<<<<<<< HEAD
  * @doc_index 8
-=======
- * @doc_index 2
->>>>>>> 18f99a2b
  * @doc_directory sdk
  * @module miot/Package
  * @description 扩展程序包参数, 主要来自于{@link packageInfo.json} 的配置与系统本身的特性
@@ -45,11 +41,8 @@
 import PropTypes from 'prop-types';
 import { DarkMode } from 'miot/Device';
 import { SDKContextProvider } from 'miot/sdkContext';
-<<<<<<< HEAD
 import { ConfigProvider } from 'mhui-rn';
-// import { NavigationEvents } from 'react-navigation';
-=======
->>>>>>> 18f99a2b
+import { navigationContainerManager } from 'react-navigation';
 /**
  * @description JS端通知Native端的事件类型
  * @enum {number}
@@ -307,27 +300,27 @@
      return  ""
   },
   /**
-     * 系统入口
-     * @method
-     * @param {React.Component} RootComponent 入口的React Component模块
-     * @param {function} afterPackageEntry 进入后, RootComponent 加载之前执行, 缺省为空
-     * @example
-     *
-     * import SceneMain from '...';
-     * import App from '...';
-     *
-     * import {Package, Entrance} from 'miot';
-     *
-     * switch(Package.entrance){
-     *   case Entrance.Scene:
-     *      Package.entry(SceneMain, ()=>{...});
-     *      break;
-     *   default:
-     *      Package.entry(App, ()=>{...});
-     *      break;
-     * }
-     *
-     */
+   * 系统入口
+   * @method
+   * @param {React.Component} RootComponent 入口的React Component模块
+   * @param {function} afterPackageEntry 进入后, RootComponent 加载之前执行, 缺省为空
+   * @example
+   *
+   * import SceneMain from '...';
+   * import App from '...';
+   *
+   * import {Package, Entrance} from 'miot';
+   *
+   * switch(Package.entrance){
+   *   case Entrance.Scene:
+   *      Package.entry(SceneMain, ()=>{...});
+   *      break;
+   *   default:
+   *      Package.entry(App, ()=>{...});
+   *      break;
+   * }
+   *
+   */
   entry(RootComponent, afterPackageEntry = null) {
   },
   /**
@@ -344,5 +337,5 @@
      *
      */
   exit(info = null) {
-  }
+  },
 };