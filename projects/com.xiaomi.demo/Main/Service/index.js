--- conflicted
+++ resolved
@@ -1,28 +1,18 @@
-import TitleBar from 'miot/ui/TitleBar';
 import React from 'react';
 import {
   Image, ListView, PixelRatio, StyleSheet, Text, TouchableHighlight, View
 } from 'react-native';
 import { Service } from 'miot';
+import Logger from '../Logger';
 
 export default class HostDemo extends React.Component {
-
-  static navigationOptions = ({ navigation }) => ({
-    header: <TitleBar
-      type="dark"
-      title={navigation.state.params.title}
-      style={{ backgroundColor: '#fff' }}
-      onPressLeft={() => {
-        navigation.goBack();
-      }}
-    />
-  });
 
   constructor(props) {
     super(props);
     const ds = new ListView.DataSource({ rowHasChanged: (r1, r2) => r1 !== r2 });
     this._createMenuData();
     this.state = { dataSource: ds.cloneWithRows(this._menuData.map((o) => (o.name))) };
+    Logger.trace(this);
   }
 
   _createMenuData() {
@@ -67,11 +57,7 @@
         name: '通用的米家后台API调用接口',
         func: () => {
           Service.callSmartHomeAPI('/home/profiles', { uids: [Service.account.ID, '894158105'] })
-<<<<<<< HEAD
-            .then((res) => alert(JSON.stringify(res, null, '\t')))
-=======
-            .then((res) => alert(JSON.stringify(res)))
->>>>>>> 18f99a2b
+            .then((res) => alert(JSON.stringify(res, null, '\t')))
             .catch((e) => alert(e));
         }
       },
@@ -87,13 +73,8 @@
         'name': 'callSpecificAPI',
         'func': () => {
           Service.callSpecificAPI('http://api.goseek.cn/Tools/holiday', 'get', { "date": "20191102" })
-<<<<<<< HEAD
-            .then((res) => alert(JSON.stringify(res, null, '\t')))
-            .catch((e) => alert(JSON.stringify(e, null, '\t')));
-=======
-            .then((res) => alert(JSON.stringify(res)))
-            .catch((e) => alert(JSON.stringify(e)));
->>>>>>> 18f99a2b
+            .then((res) => alert(JSON.stringify(res, null, '\t')))
+            .catch((e) => alert(JSON.stringify(e, null, '\t')));
         }
       },
       {
@@ -106,7 +87,6 @@
         'name': 'callSmartHomeCameraAPI',
         'func': () => {
           Service.callSmartHomeCameraAPI('/wx/app/v1/put/pushSwitch', 'connect.camera', true, {})
-<<<<<<< HEAD
             .then((res) => alert(JSON.stringify(res, null, '\t')))
             .catch((e) => alert(JSON.stringify(e, null, '\t')));
         }
@@ -157,16 +137,6 @@
             console.log(JSON.stringify(err));
             alert(JSON.stringify(err));
           });
-=======
-            .then((res) => alert(JSON.stringify(res)))
-            .catch((e) => alert(JSON.stringify(e)));
-        }
-      },
-      {
-        'name': 'FinderDemo 防丢器api Demo',
-        'func': () => {
-          this.props.navigation.navigate('FinderDemo', { title: '防丢器api Demo' });
->>>>>>> 18f99a2b
         }
       }
     ];
@@ -196,6 +166,7 @@
 
   _pressRow(rowID) {
     this._menuData[rowID].func();
+    Logger.trace(this, this._pressRow, this._menuData[rowID]);
   }
 }
 
@@ -220,7 +191,7 @@
     flex: 1,
     backgroundColor: '#fff'
   },
-  list: { 
+  list: {
     alignSelf: 'stretch'
   },
   title: {
