import React from 'react';
import {
  Dimensions,
  findNodeHandle,
  FlatList,
  Image,
  PixelRatio, Platform,
  ScrollView,
  StyleSheet,
  Text,
  TextInput,
  TouchableHighlight,
  View
} from 'react-native';

import { ListItem } from 'miot/ui/ListItem';
import { Device, FileEvent, Host } from "miot";
import { ProgressDialog } from 'miot/ui';

const { width: screenWidth, height: screenHeight } = Dimensions.get("screen");

const imagePathMap = new Map();

export default class FileStorage extends React.Component {
  constructor(props) {
    super(props);

    this.state = {
      dataSource: [],
      fileName: "",
      fileContent: "",
      encoded: false,
      length: 0,
      imagePath: "",
      visProgress: false,
      progress: 0,
      segOff: 0,
      segLength: 1024
    };
  }

  componentDidMount() {
    // 如果不设置英文字体，那么外文字符串将显示不全（Android）
    this.fontFamily = {};
    if (Platform.OS === 'android') this.fontFamily = { fontFamily: 'Kmedium' };
    FileEvent.fileDownloadProgress.addListener((data) => {
      let downloaded = data.downloadBytes;
      let all = data.totalBytes;
      let progress = downloaded / all * 100;
      let visProgress = progress < 100;
<<<<<<< HEAD
      console.log(progress);
      this.setState({ progress, visProgress });
=======
      console.log(progress)
      // this.setState({ progress, visProgress })
>>>>>>> 18f99a2b
    });
  }


  render() {

    let shotimg = null;
    let pic = this.state.imagePath;
    if (pic && pic != "") {
      if (pic.startsWith("/")) {
        pic = `file://${ pic }`;
      }
      shotimg = <Image style={styles.img}
        source={{ uri: pic, scale: PixelRatio.get() }} />;
    }

    return (
      <View style={styles.container}>
        <View style={{ padding: 10, backgroundColor: '#fff', flexDirection: 'row' }}>
          <View style={{ width: '40%' }}>
            <Text style={styles.title}>文件列表</Text>
            <View style={{ height: 0.5, backgroundColor: '#666' }} />
            <FlatList
              data={this.state.dataSource}
              renderItem={({ item }) => this._renderFileList(item)}
            />
          </View>
          <View style={{ marginLeft: 10, flexGrow: 1 }}>
            <TextInput
              style={styles.input}
              onChangeText={(text) => {
                this.setState({ fileName: text });
              }}
              placeholder="输入文件名"
              value={this.state.fileName}
            />
            <TextInput
              style={styles.input}
              onChangeText={(text) => {
                this.setState({ segOff: text.replace(/[^\d]+/, '') });
              }}
              placeholder="输入读取文件的起始位置的偏移"
            />
            <TextInput
              style={styles.input}
              onChangeText={(text) => {
                this.setState({ segLength: text.replace(/[^\d]+/, '') });
              }}
              placeholder="输入读取的最大字节数"
            />
            <TextInput
              style={[styles.input, { button: 10, marginTop: 10, minHeight: 100, textAlignVertical: 'top' }]}
              onChangeText={(text) => {
                this.setState({ fileContent: text });
              }}
              multiline={true}
              numberOfLines={0}
              placeholder="输入文件内容"
              value={this.state.fileContent}
            />
          </View>
<<<<<<< HEAD
        </View>
        <ScrollView style={{ marginTop: 10 }} showsHorizontalScrollIndicator={false} ref={(ref) => { this.myScrollView = ref; }}>
          {
            [
              [
                ["读文件列表", this._readFileList],
                ["判断文件是否存在", this._isFileExist],
                ["删除当前显示的文件", this._deleteFile]
              ],
              [
                ["创建目录", this._mkdir],
                ["写文件", this._writeFile],
                ["写文件(Base64)", this._writeFileThroughBase64]
              ],
              [
                ["向文件追加内容", this._appendFile],
                ["向文件追加内容(Base64)", this._appendFileThroughBase64]
              ],
              [
                ["读文件", this._readFile],
                ["读文件(Base64)", this._readFileToBase64],
                ["读文件的一部分(Base64)", this._readFileSegmentToBase64]
              ],
              [
                ["上传文件", this._uploadFile],
                ["下载文件", this._downLoadFile],
                ["取消下载", this._canceldownLoadFile]
              ],
              [
                ["上传FDS文件", this._uploadFDSFile],
                ["获取FDS文件", this._fetchFDSFile]
              ],
              [
                ["解压文件", this._unZipFile]
              ],
              [
                ["截图当前页面", this._screenShot],
                ["长截屏", this._longScreenShot]
              ],
              [
                ["截图并保存到相册", this._screenShotAndSaveToPhotosAlbum],
                ["保存文件到相册", this._saveFileToPhotosAlbum]
              ]
            ].map((section, index) => {
              return (
                <View style={{ marginTop: 10 }} key={index}>
                  {
                    section.map((item, index) => {
                      return <ListItem
                        hideArrow={true}
                        key={index}
                        title={item[0]}
                        onPress={item[1].bind(this)
                        } />;
                    })
                  }
                </View>
              );
            })
          }
          <View style={{ alignItems: 'center', margin: 20 }}>
            {shotimg}
=======
          <TextInput
            onChangeText={(text) => {
              this.setState({ fileContent: text })
            }}
            style={{ height: 150 }}
            multiline={true}
            numberOfLines={12}
            placeholder="输入文件内容"
            value={this.state.fileContent}
          />

          <View style={styles.row}>
            <View style={{ flex: 1 }}>
              <Button
                title="写文件"
                onPress={() => this._writeFile()}
              />
            </View>
            <View style={{ flex: 1 }}>
              <Button
                title="写文件(Base64)"
                onPress={() => this._writeFileThroughBase64()}
              />
            </View>
          </View>
          <View style={styles.row}>
            <View style={{ flex: 1 }}>
              <Button
                title="向文件追加内容"
                onPress={() => this._appendFile()}
              />
            </View>
            <View style={{ flex: 1 }}>
              <Button
                title="向文件追加内容(Base64)"
                onPress={() => this._appendFileThroughBase64()}
              />
            </View>
          </View>
          <View style={styles.row}>
            <View style={{ flex: 1 }}>
              <Button
                title="读文件"
                onPress={() => this._readFile()}
              />
            </View>
            <View style={{ flex: 1 }}>
              <Button
                title="读文件(Base64)"
                onPress={() => this._readFileToBase64()}
              />
            </View>
          </View>

          <View style={styles.row}>
          <View style={{ flex: 1 }}>
              <Button
                title="上传文件"
                onPress={() => this._uploadFile()}
              />
            </View>
            <View style={{ flex: 1 }}>
              <Button
                title="上传FDS文件"
                onPress={() => this._uploadFDSFile()}
              />
            </View>
            <View style={{ flex: 1 }}>
              <Button
                title="获取FDS文件"
                onPress={() => this._fetchFDSFile()}
              />
            </View>
          </View>
          <View style={styles.row}>
            <View style={{ flex: 1 }}>
              <Button
                title="下载文件"
                onPress={() => this._downLoadFile()}
              />
            </View>
            <View style={{ flex: 1 }}>
              <Button
                title="取消下载"
                onPress={() => this._canceldownLoadFile()}
              />
            </View>
            <View style={{ flex: 1 }}>
              <Button
                title="解压文件"
                onPress={() => this._unZipFile()}
              />
            </View>
            <View style={{ flex: 1 }}>
              <Button
                title="读文件列表"
                onPress={() => this._readFileList()}
              />
            </View>
          </View>

          <View style={[styles.row, { justifyContent: "center" }]}>
            <View style={{ flex: 1 }}>
              <Button
                title="删除当前显示的文件"
                onPress={() => this._deleteFile()}
              />
            </View>
            <View style={{ flex: 1 }}>
              <Button
                title="判断文件是否存在"
                onPress={() => this._isFileExist()}
              />
            </View>
          </View>

          <View style={styles.row}>
            <View style={{ flex: 1 }}>
              <Button
                title="截图当前页面"
                onPress={() => this._screenShot()}
              />
            </View>
            <View style={{ flex: 1 }}>
              <Button
                title="长截屏"
                onPress={() => this._longScreenShot()}
              />
            </View>
          </View>
          <View style={styles.row}>
            <View style={{ flex: 1 }}>
              <Button
                title="截图并保存到相册"
                onPress={() => this._screenShotAndSaveToPhotosAlbum()}
              />
            </View>
            <View style={{ flex: 1 }}>
              <Button
                title="保存文件到相册"
                onPress={() => this._saveFileToPhotosAlbum()}
              />
            </View>
          </View>


          <View style={{ flex: 1, flexDirection: "row", margin: 5 }}>
            <View style={{ flex: 1, padding: 5 }}>
              <Text style={styles.title}>文件列表</Text>
              <View style={{ height: 1 / PixelRatio.get(), backgroundColor: '#666' }} />
              <FlatList
                data={this.state.dataSource}
                renderItem={({ item }) => this._renderFileList(item)}
              />
            </View>

            <View style={{ flex: 1, margin: 5 }}>
              <View style={{ flex: 1, alignItems: "center" }}>
                <Text style={styles.title}>屏幕截图</Text>
                {shotimg}
              </View>
            </View>

>>>>>>> 18f99a2b
          </View>
        </ScrollView>
        <ProgressDialog
          message={'download progress'}
          max={100}
          progress={this.state.progress}
          onDismiss={() => {
            console.log('onDismiss');
            this.setState({ visProgress: false });
          }}
          visible={this.state.visProgress} />
      </View>
    );
  }

  _mkdir() {
    let params = {
      dirPath: 'test12321312312/12/testdir0',
      recursive: true
    };
    Host.file.mkdir(params).then((res) => {
      alert(JSON.stringify(res, null, '\t'));
    }).catch((err) => {
      alert(JSON.stringify(err, null, '\t'));
    });
  }

  _renderFileList(item) {
<<<<<<< HEAD
    let info = `${ item.name }\nsize:${ item.size }`;
=======
    let info = item.name+'  \nsize:'+item.size;
>>>>>>> 18f99a2b
    return (
      <View>
        <TouchableHighlight
          style={[styles.row, { height: 40 }]}
        >
          <Text style={[{ color: '#333333' }, this.fontFamily]}>{info}</Text>
        </TouchableHighlight>
        <View style={{ height: 1 / PixelRatio.get(), backgroundColor: '#666' }} />
      </View>
    );
  }

  // 普通字符串写文件
  _writeFile() {
    if (this.state.fileName === '' || this.state.fileContent === '') {
      alert('请输入文件名或文件内容');
      return;
    }
    Host.file.writeFile(this.state.fileName, this.state.fileContent).then((isSuccess) => {
      alert(JSON.stringify(isSuccess));
    }).catch((error) => {
      alert(JSON.stringify(error));
    });
  }

  // 普通字符串 追加写内容
  _appendFile() {
    Host.file.appendFile(this.state.fileName, this.state.fileContent).then((isSuccess) => {
      alert(JSON.stringify(isSuccess));
    }).catch((error) => {
      alert(JSON.stringify(error));
    });
  }

  // base64 写内容
  _writeFileThroughBase64() {
    if (this.state.fileName === '' || this.state.fileContent === '') {
      alert('请输入文件名或文件内容');
      return;
    }
    Host.file.writeFileThroughBase64(this.state.fileName, this.state.fileContent).then((isSuccess) => {
      alert(isSuccess);
    }).catch((error) => {
      alert(JSON.stringify(error));
    });
  }

  // base64 追加写内容
  _appendFileThroughBase64() {
    Host.file.appendFileThroughBase64(this.state.fileName, this.state.fileContent).then((isSuccess) => {
      alert(isSuccess);
    }).catch((error) => {
      alert(JSON.stringify(error));
    });
  }

  // 普通字符串读内容
  _readFile() {
    Host.file.readFile(this.state.fileName)
      .then((utf8Content) => {
        this.setState({
          fileContent: utf8Content
        });
      })
      .catch((err) => {
        if (typeof obj === "string") {
          alert(err);
        } else {
          alert(JSON.stringify(err));
        }
      });
  }

  // base64 读内容
  _readFileSegmentToBase64() {
    let off = Number.isInteger(parseInt(this.state.segOff)) ? parseInt(this.state.segOff) : 0;
    let len = Number.isInteger(parseInt(this.state.segLength)) ? parseInt(this.state.segLength) : 1024;
    Host.file.readFileSegmentToBase64(this.state.fileName, off, len)
      .then((res) => {
        if (res) {
          let totalLength = res.totalLength;
          let base64Content = res.content;
          alert(`off:${ off },len:${ len }\ntotalLength:${ totalLength }\ncontent:${ base64Content }`);
        }
      })
      .catch((err) => {
        if (typeof err === "string") {
          alert(`_readFileSegmentToBase64 fail:${ err }`);
        } else {
          alert(`_readFileSegmentToBase64 fail:${ JSON.stringify(err) }`);
        }
      });
  }

  // base64 读内容
  _readFileToBase64() {
    Host.file.readFileToBase64(this.state.fileName)
      .then((base64Content) => {
        this.setState({ fileContent: base64Content });
      })
      .catch((err) => {
        if (typeof obj === "string") {
          alert(err);
        } else {
          alert(JSON.stringify(err));
        }
      });
  }

  _isFileExist() {
    Host.file.isFileExists(this.state.fileName)
      .then((isSuccess) => {
        alert(isSuccess);
      })
      .catch((e) => {
        alert(e);
      });
  }

  // 获取文件列表
  _readFileList() {
    Host.file.readFileList().then((result) => {
      this.setState({
        dataSource: result
      });
    }).catch((e, result) => {
      alert(JSON.stringify(result));
    });
  }

  // 删除文件
  _deleteFile() {
    Host.file.deleteFile(this.state.fileName)
      .then((isSuccess) => {
        this._readFileList();
        alert(isSuccess);
      })
      .catch((err) => {
        alert(JSON.stringify(err));
      });
  }

  // 截屏-全屏
  _screenShot() {
    let imageName = `screen_${ new Date().getTime() }.png`;
    Host.file.screenShot(imageName)
      .then((imagePath) => {
        imagePathMap.set(imageName, imagePath);
        this.setState({
          imagePath: imagePath
        });
        this._readFileList();
        alert(imagePath);
      })
      .catch((result) => {
        alert(result);
      });
  }

  _longScreenShot() {
    let node = findNodeHandle(this.myScrollView);
    let imageName = `screen_${ new Date().getTime() }.png`;
    Host.file.longScreenShot(node, imageName)
      .then((imagePath) => {
        imagePathMap.set(imageName, imagePath);
        this.setState({
          imagePath: imagePath
        });
        this._readFileList();
        alert(imagePath);
      })
      .catch((result) => {
        alert(result);
      });
  }

  _screenShotAndSaveToPhotosAlbum() {
    let imageName = `screen_${ new Date().getTime() }.png`;
    Host.file.screenShot(imageName)
      .then((imagePath) => {
        imagePathMap.set(imageName, imagePath);
        this.setState({
          imagePath: imagePath
        });
        this._readFileList();
        Host.file.saveImageToPhotosAlbum(imageName).then(() => {
          alert(`${ imagePath } 已保存到系统相册`);
        }).catch((result) => {
          alert(result);
        });


      })
      .catch((result) => {
        alert(result);
      });
  }

  // 保存文件到相册
  _saveFileToPhotosAlbum() {
<<<<<<< HEAD
    let url = 'http://cdn.cnbj0.fds.api.mi-img.com/miio.files/commonfile_mp4_855379f77b74ca565e8ef7d68c08264c.mp4';
    let fileName = `file${ new Date().getTime() }.mp4`;
    Host.file.downloadFile(url, fileName).then(() => {
      this._readFileList();
      Host.file.saveFileToPhotosAlbum(fileName).then(() => {
        alert(`${ fileName } 已保存到系统相册`);
      }).catch((result) => {
        alert(result);
      });
    }).catch((error) => {
      alert(JSON.stringify(error));
    });
=======

    let url = 'http://cdn.cnbj0.fds.api.mi-img.com/miio.files/commonfile_mp4_855379f77b74ca565e8ef7d68c08264c.mp4';

    let fileName = "file" + new Date().getTime() + ".mp4";
    Host.file.downloadFile(url, fileName).then((res)=>{
      this._readFileList();
      Host.file.saveFileToPhotosAlbum(fileName).then(()=>{
        alert(fileName + " 已保存到系统相册");
      }).catch((result)=>{
        alert(result);
      })
    }).catch((error)=>{
      alert(JSON.stringify(error));
    })
>>>>>>> 18f99a2b
  }

  _fetchFDSFile() {
    if (this.file_obj_name) {
      console.log('param', { 'obj_name': this.file_obj_name });
      Host.file.getFDSFileInfoWithObjName(this.file_obj_name).then((res) => {
        console.log('getfileurl success', res);
        alert(`获取成功${ JSON.stringify(res) }`);
      }).catch((err) => {
        console.log('getfileurl failed', err);
      });
    } else {
      alert("先上传文件");
    }

  }

  __generateUploadInfo(complete) {
    let did = Device.deviceID;
    let suffix = "mp3";
    Host.file.generateObjNameAndUrlForFDSUpload(did, suffix).then((res) => {
      if (res.hasOwnProperty(suffix) && res[suffix]) {
        let obj = res[suffix];
        let obj_name = obj.obj_name;
<<<<<<< HEAD
        let name = obj_name.substring(obj_name.length - 22);
        let content = "this is sample content 这是个示例内容 😄💻";
        this.file_obj_name = obj_name;
        console.log("pre upload", res);
        Host.file.writeFile(name, content).then(() => {
          complete([true, { url: obj.url, method: obj.method, fileName: name }]);
        }).catch((err) => {
          alert(`存储临时文件失败${ JSON.stringify(err) }`);
          console.log("write file failed", err);
          complete([false, err]);
        });
      } else {
        complete([false, {}]);
      }
    }).catch((error) => {
      console.log(error);
      alert(JSON.stringify(error));
      complete([false, error]);
    });
=======
        let name = obj_name.substring(obj_name.length - 22)
        let content = "this is sample content 这是个示例内容 😄💻";
        let time = obj.time;
        this.file_obj_name = obj_name;
        console.log("pre upload", res)
        Host.file.writeFile(name, content).then(r => {
          complete([true, {url: obj.url, method: obj.method, fileName: name}])
        }).catch(err => {
          alert('存储临时文件失败' + JSON.stringify(err))
          console.log("write file failed", err)
          complete([false, err])
        })
      } else {
        complete([false, {}])
      }
    }).catch((error) => {
      console.log(error);
      alert(JSON.stringify(error))
      complete([false, error])
    })
>>>>>>> 18f99a2b
  }

  _uploadFDSFile() {
    this.__generateUploadInfo(([isSuccess, obj]) => {
      if (isSuccess) {
        let param = {
          uploadUrl: obj.url,
          method: obj.method,
          headers: { "Content-Type": "" },
          files: [{ filename: obj.fileName }]
<<<<<<< HEAD
        };
        Host.file.uploadFileToFDS(param).then((rr) => {
          alert(`上传成功${ JSON.stringify(rr) }`);
          console.log('upload file success', rr);
        }).catch((err) => {
          alert(`上传失败${ JSON.stringify(err) }`);
          console.log('upload file failed', err);
        });
      } else {
        alert(obj);
      }
    });
=======
        }
        Host.file.uploadFileToFDS(param).then(rr => {
          alert('上传成功' + JSON.stringify(rr))
          console.log('upload file success', rr)
        }).catch(err => {
          alert('上传失败' + JSON.stringify(err))
          console.log('upload file failed', err)
        })
      } else {
        alert(obj)
      }
    })
>>>>>>> 18f99a2b
  }

  _uploadFile() {
    this.__generateUploadInfo(([isSuccess, obj]) => {
      if (isSuccess) {
        let param = {
          uploadUrl: obj.url,
          method: obj.method,
          headers: { "Content-Type": "" },
          files: [{
            filename: obj.fileName,
            range: { start: 2, length: 10 },
<<<<<<< HEAD
            formdata: { name: 'custom_name', filename: 'custom_filename' }
          }]
        };
        Host.file.uploadFile(param).then((rr) => {
          alert(`上传成功${ JSON.stringify(rr) }`);
          console.log('upload file success', rr);
        }).catch((err) => {
          alert(`上传失败${ JSON.stringify(err) }`);
          console.log('upload file failed', err);
        });
      } else {
        alert(obj);
      }
    });
  }

  _downLoadFile() {
    console.log("downLoadFile...");
    let taskID = '1111';
    let path = "http://cdn.cnbj0.fds.api.mi-img.com/miio.files/commonfile_zip_23831a541b583ea55ec212f69f3afc07.zip";
    // 建议将下载地址替换为自己可用的下载地址
    Host.file.downloadFile(path, "test.zip", { taskID: taskID }).then((fileInfo) => {
      console.log("downloadFile...fileInfo", fileInfo);
    }).catch((error) => {
      console.log("downloadFile...error", error);
      alert(`downloadFile:  ${ JSON.stringify(error) }`);
=======
            formdata: { name: 'custom_name', filename: 'custom_filename'},
          }]
        }
        Host.file.uploadFile(param).then(rr => {
          alert('上传成功' + JSON.stringify(rr))
          console.log('upload file success', rr)
        }).catch(err => {
          alert('上传失败' + JSON.stringify(err))
          console.log('upload file failed', err)
        })
      } else {
        alert(obj)
      }
    })
  }

  _downLoadFile() {
    console.log("downLoadFile...")
    var taskID = '1111'
    let path = "http://cdn.cnbj0.fds.api.mi-img.com/miio.files/commonfile_zip_23831a541b583ea55ec212f69f3afc07.zip";
    //建议将下载地址替换为自己可用的下载地址
    Host.file.downloadFile(path, "test.zip", {taskID: taskID}).then((fileInfo) => {
      console.log("downloadFile...fileInfo", fileInfo);
    }).catch((error) => {
      console.log("downloadFile...error", error);
      alert("downloadFile:  "+JSON.stringify(error))
>>>>>>> 18f99a2b
    });
  }

  _canceldownLoadFile() {
<<<<<<< HEAD
    let taskID = '1111';
    console.log("==============setTimeout====================");
    Host.file.cancelDownloadFile(taskID).then((res) => {
      console.log(`成功${ JSON.stringify(res) }`);
      alert(`成功${ JSON.stringify(res) }`);
      this.setState({ visProgress: false });
    }).catch((err) => {
      console.log(`失败${ JSON.stringify(err) }`);
      alert(`失败${ JSON.stringify(err) }`);
    });
=======
    var taskID = '1111'
    console.log("==============setTimeout====================")
    Host.file.cancelDownloadFile(taskID).then(res => {
      console.log('成功' + JSON.stringify(res))
      alert('成功' + JSON.stringify(res))
      this.setState({  visProgress: false })
    }).catch(err => {
      console.log('失败' + JSON.stringify(err))
      alert('失败' + JSON.stringify(err))
    })
>>>>>>> 18f99a2b

  }

  _unZipFile() {
    console.log("unZipFile...");
    Host.file.unzipFile("test.zip", "TEST").then((msg) => {
      console.log("unZipFile...msg", msg);
      alert(`解压成功： ${ JSON.stringify(msg) }`);
    }).catch((error) => {
      console.log("unZipFile...error", error);
      alert(`解压失败： ${ JSON.stringify(error) }`);
    });
  }
}

const styles = StyleSheet.create({
  container: {
    flex: 1,
    top: 1
  },
  input: {
    borderWidth: 1,
    borderColor: '#DDD',
    borderRadius: 5,
    padding: 10
  },
  title: {
    fontSize: 16,
    color: "#333",
    marginBottom: 5
  },
  img: {
    width: screenWidth / 2,
    height: screenHeight / 2
  },
  row: {
    height: 40,
    flexDirection: 'row',
    alignItems: 'center',
    alignSelf: 'stretch'
  }
});<|MERGE_RESOLUTION|>--- conflicted
+++ resolved
@@ -16,6 +16,7 @@
 import { ListItem } from 'miot/ui/ListItem';
 import { Device, FileEvent, Host } from "miot";
 import { ProgressDialog } from 'miot/ui';
+import Logger from '../Logger';
 
 const { width: screenWidth, height: screenHeight } = Dimensions.get("screen");
 
@@ -24,7 +25,7 @@
 export default class FileStorage extends React.Component {
   constructor(props) {
     super(props);
-
+    Logger.trace(this);
     this.state = {
       dataSource: [],
       fileName: "",
@@ -48,13 +49,8 @@
       let all = data.totalBytes;
       let progress = downloaded / all * 100;
       let visProgress = progress < 100;
-<<<<<<< HEAD
       console.log(progress);
       this.setState({ progress, visProgress });
-=======
-      console.log(progress)
-      // this.setState({ progress, visProgress })
->>>>>>> 18f99a2b
     });
   }
 
@@ -116,7 +112,6 @@
               value={this.state.fileContent}
             />
           </View>
-<<<<<<< HEAD
         </View>
         <ScrollView style={{ marginTop: 10 }} showsHorizontalScrollIndicator={false} ref={(ref) => { this.myScrollView = ref; }}>
           {
@@ -169,8 +164,10 @@
                         hideArrow={true}
                         key={index}
                         title={item[0]}
-                        onPress={item[1].bind(this)
-                        } />;
+                        onPress={() => {
+                          Logger.trace(this, item[1], { name: item[0] });
+                          item[1].bind(this)();
+                        }} />;
                     })
                   }
                 </View>
@@ -179,171 +176,6 @@
           }
           <View style={{ alignItems: 'center', margin: 20 }}>
             {shotimg}
-=======
-          <TextInput
-            onChangeText={(text) => {
-              this.setState({ fileContent: text })
-            }}
-            style={{ height: 150 }}
-            multiline={true}
-            numberOfLines={12}
-            placeholder="输入文件内容"
-            value={this.state.fileContent}
-          />
-
-          <View style={styles.row}>
-            <View style={{ flex: 1 }}>
-              <Button
-                title="写文件"
-                onPress={() => this._writeFile()}
-              />
-            </View>
-            <View style={{ flex: 1 }}>
-              <Button
-                title="写文件(Base64)"
-                onPress={() => this._writeFileThroughBase64()}
-              />
-            </View>
-          </View>
-          <View style={styles.row}>
-            <View style={{ flex: 1 }}>
-              <Button
-                title="向文件追加内容"
-                onPress={() => this._appendFile()}
-              />
-            </View>
-            <View style={{ flex: 1 }}>
-              <Button
-                title="向文件追加内容(Base64)"
-                onPress={() => this._appendFileThroughBase64()}
-              />
-            </View>
-          </View>
-          <View style={styles.row}>
-            <View style={{ flex: 1 }}>
-              <Button
-                title="读文件"
-                onPress={() => this._readFile()}
-              />
-            </View>
-            <View style={{ flex: 1 }}>
-              <Button
-                title="读文件(Base64)"
-                onPress={() => this._readFileToBase64()}
-              />
-            </View>
-          </View>
-
-          <View style={styles.row}>
-          <View style={{ flex: 1 }}>
-              <Button
-                title="上传文件"
-                onPress={() => this._uploadFile()}
-              />
-            </View>
-            <View style={{ flex: 1 }}>
-              <Button
-                title="上传FDS文件"
-                onPress={() => this._uploadFDSFile()}
-              />
-            </View>
-            <View style={{ flex: 1 }}>
-              <Button
-                title="获取FDS文件"
-                onPress={() => this._fetchFDSFile()}
-              />
-            </View>
-          </View>
-          <View style={styles.row}>
-            <View style={{ flex: 1 }}>
-              <Button
-                title="下载文件"
-                onPress={() => this._downLoadFile()}
-              />
-            </View>
-            <View style={{ flex: 1 }}>
-              <Button
-                title="取消下载"
-                onPress={() => this._canceldownLoadFile()}
-              />
-            </View>
-            <View style={{ flex: 1 }}>
-              <Button
-                title="解压文件"
-                onPress={() => this._unZipFile()}
-              />
-            </View>
-            <View style={{ flex: 1 }}>
-              <Button
-                title="读文件列表"
-                onPress={() => this._readFileList()}
-              />
-            </View>
-          </View>
-
-          <View style={[styles.row, { justifyContent: "center" }]}>
-            <View style={{ flex: 1 }}>
-              <Button
-                title="删除当前显示的文件"
-                onPress={() => this._deleteFile()}
-              />
-            </View>
-            <View style={{ flex: 1 }}>
-              <Button
-                title="判断文件是否存在"
-                onPress={() => this._isFileExist()}
-              />
-            </View>
-          </View>
-
-          <View style={styles.row}>
-            <View style={{ flex: 1 }}>
-              <Button
-                title="截图当前页面"
-                onPress={() => this._screenShot()}
-              />
-            </View>
-            <View style={{ flex: 1 }}>
-              <Button
-                title="长截屏"
-                onPress={() => this._longScreenShot()}
-              />
-            </View>
-          </View>
-          <View style={styles.row}>
-            <View style={{ flex: 1 }}>
-              <Button
-                title="截图并保存到相册"
-                onPress={() => this._screenShotAndSaveToPhotosAlbum()}
-              />
-            </View>
-            <View style={{ flex: 1 }}>
-              <Button
-                title="保存文件到相册"
-                onPress={() => this._saveFileToPhotosAlbum()}
-              />
-            </View>
-          </View>
-
-
-          <View style={{ flex: 1, flexDirection: "row", margin: 5 }}>
-            <View style={{ flex: 1, padding: 5 }}>
-              <Text style={styles.title}>文件列表</Text>
-              <View style={{ height: 1 / PixelRatio.get(), backgroundColor: '#666' }} />
-              <FlatList
-                data={this.state.dataSource}
-                renderItem={({ item }) => this._renderFileList(item)}
-              />
-            </View>
-
-            <View style={{ flex: 1, margin: 5 }}>
-              <View style={{ flex: 1, alignItems: "center" }}>
-                <Text style={styles.title}>屏幕截图</Text>
-                {shotimg}
-              </View>
-            </View>
-
->>>>>>> 18f99a2b
           </View>
         </ScrollView>
         <ProgressDialog
@@ -372,17 +204,13 @@
   }
 
   _renderFileList(item) {
-<<<<<<< HEAD
-    let info = `${ item.name }\nsize:${ item.size }`;
-=======
-    let info = item.name+'  \nsize:'+item.size;
->>>>>>> 18f99a2b
+    let info = `${ item.name }\nsize:${ item.size }\nmodifyTime:${ item.modifyTime }`;
     return (
       <View>
         <TouchableHighlight
-          style={[styles.row, { height: 40 }]}
+          style={[styles.row, { height: 60 }]}
         >
-          <Text style={[{ color: '#333333' }, this.fontFamily]}>{info}</Text>
+          <Text style={[{ color: '#333333', fontSize: 12 }, this.fontFamily]}>{info}</Text>
         </TouchableHighlight>
         <View style={{ height: 1 / PixelRatio.get(), backgroundColor: '#666' }} />
       </View>
@@ -577,7 +405,6 @@
 
   // 保存文件到相册
   _saveFileToPhotosAlbum() {
-<<<<<<< HEAD
     let url = 'http://cdn.cnbj0.fds.api.mi-img.com/miio.files/commonfile_mp4_855379f77b74ca565e8ef7d68c08264c.mp4';
     let fileName = `file${ new Date().getTime() }.mp4`;
     Host.file.downloadFile(url, fileName).then(() => {
@@ -590,22 +417,6 @@
     }).catch((error) => {
       alert(JSON.stringify(error));
     });
-=======
-
-    let url = 'http://cdn.cnbj0.fds.api.mi-img.com/miio.files/commonfile_mp4_855379f77b74ca565e8ef7d68c08264c.mp4';
-
-    let fileName = "file" + new Date().getTime() + ".mp4";
-    Host.file.downloadFile(url, fileName).then((res)=>{
-      this._readFileList();
-      Host.file.saveFileToPhotosAlbum(fileName).then(()=>{
-        alert(fileName + " 已保存到系统相册");
-      }).catch((result)=>{
-        alert(result);
-      })
-    }).catch((error)=>{
-      alert(JSON.stringify(error));
-    })
->>>>>>> 18f99a2b
   }
 
   _fetchFDSFile() {
@@ -630,7 +441,6 @@
       if (res.hasOwnProperty(suffix) && res[suffix]) {
         let obj = res[suffix];
         let obj_name = obj.obj_name;
-<<<<<<< HEAD
         let name = obj_name.substring(obj_name.length - 22);
         let content = "this is sample content 这是个示例内容 😄💻";
         this.file_obj_name = obj_name;
@@ -650,28 +460,6 @@
       alert(JSON.stringify(error));
       complete([false, error]);
     });
-=======
-        let name = obj_name.substring(obj_name.length - 22)
-        let content = "this is sample content 这是个示例内容 😄💻";
-        let time = obj.time;
-        this.file_obj_name = obj_name;
-        console.log("pre upload", res)
-        Host.file.writeFile(name, content).then(r => {
-          complete([true, {url: obj.url, method: obj.method, fileName: name}])
-        }).catch(err => {
-          alert('存储临时文件失败' + JSON.stringify(err))
-          console.log("write file failed", err)
-          complete([false, err])
-        })
-      } else {
-        complete([false, {}])
-      }
-    }).catch((error) => {
-      console.log(error);
-      alert(JSON.stringify(error))
-      complete([false, error])
-    })
->>>>>>> 18f99a2b
   }
 
   _uploadFDSFile() {
@@ -682,7 +470,6 @@
           method: obj.method,
           headers: { "Content-Type": "" },
           files: [{ filename: obj.fileName }]
-<<<<<<< HEAD
         };
         Host.file.uploadFileToFDS(param).then((rr) => {
           alert(`上传成功${ JSON.stringify(rr) }`);
@@ -695,20 +482,6 @@
         alert(obj);
       }
     });
-=======
-        }
-        Host.file.uploadFileToFDS(param).then(rr => {
-          alert('上传成功' + JSON.stringify(rr))
-          console.log('upload file success', rr)
-        }).catch(err => {
-          alert('上传失败' + JSON.stringify(err))
-          console.log('upload file failed', err)
-        })
-      } else {
-        alert(obj)
-      }
-    })
->>>>>>> 18f99a2b
   }
 
   _uploadFile() {
@@ -721,7 +494,6 @@
           files: [{
             filename: obj.fileName,
             range: { start: 2, length: 10 },
-<<<<<<< HEAD
             formdata: { name: 'custom_name', filename: 'custom_filename' }
           }]
         };
@@ -748,39 +520,10 @@
     }).catch((error) => {
       console.log("downloadFile...error", error);
       alert(`downloadFile:  ${ JSON.stringify(error) }`);
-=======
-            formdata: { name: 'custom_name', filename: 'custom_filename'},
-          }]
-        }
-        Host.file.uploadFile(param).then(rr => {
-          alert('上传成功' + JSON.stringify(rr))
-          console.log('upload file success', rr)
-        }).catch(err => {
-          alert('上传失败' + JSON.stringify(err))
-          console.log('upload file failed', err)
-        })
-      } else {
-        alert(obj)
-      }
-    })
-  }
-
-  _downLoadFile() {
-    console.log("downLoadFile...")
-    var taskID = '1111'
-    let path = "http://cdn.cnbj0.fds.api.mi-img.com/miio.files/commonfile_zip_23831a541b583ea55ec212f69f3afc07.zip";
-    //建议将下载地址替换为自己可用的下载地址
-    Host.file.downloadFile(path, "test.zip", {taskID: taskID}).then((fileInfo) => {
-      console.log("downloadFile...fileInfo", fileInfo);
-    }).catch((error) => {
-      console.log("downloadFile...error", error);
-      alert("downloadFile:  "+JSON.stringify(error))
->>>>>>> 18f99a2b
     });
   }
 
   _canceldownLoadFile() {
-<<<<<<< HEAD
     let taskID = '1111';
     console.log("==============setTimeout====================");
     Host.file.cancelDownloadFile(taskID).then((res) => {
@@ -791,18 +534,6 @@
       console.log(`失败${ JSON.stringify(err) }`);
       alert(`失败${ JSON.stringify(err) }`);
     });
-=======
-    var taskID = '1111'
-    console.log("==============setTimeout====================")
-    Host.file.cancelDownloadFile(taskID).then(res => {
-      console.log('成功' + JSON.stringify(res))
-      alert('成功' + JSON.stringify(res))
-      this.setState({  visProgress: false })
-    }).catch(err => {
-      console.log('失败' + JSON.stringify(err))
-      alert('失败' + JSON.stringify(err))
-    })
->>>>>>> 18f99a2b
 
   }
 
