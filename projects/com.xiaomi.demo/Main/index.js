/**
 * The examples provided by Facebook are for non-commercial testing and
 * evaluation purposes only.
 *
 * Facebook reserves all rights not expressly granted.
 *
 * THE SOFTWARE IS PROVIDED "AS IS", WITHOUT WARRANTY OF ANY KIND, EXPRESS
 * OR IMPLIED, INCLUDING BUT NOT LIMITED TO THE WARRANTIES OF MERCHANTABILITY,
 * FITNESS FOR A PARTICULAR PURPOSE AND NON INFRINGEMENT. IN NO EVENT SHALL
 * FACEBOOK BE LIABLE FOR ANY CLAIM, DAMAGES OR OTHER LIABILITY, WHETHER IN
 * AN ACTION OF CONTRACT, TORT OR OTHERWISE, ARISING FROM, OUT OF OR IN
 * CONNECTION WITH THE SOFTWARE OR THE USE OR OTHER DEALINGS IN THE SOFTWARE.
*/
'use strict';

// ART的demo }
import { FirmwareUpgrade, MoreSetting } from "miot/ui/CommonSetting";
import TitleBar from "miot/ui/TitleBar";
import React from 'react';
import { createStackNavigator } from 'react-navigation'; //
import HelloDeveloper from '../CommonModules/HelloDeveloper';
import HelloReactART from '../CommonModules/HelloReactART';
import AccountDemo from './Account';
import AnimCustomCompDemo from './AnimationComponentDemo/AnimCustomCompDemo'; //自定义动画组
import AnimEffectsDemo from './AnimationComponentDemo/AnimEffectsDemo'; //动画特效
import AnimEventsDemo from './AnimationComponentDemo/AnimEventsDemo'; //动画事件
import AnimFadeInOutDemo from './AnimationComponentDemo/AnimFadeInOutDemo'; //淡入淡出
import AnimTransformDemo from './AnimationComponentDemo/AnimTransformDemo'; //旋转翻转
import AnimTranslationDemo from './AnimationComponentDemo/AnimTranslationDemo'; //平行移动
import LayoutAnimationDemo from './AnimationComponentDemo/LayoutAnimationDemo'; //其他动画
import ControlDemo from './Device/ControlDemo';
import DeviceControl from "./Device/DeviceControl";
import DeviceDemo from "./Device/DeviceDemo";
import MHAudioDemo from './Host/MHAudioDemo';
import OrientationDemo from './Host/OrientationDemo';
import NavigateUIDemo from "./Host/UI";
import PrivacyDemo from "./Host/UI/privacy";
import VideoDemo from './Host/VideoDemo';
import MainPage from './MainPage';
import MoreMenu from './MoreMenu';
import ImagePathDemo from './NewStructureTest';
import CallSmartHomeAPIDemo from './Service/smarthome';
import AddressBookDemo from './ThirdPartDemo/AddressBookDemo';
import ARTCircleDemo from './ThirdPartDemo/ARTComponentDemo/ARTCircleDemo'; //圆形：Circle，
import ARTEllipseDemo from './ThirdPartDemo/ARTComponentDemo/ARTEllipseDemo'; //椭圆：Ellipse
import ARTGradientDemo from './ThirdPartDemo/ARTComponentDemo/ARTGradientDemo'; //LinearGradient：线性渐变,RadialGradient：径向渐变
import ARTGroupDemo from './ThirdPartDemo/ARTComponentDemo/ARTGroupDemo'; //分组：Group,
import ARTLineDemo from './ThirdPartDemo/ARTComponentDemo/ARTLineDemo'; //直线：Line,多边线：Polyline
import ARTPatternDemo from './ThirdPartDemo/ARTComponentDemo/ARTPatternDemo'; //Pattern 图案
import ARTRectDemo from './ThirdPartDemo/ARTComponentDemo/ARTRectDemo'; //矩形：Rect，多边形：Polygon,多边线：Polyline
// ART的demo  {
import ARTSVGDemo from './ThirdPartDemo/ARTComponentDemo/ARTSVGDemo'; //图片：SVG，
import ARTTextDemo from './ThirdPartDemo/ARTComponentDemo/ARTTextDemo'; //文字：Text
// import CardStackStyleInterpolator from 'react-navigation/src/views/StackView/StackViewStyleInterpolator';
import CircularSliderDemo from './ThirdPartDemo/CircularSliderDemo';
import ImagePickerDemo from './ThirdPartDemo/ImagePickerDemo';
import MHMapDemo from './ThirdPartDemo/MHMapDemo';
import GLAnimated from './ThirdPartDemo/openGL/Animated';
// import GLAdvancedEffects from './openGL/AdvancedEffects';
import GLHearts from './ThirdPartDemo/openGL/Hearts';
import GLOrientation from './ThirdPartDemo/openGL/Orientation';
import GLParticles from './ThirdPartDemo/openGL/Particles';
import GLSimple from './ThirdPartDemo/openGL/Simple';
// import GLTests from './ThirdPartDemo/openGL/Tests';
// import OpenLibList from './OpenLibList';
import ParticleDemo from './ThirdPartDemo/ParticleDemo';
import ProgressDemo from './ThirdPartDemo/ProgressDemo';
import ReactNativeCameraDemo from './ThirdPartDemo/ReactNativeCameraDemo';
import SQLiteDemo from './ThirdPartDemo/SQLiteDemo';
import SVGDemo from './ThirdPartDemo/SVGDemo';
import { GroupExample, HoverExample, PressExample } from './ThirdPartDemo/SVGDemo2';
import ThirdPartyDemo from './ThirdPartDemo/ThirdPartyDemo';
import AreaView from './ThirdPartDemo/Victory-Native/views/area-view';
import AxisView from './ThirdPartDemo/Victory-Native/views/axis-view';
import BarView from './ThirdPartDemo/Victory-Native/views/bar-view';
import BoxPlotView from './ThirdPartDemo/Victory-Native/views/boxplot-view';
import ChartView from './ThirdPartDemo/Victory-Native/views/chart-view';
import ContainersView from './ThirdPartDemo/Victory-Native/views/containers-view';
import CreateContainerView from './ThirdPartDemo/Victory-Native/views/create-container-view';
import ErrorsTooltipsView from './ThirdPartDemo/Victory-Native/views/errors-tooltips-view';
import LegendsView from './ThirdPartDemo/Victory-Native/views/legends-view';
import LineView from './ThirdPartDemo/Victory-Native/views/line-view';
import PieView from './ThirdPartDemo/Victory-Native/views/pie-view';
import ScatterView from './ThirdPartDemo/Victory-Native/views/scatter-view';
import WebViewBridageDemo from './ThirdPartDemo/WebViewBridageDemo';
import BlankDemo from './tutorial/BlankDemo';
import JSExecutor from './tutorial/JSExecutor';
import List from "./tutorial/List";
import LocaleServer from './tutorial/LocaleServer';
import OperationDemoIndex from './tutorial/operation/OperationDemoIndex';
import PackageDemo from "./tutorial/PackageDemo";
import RPCControl from './tutorial/RPCControl';
import Setting from "./tutorial/Setting";
import FileStorage from './tutorial/storage/FileStorage';
import StorageDemo from './tutorial/storage/StorageDemo';
import TitleBarDemo from "./tutorial/TitleBarDemo";
import TutorialDemo from './tutorial/TutorialDemo';
import CardPage from "./UIComponent/CardPage";
import CheckboxDemo from "./UIComponent/CheckboxDemo";
import DialogTest from './UIComponent/DialogTest';
import GearExample from './UIComponent/GearExample';
import ImageCapInsetDemo from './UIComponent/ImageCapInsetDemo'; // working but no title displayed
import MiotAndroidScrollViewDemo from './UIComponent/MiotAndroidScrollViewDemo';
import NumberSpinnerDemo from "./UIComponent/NumberSpinnerDemo";
import Parallax from "./UIComponent/Parallax";
import RadioExample from "./UIComponent/RadioExample";
import RefreshListView from './UIComponent/RefreshListView';
import StringSpinnerDemo from "./UIComponent/StringSpinnerDemo";
import Dynamic from './UIComponent/swiper/Dynamic/';
import LoadMinimal from './UIComponent/swiper/LoadMinimal/';
import Phone from './UIComponent/swiper/Phone/';
import Swiper from './UIComponent/swiper/Swiper/'; // working but no title displayed
import SwiperNumber from './UIComponent/swiper/SwiperNumber/'; // working but no title displayed
<<<<<<< HEAD
=======
import SwitchDemo from "./UIComponent/SwitchDemo";
>>>>>>> 11f22c9e
import ToastExample from "./UIComponent/ToastExample";
// import BLEConnectionDemo from './tutorial/operation/bluetooth/BLEConnectionDemo';
import UIDemo from './UIComponent/UIDemo';
import CustomContainer from './uikit/components/CustomContainer';
import * as Screens from "./uikit/screens";
import MHSetting from './unuse/MHSetting';

// class HomeScreen extends React.Component {
//   render() {
//     return (
//       <View style={{ flex: 1, alignItems: 'center', justifyContent: 'center' }}>
//         <Text>Home Screen</Text>
//       </View>
//     );
//   }
// }

const RootStack = createStackNavigator({
    Home: MainPage,
    Setting,
    List,
    CardPage,
    MoreSetting,
    FirmwareUpgrade,
    CustomContainer,
    Parallax,
    TitleBarDemo,
    GearExample,
    RadioExample,
    CheckboxDemo,
    ToastExample,
<<<<<<< HEAD
=======
    SwitchDemo,
>>>>>>> 11f22c9e
    tutorialDemo: TutorialDemo,
    LocaleServer: LocaleServer,
    blankDemo: BlankDemo,
    DeviceControl: DeviceControl,
    NavigateUIDemo: NavigateUIDemo,
    JSExecutor: JSExecutor,
    DeviceDemo: DeviceDemo,
    PackageDemo: PackageDemo,
    accountDemo: AccountDemo,
    ControlDemo: ControlDemo,
    storageDemo: StorageDemo,
    fileStorage: FileStorage,
    callSmartHomeAPIDemo: CallSmartHomeAPIDemo,
    RPCControl: RPCControl,
    OperationDemoIndex: OperationDemoIndex,
    PrivacyDemo,
    // BLEConnectionDemo: BLEConnectionDemo,

    UIDemo: UIDemo,
    MiotAndroidScrollViewDemo: MiotAndroidScrollViewDemo,
    RefreshListView: RefreshListView,
    NumberSpinnerDemo: NumberSpinnerDemo,
    StringSpinnerDemo: StringSpinnerDemo,
    ThirdPartyDemo: ThirdPartyDemo,
    setting: MHSetting,
    moreMenu: MoreMenu,
    // OpenLibList:OpenLibList,
    helloDeveloper: HelloDeveloper,
    helloReactART: HelloReactART,
    mhMapDemo: MHMapDemo,
    audioDemo: MHAudioDemo,
    imagePathDemo: ImagePathDemo,
    //swiper 开始
    swiperDynamic: Dynamic,
    swiperLoadMinimal: LoadMinimal,
    // swiperPhotoView:PhotoView,
    swiperPhone: Phone,
    swiperSwiper: Swiper,
    swiperNumber: SwiperNumber,
    //swiper 结束
    ProgressDemo: ProgressDemo,
    ImageCapInsetDemo: ImageCapInsetDemo,
    UIKitHome: { screen: Screens.ComponentsScreen },
    Picker: { screen: Screens.PickerScreen },
    Button: { screen: Screens.ButtonScreen },
    Switch: { screen: Screens.SwitchScreen },
    Choice: { screen: Screens.ChoiceScreen },
    Tab: { screen: Screens.TabScreen },
    Card: { screen: Screens.CardScreen },
    Avatar: { screen: Screens.AvatarScreen },
    Input: { screen: Screens.InputScreen },
    Image: { screen: Screens.ImageScreen },
    Gallery: { screen: Screens.GalleryScreen },
    Settings: { screen: Screens.SettingsScreen },
    ChoiceCustomization: { screen: Screens.ChoiceCustomizationScreen },

    // 第三方库 demo 开始
    SQLiteDemo: SQLiteDemo,
    OrientationDemo: OrientationDemo,
    AddressBookDemo: AddressBookDemo,
    WebViewBridageDemo: WebViewBridageDemo,
    ReactNativeCameraDemo: ReactNativeCameraDemo,
    SVGDemo: SVGDemo,
    PressExample: PressExample,
    HoverExample: HoverExample,
    GroupExample: GroupExample,
    LegendsView: LegendsView,
    AxisView: AxisView,
    ContainersView: ContainersView,
    CreateContainerView: CreateContainerView,
    ErrorsTooltipsView: ErrorsTooltipsView,
    AreaView: AreaView,
    PieView: PieView,
    BarView: BarView,
    ChartView: ChartView,
    LineView: LineView,
    ScatterView: ScatterView,
    BoxPlotView: BoxPlotView,
    GLSimple: GLSimple,
    // GLAdvancedEffects:GLAdvancedEffects, //  有bug
    GLHearts: GLHearts,
    // GLTests:  GLTests, // 有bug
    GLAnimated: GLAnimated,
    GLParticles: GLParticles,
    GLOrientation: GLOrientation,
    videoDemo: VideoDemo,
    ParticleDemo: ParticleDemo,//iOS 特有的,粒子系统
    ImagePickerDemo: ImagePickerDemo,

    // svg

    ARTSVGDemo: ARTSVGDemo,
    ARTRectDemo: ARTRectDemo,
    ARTCircleDemo: ARTCircleDemo,
    ARTEllipseDemo: ARTEllipseDemo,
    ARTLineDemo: ARTLineDemo,
    ARTTextDemo: ARTTextDemo,
    ARTGroupDemo: ARTGroupDemo,
    ARTGradientDemo: ARTGradientDemo,
    ARTPatternDemo: ARTPatternDemo,


    // animation
    AnimFadeInOutDemo: AnimFadeInOutDemo,
    AnimTransformDemo: AnimTransformDemo,
    AnimTranslationDemo: AnimTranslationDemo,
    AnimEffectsDemo: AnimEffectsDemo,
    AnimEventsDemo: AnimEventsDemo,
    LayoutAnimationDemo: LayoutAnimationDemo,
    AnimCustomCompDemo: AnimCustomCompDemo,

    // 第三方库 demo 结束

    // 米家iOS 自定义第三方库<
    CircularSliderDemo: CircularSliderDemo,
    // 米家iOS 自定义第三方库>
    //dialog
    DialogTest: DialogTest,
},
    {
        // ThirdPartyDemo
        initialRouteName: 'Home',
        // initialRouteName: 'RadioExample',
        navigationOptions: ({ navigation }) => {
            return {
                header: <TitleBar
                    title={navigation.state.params ? navigation.state.params.title : ''}
                    // style={{ backgroundColor: '#fff' }}
                    type='dark'
                    onPressLeft={() => {
                        navigation.goBack();
                    }} />,
            };
        },
        transitionConfig: () => ({
            screenInterpolator: interpolator,
        }),
    });


function interpolator(props) {
    const { layout, position, scene } = props;

    if (!layout.isMeasured) {
        return (props) => {
            const { navigation, scene } = props;

            const focused = navigation.state.index === scene.index;
            const opacity = focused ? 1 : 0;
            // If not focused, move the scene far away.
            const translate = focused ? 0 : 1000000;
            return {
                opacity,
                transform: [{ translateX: translate }, { translateY: translate }],
            };
        };
    }
    const interpolate = (props) => {
        const { scene, scenes } = props;
        const index = scene.index;
        const lastSceneIndexInScenes = scenes.length - 1;
        const isBack = !scenes[lastSceneIndexInScenes].isActive;

        if (isBack) {
            const currentSceneIndexInScenes = scenes.findIndex(item => item === scene);
            const targetSceneIndexInScenes = scenes.findIndex(item => item.isActive);
            const targetSceneIndex = scenes[targetSceneIndexInScenes].index;
            const lastSceneIndex = scenes[lastSceneIndexInScenes].index;

            if (
                index !== targetSceneIndex &&
                currentSceneIndexInScenes === lastSceneIndexInScenes
            ) {
                return {
                    first: Math.min(targetSceneIndex, index - 1),
                    last: index + 1,
                };
            } else if (
                index === targetSceneIndex &&
                currentSceneIndexInScenes === targetSceneIndexInScenes
            ) {
                return {
                    first: index - 1,
                    last: Math.max(lastSceneIndex, index + 1),
                };
            } else if (
                index === targetSceneIndex ||
                currentSceneIndexInScenes > targetSceneIndexInScenes
            ) {
                return null;
            } else {
                return { first: index - 1, last: index + 1 };
            }
        } else {
            return { first: index - 1, last: index + 1 };
        }
    };

    if (!interpolate) return { opacity: 0 };
    const p = interpolate(props);
    if (!p) return;
    const { first, last } = p
    const index = scene.index;
    const opacity = position.interpolate({
        inputRange: [first, first + 0.01, index, last - 0.01, last],
        outputRange: [0, 1, 1, 0.85, 0],
    });

    const width = layout.initWidth;
    const translateX = position.interpolate({
        inputRange: [first, index, last],
        outputRange: false ? [-width, 0, width * 0.3] : [width, 0, width * -0.3],
    });
    const translateY = 0;

    return {
        opacity,
        transform: [{ translateX }, { translateY }],
    };
};

export default class App extends React.Component {
    render() {
        return <RootStack />;
    }

}<|MERGE_RESOLUTION|>--- conflicted
+++ resolved
@@ -111,10 +111,7 @@
 import Phone from './UIComponent/swiper/Phone/';
 import Swiper from './UIComponent/swiper/Swiper/'; // working but no title displayed
 import SwiperNumber from './UIComponent/swiper/SwiperNumber/'; // working but no title displayed
-<<<<<<< HEAD
-=======
 import SwitchDemo from "./UIComponent/SwitchDemo";
->>>>>>> 11f22c9e
 import ToastExample from "./UIComponent/ToastExample";
 // import BLEConnectionDemo from './tutorial/operation/bluetooth/BLEConnectionDemo';
 import UIDemo from './UIComponent/UIDemo';
@@ -146,10 +143,7 @@
     RadioExample,
     CheckboxDemo,
     ToastExample,
-<<<<<<< HEAD
-=======
     SwitchDemo,
->>>>>>> 11f22c9e
     tutorialDemo: TutorialDemo,
     LocaleServer: LocaleServer,
     blankDemo: BlankDemo,
@@ -272,7 +266,6 @@
     {
         // ThirdPartyDemo
         initialRouteName: 'Home',
-        // initialRouteName: 'RadioExample',
         navigationOptions: ({ navigation }) => {
             return {
                 header: <TitleBar
