--- conflicted
+++ resolved
@@ -65,7 +65,8 @@
       visible28: false,
       visible29: false, // messageDialog-subText
       visible30: false, // 旧版absDialog
-      isCorrect: true
+      isCorrect: true,
+      visible31: false // 无遮罩层的AbstractDialog
     };
 
     this.data = {
@@ -146,6 +147,11 @@
             })
           }
           {
+            this.renderItem('通用弹窗容器显示默认内容(AbstractDialog:无遮罩层)', () => {
+              this.setState({ visible31: true });
+            })
+          }
+          {
             this.renderItem('旧版-通用弹窗容器显示(AbstractDialog)', () => {
               this.setState({ visible30: true });
             })
@@ -313,6 +319,21 @@
               title={titleEnglish3}
               canDismiss={false}
               useNewTheme
+              onDismiss={(_) => this.onDismiss('0')}
+              dialogStyle={
+                {
+                  subTitleStyle: {
+                    color: 'red'
+                  }
+                }
+              }
+            />
+            <AbstractDialog
+              visible={this.state.visible31}
+              title={titleEnglish3}
+              canDismiss={false}
+              useNewTheme
+              hasShade={false}
               onDismiss={(_) => this.onDismiss('0')}
               dialogStyle={
                 {
@@ -519,7 +540,7 @@
                   text: '确认',
                   style: { color: 'red' },
                   callback: (obj) => {
-                    console.log(`是否点击了下划线: ${obj.hasPressUnderlineText}`);
+                    console.log(`是否点击了下划线: ${ obj.hasPressUnderlineText }`);
                     this.setState({ visible6: false });
                   }
                 }
@@ -588,7 +609,7 @@
                   numberOfLines: 2,
                   style: { color: 'lightblue', fontSize: this.data.fontBigSize2 },
                   callback: (obj) => {
-                    console.log(`是否勾选: ${obj.checked}`);
+                    console.log(`是否勾选: ${ obj.checked }`);
                     this.setState({ visible7: false });
                   }
                 }
@@ -1102,11 +1123,7 @@
               }}
               buttons={[
                 {
-<<<<<<< HEAD
-                  text: '取消',
-=======
                   text: '取消'
->>>>>>> c86aa6c1
                 },
                 {
                   text: '保存',
@@ -1233,7 +1250,7 @@
     if (index === '2') console.log('loadingdialog dismiss');
     // this.state[`visible${ index }`] = false;
     this.setState({
-      [`visible${index}`]: false
+      [`visible${ index }`]: false
     });
   }
 
