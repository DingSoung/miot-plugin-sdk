--- conflicted
+++ resolved
@@ -1,63 +1,33 @@
 'use strict';
 
-import { Entrance, Package, Host } from "miot";
+import { Service } from "miot";
 import { strings, Styles } from 'miot/resources';
 import { CommonSetting, SETTING_KEYS } from "miot/ui/CommonSetting";
-<<<<<<< HEAD
-=======
-import { secondAllOptions } from "miot/ui/CommonSetting/CommonSetting";
->>>>>>> 18f99a2b
 import { ListItem, ListItemWithSlider, ListItemWithSwitch } from 'miot/ui/ListItem';
 import Separator from 'miot/ui/Separator';
-import NavigationBar from 'miot/ui/NavigationBar';
 import React from 'react';
 import { ScrollView, StyleSheet, Text, View } from 'react-native';
+import Logger from '../Logger';
 
 const { first_options, second_options } = SETTING_KEYS;
 
 export default class Setting extends React.Component {
-
-  static navigationOptions = ({ navigation }) => {
-    return {
-      header:
-<<<<<<< HEAD
-        <NavigationBar
-          backgroundColor="#ffffff"
-          type={NavigationBar.TYPE.Light}
-          left={[{
-            key: NavigationBar.ICON.BACK,
-            onPress: (() => {
-              if (Package.entrance !== Entrance.Main && !Package.pageParams.isBackToMainPage) {
-                // 如果是通过Host.ui.openPluginPage 跳转到此页面，且不需要返回到插件首页，则直接调用退出插件api
-                Package.exit();
-              } else {
-                navigation.goBack();
-              }
-            })
-          }]}
-=======
-        <TitleBar
-          type="dark"
->>>>>>> 18f99a2b
-          title={strings.setting}
-        />
-    };
-  };
 
   constructor(props, context) {
     super(props, context);
+    this.props.navigation.setParams({
+      title: strings.setting
+    });
     this.state = {
       sliderValue: 25,
       switchValue: false,
       showDot: []
     };
-<<<<<<< HEAD
+    Logger.trace(this);
   }
 
   gotoSecretPage() {
     this.props.navigation.navigate('ServiceDemo', { title: '接口服务(Service)' });
-=======
->>>>>>> 18f99a2b
   }
 
   render() {
@@ -83,11 +53,7 @@
       // licenseUrl: require('../resources/html/license_zh.html'),
       // policyUrl: require('../resources/html/privacy_zh.html'),
       deleteDeviceMessage: 'test',
-<<<<<<< HEAD
       excludeRequiredOptions: [],
-=======
-      excludeRequiredOptions: [secondAllOptions.SECURITY],
->>>>>>> 18f99a2b
       option: {
         privacyURL: require('../../Resources/raw/privacy_zh.html'),
         agreementURL: require('../../Resources/raw/license_zh.html'),
@@ -98,13 +64,12 @@
       // networkInfoConfig: -1,
       bleOtaAuthType: 5
     };
-<<<<<<< HEAD
 
     const firstCustomOption = [{
       title: '设置页自定义页面 - 可以跳转自定义设置页',
       weight: 5,
       onPress: () => {
-        Host.ui.openIftttAutoPage();
+        Service.scene.openIftttAutoPage();
       },
       showDot: true
     }];
@@ -116,11 +81,9 @@
         this.gotoSecretPage();
       },
       // 权重可自己调节，以便确定此项停留在设置页的位置，支持小数
-      weight: 13 
+      weight: 13
     }];
 
-=======
->>>>>>> 18f99a2b
     return (
       <View style={styles.container}>
         <Separator />
