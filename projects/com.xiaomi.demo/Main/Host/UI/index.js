'use strict';

import { Device, Host, DeviceEvent, PackageEvent } from "miot";
import React from 'react';
import {
  ActionSheetIOS, Image, ListView, PixelRatio, StyleSheet, Text, TouchableHighlight, View
} from 'react-native';
import Logger from '../../Logger';

let BUTTONS = [
  '测试对话框',
  '确定'
];

export default class UIDemo extends React.Component {

  constructor(props) {
    super(props);
    let ds = new ListView.DataSource({ rowHasChanged: (r1, r2) => r1 !== r2 });
    this._createMenuData();
    this.state = { dataSource: ds.cloneWithRows(this._menuData.map((o) => ({ 'name': o.name, 'subtitle': o.subtitle }))) };
    Logger.trace(this);
  }

  componentDidMount() {
    this._multiSwitchNameChangedListener = DeviceEvent.multiSwitchNameChanged.addListener((value, did) => {
      console.log(`switch name changed: ${ JSON.stringify(value) }`, 'did: ', did);
      alert(JSON.stringify(value));
    });
  }

  componentWillUnmount() {
    this._multiSwitchNameChangedListener && this._multiSwitchNameChangedListener.remove();
  }

  _createMenuData() {
    this._menuData = [
      {
        'name': '用户协议与隐私政策',
        'subtitle': 'navigate 到 PrivacyDemo',
        'func': () => {
          this.props.navigation.navigate('PrivacyDemo', { 'title': '用户协议与隐私政策' });
        }
      },
      {
        'name': '是否支持商城',
        'subtitle': 'canOpenStorePage',
        'func': () => {
          Host.ui.canOpenStorePage().then((isSupport) => {
            alert(`是否支持商城: ${ isSupport }`);
          }).catch((error) => {
            console.log(error);
          });
        }
      },
      {
        'name': '弹出删除设备的对话框',
        'subtitle': 'openDeleteDevice',
        'func': () => {
          Host.ui.openDeleteDevice('title test');
        }
      },
      {
        'name': '弹出删除设备的对话框(带回调)',
        'subtitle': 'openDeleteDeviceWithCallback',
        'func': () => {
          Host.ui.openDeleteDeviceWithCallback()
            .then((res) => {
              console.log(res);
            })
            .catch((err) => {
              console.log(err);
            });
        }
      },
      {
        'name': '打开分享设备的页面',
        'subtitle': 'openShareDevicePage',
        'func': () => {
          Host.ui.openShareDevicePage();
        }
      },
      {
        'name': '保持屏幕常亮',
        'subtitle': 'keepScreenNotLock(true)',
        'func': () => {
          Host.ui.keepScreenNotLock(true);
        }
      },
      {
        'name': '关闭保持屏幕常亮',
        'subtitle': 'keepScreenNotLock(false)',
        'func': () => {
          Host.ui.keepScreenNotLock(false);
        }
      },
      {
        'name': '打开房间设备管理的页面',
        'subtitle': 'openRoomManagementPage',
        'func': () => {
          Host.ui.openRoomManagementPage();
        }
      },
      {
        'name': '打开语音设备管理的页面',
        'subtitle': 'openVoiceCtrlDeviceAuthPage',
        'func': () => {
          Host.ui.openVoiceCtrlDeviceAuthPage();
        }
      },
      {
        'name': '打开反馈页',
        'subtitle': 'openFeedbackInput',
        'func': () => {
          Host.ui.openFeedbackInput();
        }
      },
      {
        'name': '打开安全管理页',
        'subtitle': 'openSecuritySetting',
        'func': () => {
          Host.ui.openSecuritySetting();
        }
      },
      {
        'name': '打开常见问题页，别名「使用帮助」',
        'subtitle': 'openHelpPage',
        'func': () => {
          Host.ui.openHelpPage();
        }
      },
      {
        'name': '打开分享列表页面',
        'subtitle': 'openShareListBar',
        'func': () => {
          Host.ui.openShareListBar(
            '小米智能家庭',
            '小米智能家庭',
            { uri: 'https://avatars3.githubusercontent.com/u/13726966?s=40&v=4' },
            'https://iot.mi.com/new/index.html'
          );
        }
      },
      {
        'name': '打开系统分享文件页面',
        'subtitle': 'openSystemShareWindow',
        'func': () => {
          // const path = Host.file.storageBasePath+'/test.wav';
          Host.ui.openSystemShareWindow('https://timgsa.baidu.com/timg?image&quality=80&size=b9999_10000&sec=1586433650723&di=44f673bd1ccbde2af32e1f7565de4484&imgtype=0&src=http%3A%2F%2Fn.sinaimg.cn%2Fsinacn%2Fw640h759%2F20180111%2F9ee0-fyqnick6733536.jpg');
        }
      },
      {
        'name': '打开系统文件打开页面',
        'subtitle': 'openSystemFileWindow',
        'func': () => {
          Host.ui.openSystemFileWindow('https://timgsa.baidu.com/timg?image&quality=80&size=b9999_10000&sec=1586433650723&di=44f673bd1ccbde2af32e1f7565de4484&imgtype=0&src=http%3A%2F%2Fn.sinaimg.cn%2Fsinacn%2Fw640h759%2F20180111%2F9ee0-fyqnick6733536.jpg');
        }
      },
      {
        'name': '获取设备列表中指定model的设备信息',
        'subtitle': 'getDevicesWithModel',
        'func': () => {
          Host.ui.getDevicesWithModel(Device.model)
            .then((res) => {
              alert(`success${ JSON.stringify(res) }`);
            })
            .catch((err) => {
              alert(`err ${ err }`);
            });
        }
      },
      {
        'name': '打开蓝牙网关页',
        'subtitle': 'openBtGatewayPage',
        'func': () => {
          Host.ui.openBtGatewayPage();
        }
      },
      {
        'name': '弹窗请求隐私政策和用户协议授权， 支持显示用户体验计划',
        'subtitle': 'alertLegalInformationAuthorization',
        'func': () => {
          const licenseURL = require('../../../Resources/raw/license_zh.html');
          const privacyURL = require('../../../Resources/raw/privacy_zh.html');
          let options = {};
          options.agreementURL = licenseURL;
          options.privacyURL = privacyURL;
          options.experiencePlanURL = licenseURL;
          options.hideAgreement = false;
          options.hideUserExperiencePlan = false;
          // 这是为了演示需要，使用的是强制弹出的模式 具体使用方法可以参考iot文档 或 com.xiaomi.demo/MainPage.js部分样例
          Host.ui.alertLegalInformationAuthorization(options).then(() => {
            alert('成功');
          }).catch(() => {
            alert('失败，可能是设备已离线');
          });
        }
      },
      {
        'name': '查看隐私政策和用户协议信息， 支持显示用户体验计划',
        'subtitle': 'previewLegalInformationAuthorization',
        'func': () => {
          const licenseURL = require('../../../Resources/raw/license_zh.html');
          const privacyURL = require('../../../Resources/raw/privacy_zh.html');
          let options = {};
          options.agreementURL = licenseURL;
          options.privacyURL = privacyURL;
          options.experiencePlanURL = licenseURL;
          options.hideAgreement = false;
          options.hideUserExperiencePlan = false;
          Host.ui.previewLegalInformationAuthorization(options).then(() => {
            alert('成功');
          }).catch(() => {
            alert('失败，可能是设备已离线');
          });
        }
      },
      {
        'name': '打开重命名对话框',
        'subtitle': 'openChangeDeviceName',
        'func': () => {
          Host.ui.openChangeDeviceName();
        }
      },
      {
        'name': '添加桌面快捷方式',
        'subtitle': 'openAddToDesktopPage',
        'func': () => {
          Host.ui.openAddToDesktopPage();
        }
      },
      {
        'name': '打开设备检查固件升级页(新版页面)',
        'subtitle': 'openDeviceUpgradePage(0)',
<<<<<<< HEAD
        'func': () => {
          Host.ui.openDeviceUpgradePage(0);
        }
      },
      {
        'name': '打开设备检查固件升级页(旧版页面)',
        'subtitle': 'openDeviceUpgradePage(1)',
        'func': () => {
=======
        'func': () => {
          Host.ui.openDeviceUpgradePage(0);
        }
      },
      {
        'name': '打开设备检查固件升级页(旧版页面)',
        'subtitle': 'openDeviceUpgradePage(1)',
        'func': () => {
>>>>>>> eafb3a43
          Host.ui.openDeviceUpgradePage(1);
        }
      },
      {
        'name': '打开Mesh设备固件升级页。分享的设备点击此接口无反应',
        'subtitle': 'openBleMeshDeviceUpgradePage 只有mesh设备才能打开',
        'func': () => {
          Host.ui.openBleMeshDeviceUpgradePage();
        }
      },
      {
        'name': '打开通用协议的蓝牙固件OTA页面。分享的设备点击此接口无反应',
        'subtitle': 'openBleCommonDeviceUpgradePage',
        'func': () => {
          alert(' 蓝牙部分api请参考 com.xiaomi.bledemo 中的示例使用');
        }
      },
      {
        'name': '打开灯组2.0固件升级页。分享的设备点击此接口无反应',
        'subtitle': 'openLightGroupUpgradePage',
        'func': () => {
          Host.ui.openLightGroupUpgradePage();
        }
      },
      {
        'name': '打开设备时区设置页',
        'subtitle': 'openDeviceTimeZoneSettingPage  {"sync_device": false} ',
        'func': () => {
          Host.ui.openDeviceTimeZoneSettingPage({ "sync_device": false });
        }
      },
      {
        'name': '打开网关设备产品百科页面',
        'subtitle': 'openProductBaikeWebPage 网关设备',
        'func': () => {
          let url = 'https://home.mi.com/baike/index.html#/label/gateway';
          Host.ui.openProductBaikeWebPage(url);
        }
      },
      {
        'name': '打开商城某商品详情页面',
        'subtitle': 'openShopPage 小米台灯',
        'func': () => {
          Host.ui.openShopPage(102763);
        }
      },
      {
        'name': '打开有品商城搜索结果页面',
        'subtitle': 'openShopSearchPage(\'小米台灯\')',
        'func': () => {
          Host.ui.openShopSearchPage('小米台灯');
        }
      },
      {
        'name': '打开一次性密码设置页',
        'subtitle': 'openOneTimePassword',
        'func': () => {
          Host.ui.openOneTimePassword(Device.deviceID, 30, 6);
        }
      },
      {
        'name': '打开默认倒计时页面',
        'subtitle': 'openCountDownPage',
        'func': () => {
          Host.ui.openCountDownPage(true,
            {
              onMethod: "power_on",
              offMethod: 'power_off',
              onParam: 'on',
              offParam: 'off'
            });
        }
      },
      {
        'name': '打开自定义设置定时页面-Demo1',
        'subtitle': 'openTimerSettingPageWithOptions',
        'func': () => {
          Host.ui.openTimerSettingPageWithOptions(
            {
              onMethod: "power_on",
              onParam: "on",
              offMethod: "power_off",
              offParam: "off",
              timerTitle: "这是一个自定义标题",
              displayName: "自定义场景名称"
            });
        }
      },
      {
        'name': '打开自定义设置定时页面-Demo2',
        'subtitle': 'openTimerSettingPageWithOptions',
        'func': () => {
          let params = {
            onMethod: "power_on",
            onParam: "on",
            offMethod: "power_off",
            offParam: "off",
            timerTitle: "这是一个自定义标题",
            displayName: "自定义场景名称",
            identify: "identify_1",
            onTimerTips: '',
            offTimerTips: '定时列表页面、设置时间页面 关闭时间副标题（默认：关闭时间）',
            listTimerTips: '定时列表页面 定时时间段副标题（默认：开启时段）',
            bothTimerMustBeSet: false,
            showOnTimerType: true,
            showOffTimerType: false,
            showPeriodTimerType: false
          };
          Host.ui.openTimerSettingPageWithOptions(params);
        }
      },
      {
        'name': '多键开关设置',
        'subtitle': 'openPowerMultikeyPage',
        'func': () => {
          Host.ui.openPowerMultikeyPage(Device.deviceID, Device.mac);
        }
      },
      {
        'name': '打开一个原生类 className（只支持iOS）',
        'subtitle': 'openPageWithClassName',
        'func': () => {
          Host.ui.openPageWithClassName('MHDeviceTimerSettingNewViewController');
        }
      },
      {
        'name': '打开手机蓝牙设置页面（只支持android）',
        'subtitle': 'openPhoneBluSettingPage',
        'func': () => {
          Host.ui.openPhoneBluSettingPage();
        }
      },
      {
        'name': '显示打开蓝牙引导(仅ios)',
        'subtitle': 'showBLESwitchGuide',
        'func': () => {
          Host.ui.showBLESwitchGuide();
        }
      },
      {
        'name': '隐藏提示用户打开蓝牙的动画示意图(仅ios)',
        'subtitle': 'dismissBLESwitchGuide',
        'func': () => {
          Host.ui.dismissBLESwitchGuide();
        }
      },
      {
        'name': '打开快连成功页面',
        'subtitle': 'openConnectSucceedPage',
        'func': () => {
          Host.ui.openConnectSucceedPage(Device.model, Device.deviceID);
        }
      },
      {
        'name': '打开添加Zigbee网关插件子设备页面',
        'subtitle': 'openZigbeeConnectDeviceList',
        'func': () => {
          Host.ui.openZigbeeConnectDeviceList(Device.deviceID);
        }
      },
      {
        'name': '打开设备网络信息页面 此方法只针对wifi设备，combo设备，蓝牙设备请不要调用此方法。',
        'subtitle': 'openDeviceNetworkInfoPage',
        'func': () => {
          Host.ui.openDeviceNetworkInfoPage();
        }
      },
      {
        'name': '跳转到小米钱包（仅Android）',
        'subtitle': 'openMiPayPageForAndroid',
        'func': () => {
          let params = {
            action: 'issue_mifare',
            type: '1',
            product_id: '66666-00211',
            source_channel: 'mijia'
          };
          Host.ui.openMiPayPageForAndroid(params).then((res) => {
            console.log(res);
          }).catch((error) => {
            console.log(error);
          });
        }
      },
      {
        'name': '跳转到设备定向推荐界面',
        'subtitle': 'getRecommendScenes & openPluginRecommendScene',
        'func': () => {
          // TODO ios返回了带code的res，待anroid确认是不是统一
          // recommendId 通过 Device.getRecommendScenes(Device.model, Device.deviceID).then 来获取
          Device.getDeviceWifi().getRecommendScenes(Device.model, Device.deviceID).then((res) => {
            if (res.scene_recom && res.scene_recom.length > 0 && res.scene_recom[0] && res.scene_recom[0].info) {
              console.log("res", res.scene_recom[0].info.sr_id);
              Host.ui.openPluginRecommendScene(Device.deviceID, parseInt(res.scene_recom[0].info.sr_id));
            } else {
              alert(`res: ${ JSON.stringify(res) }`);
            }
          }).catch((error) => {
            alert(`error: ${ error }`);
          });
        }
      },
      {
        'name': '刷新设备列表',
        'subtitle': 'refreshDeviceList',
        'func': () => {
          Host.ui.refreshDeviceList().then((res) => {
            alert(res);
          }).catch((error) => {
            alert(JSON.stringify(error));
          });
        }
      },
      {
        'name': 'openTerminalDeviceSettingPage',
        'subtitle': '打开手机设置页中米家app配置页面',
        'func': () => {
          Host.ui.openTerminalDeviceSettingPage(1);
        }
      },
      {
        'name': 'openTerminalDeviceSettingPage',
        'subtitle': '打开手机WiFi设置页面',
        'func': () => {
          Host.ui.openTerminalDeviceSettingPage(2);
        }
      },
      {
        'name': 'checkAndroidLocationServerIsOpen',
        'subtitle': '检测手机位置服务是否打开(only Android)',
        'func': () => {
          Host.checkAndroidLocationServerIsOpen().then((result) => {
            console.log(result.data.locationServerIsOpen);
            alert(JSON.stringify(result));
          }).catch((error) => {
            alert(JSON.stringify(error));
          });
        }
      },
      {
        'name': 'openAndroidLocationServerSettingPage',
        'subtitle': '打开手机系统位置信息设置页(only Android)',
        'func': () => {
          Host.ui.openAndroidLocationServerSettingPage();
        }
      },
      {
        'name': 'getIOSLocationAuthorizationStatus',
        'subtitle': '获取定位授权状态(only iOS)',
        'func': () => {
          Host.getIOSLocationAuthorizationStatus().then((result) => {
            alert(`成功:${ JSON.stringify(result) }`);
          }).catch((error) => {
            alert(`失败:${ JSON.stringify(error) }`);
          });
        }
      },
      {
        'name': '监听跳转到Native页面',
        'subtitle': 'iOS Only',
        'func': () => {
          this.disappearListener = PackageEvent.packageViewWillDisappearIOS.addListener(() => {
            alert("packageViewWillDisappearIOS");
            this.disappearListener && this.disappearListener.remove();
            this.disappearListener = null;
          });
          Host.ui.openNewMorePage();
        }
      },
      {
        'name': 'checkAbilityOfJumpToThirdpartyApplication',
        'subtitle': '判断是否可以跳到其他App',
        'func': () => {
          Host.checkAbilityOfJumpToThirdpartyApplication("mihome://plugin")
            .then((res) => {
              alert(JSON.stringify(res));
            })
            .catch((error) => {
              alert(JSON.stringify(error));
            });
        }
      },
      {
        'name': 'jumpToThirdpartyApplication',
        'subtitle': '跳转到其他App',
        'func': () => {
          let params = {
            action: 'issue',
            type: 'MIFARE_ENTRANCE',
            source_channel: 'MiHome',
            product_id: '66666-00211',
            model: 'baiji'
          };
          // mihome://plugin?action=issue&type=MIFARE_ENTRANCE&source_channel=MiHome&product_id=66666-00211&model=xxxx&pass_through=B64String
          let passThrough = params;
          Host.jumpToThirdpartyApplication("mihome://plugin", params, passThrough)
            .then((res) => {
              alert(JSON.stringify(res));
            })
            .catch((error) => {
              alert(JSON.stringify(error));
            });
        }
      },
      {
        'name': 'openIOSDocumentFileChoosePage',
        'subtitle': '打开文件选择页面 only for iOS',
        'func': () => {
          if (Host.isIOS) {
            Host.ui.openIOSDocumentFileChoosePage().then((res) => {
              alert(JSON.stringify(res));
            }).catch((err) => {
              alert(JSON.stringify(err));
            });
          }
        }
      },
      {
        'name': 'openConnectSucceedPage',
        'subtitle': '跳转到房间设置的页面',
        'func': () => {
          Host.ui.openConnectSucceedPage(Device.model, Device.deviceID);
        }
      },
      {
        'name': 'openTerminalDeviceSettingPage',
        'subtitle': '跳转到WiFi选择页面 ',
        'func': () => {
          Host.ui.openTerminalDeviceSettingPage(3);
        }
      },
      {
        'name': 'openBleGroupUpgradePage',
        'subtitle': '跳转到蓝牙组设备批量升级页面-type 为0-普通小米蓝牙协议设备',
        'func': () => {
          Host.ui.openBleGroupUpgradePage(0);
        }
      },
      {
        'name': 'openBleGroupUpgradePage',
        'subtitle': '跳转到蓝牙组设备批量升级页面-type 为1-安全芯片小米蓝牙设备',
        'func': () => {
          Host.ui.openBleGroupUpgradePage(1);
        }
      },
      {
        'name': 'openBleGroupUpgradePage',
        'subtitle': '跳转到蓝牙组设备批量升级页面-type 为2-分享的安全芯片小米蓝牙设备',
        'func': () => {
          Host.ui.openBleGroupUpgradePage(2);
        }
      },
      {
        'name': 'openBleGroupUpgradePage',
        'subtitle': '跳转到蓝牙组设备批量升级页面-type 为3-普通的BLE蓝牙设备',
        'func': () => {
          Host.ui.openBleGroupUpgradePage(3);
        }
      },
      {
        'name': 'openBleGroupUpgradePage',
        'subtitle': '跳转到蓝牙组设备批量升级页面-type 为4-标准蓝牙认证协议',
        'func': () => {
          Host.ui.openBleGroupUpgradePage(4);
        }
      },
      {
        'name': 'openBleGroupUpgradePage',
        'subtitle': '跳转到蓝牙组设备批量升级页面-type 为5-mesh',
        'func': () => {
          Host.ui.openBleGroupUpgradePage(5);
        }
      },
      {
        'name': 'openNFCWriteDeviceInfoPage',
        'subtitle': '打开NFC写设备信息页面',
        'func': () => {
          Host.ui.openNFCWriteDeviceInfoPage();
        }
<<<<<<< HEAD
=======
      },
      {
        'name': 'openCommonDeviceSettingPage',
        'subtitle': '打开常用设备/常用摄像机设置页面',
        'func': () => {
          Host.ui.openCommonDeviceSettingPage(1);
        }
>>>>>>> eafb3a43
      }
    ];
  }

  render() {
    return (
      <View style={styles.container}>
        <ListView style={styles.list} dataSource={this.state.dataSource} renderRow={this._renderRow.bind(this)} />
      </View>
    );
  }

  _renderRow(rowData, sectionID, rowID) {
    return (
      <TouchableHighlight underlayColor="#838383" onPress={() => this._pressRow(rowID)}>
        <View>
          <View style={styles.rowContainer}>
            <View style={{ flex: 1 }}>
              <Text style={styles.title}>{rowData.name}</Text>
              <Text style={styles.subtitle}>{rowData.subtitle}</Text>
            </View>
            <Image style={styles.subArrow} source={require("../../../Resources/sub_arrow.png")} />
          </View>
          <View style={styles.separator}></View>
        </View>
      </TouchableHighlight >
    );
  }

  _pressRow(rowID) {
    console.log(`row${ rowID }clicked!`);
    this._menuData[rowID].func();
    Logger.trace(this, this._pressRow, this._menuData[rowID]);
  }

  showActionSheet() {
    if (Host.isIOS)
      ActionSheetIOS.showActionSheetWithOptions({
        options: BUTTONS,
        destructiveButtonIndex: 1
      },
      () => { });
  }
}

const styles = StyleSheet.create({
  container: {
    flex: 1,
    borderTopColor: '#f1f1f1',
    borderTopWidth: 1,
    flexDirection: 'row',
    justifyContent: 'center',
    alignItems: 'center',
    backgroundColor: '#ffffff',
    marginBottom: 0,
    marginTop: 0
  },

  rowContainer: {
    height: 62,
    alignSelf: 'stretch',
    flexDirection: 'row',
    paddingLeft: 23,
    paddingRight: 23,
    alignItems: 'center',
    flex: 1
  },
  list: {
    alignSelf: 'stretch',
    marginBottom: 20
  },
  title: {
    fontSize: 15,
    color: '#333333',
    alignItems: 'center'
  },
  subtitle: {
    fontSize: 12,
    color: '#666666',
    alignItems: 'center'
  },
  subArrow: {
    width: 7,
    height: 14
  },
  separator: {
    height: 1 / PixelRatio.get(),
    backgroundColor: '#e5e5e5',
    marginLeft: 20
  }
});<|MERGE_RESOLUTION|>--- conflicted
+++ resolved
@@ -232,7 +232,6 @@
       {
         'name': '打开设备检查固件升级页(新版页面)',
         'subtitle': 'openDeviceUpgradePage(0)',
-<<<<<<< HEAD
         'func': () => {
           Host.ui.openDeviceUpgradePage(0);
         }
@@ -241,16 +240,6 @@
         'name': '打开设备检查固件升级页(旧版页面)',
         'subtitle': 'openDeviceUpgradePage(1)',
         'func': () => {
-=======
-        'func': () => {
-          Host.ui.openDeviceUpgradePage(0);
-        }
-      },
-      {
-        'name': '打开设备检查固件升级页(旧版页面)',
-        'subtitle': 'openDeviceUpgradePage(1)',
-        'func': () => {
->>>>>>> eafb3a43
           Host.ui.openDeviceUpgradePage(1);
         }
       },
@@ -630,8 +619,6 @@
         'func': () => {
           Host.ui.openNFCWriteDeviceInfoPage();
         }
-<<<<<<< HEAD
-=======
       },
       {
         'name': 'openCommonDeviceSettingPage',
@@ -639,7 +626,6 @@
         'func': () => {
           Host.ui.openCommonDeviceSettingPage(1);
         }
->>>>>>> eafb3a43
       }
     ];
   }
