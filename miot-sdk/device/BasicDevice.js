--- conflicted
+++ resolved
@@ -79,7 +79,6 @@
   deviceStatusChanged: {
   },
   /**
-<<<<<<< HEAD
    * 订阅ble spec 消息推送；除了订阅之外，插件需要与设备建立蓝牙连接，并主动扫描设备的特征值，设备才会给插件推送消息。
    * @param {IDevice} device
    * @param {Map<string,object>} messages -接收到的数据,value为property或者event的值
@@ -133,14 +132,6 @@
         }
    */
   BLESpecNotifyActionEvent: {
-=======
-   *spec 协议：property changed 或者 event occured
-   */
-  BLESpecNotifyActionEvent: {
-    forever: (emitter) => (result) => {
-      emitter.emit(result);
-    }
->>>>>>> 18f99a2b
   },
   /**
      * 设备消息,注意订阅的消息都是通过此方法返回。
@@ -193,7 +184,6 @@
      * @since 10037
      */
   multiSwitchNameChanged: {
-  }
 };
 buildEvents(DeviceEvent);
 /**
@@ -253,12 +243,7 @@
      *
      */
   get isRootDevice() {
-<<<<<<< HEAD
      return false
-=======
-     return  false
-    return !(parent && Object.keys(parent).length > 0);
->>>>>>> 18f99a2b
   }
   /**
    * 批量删除设备, 不能删除 小米路由器/本地蓝牙/局域网直连设备，不能删除与自己设备无关的设备，比如，其他生态链公司的设备。
@@ -348,10 +333,6 @@
    *
    * })
    */
-<<<<<<< HEAD
-=======
-  @report
->>>>>>> 18f99a2b
   getBluetoothLE(peripheralID = null) {
      return null
   }
@@ -595,12 +576,7 @@
    *
    */
   get isFamily() {
-<<<<<<< HEAD
      return false
-=======
-     return  false
-    return permitLevel == PERMISSION_FAMILY || permitLevel == PERMISSION_FAMILY_IOS;
->>>>>>> 18f99a2b
   }
   /**
    *是否是别人分享的设备，若是家属分享给你的设备，isShared为fasle，isFamily为true
@@ -609,12 +585,7 @@
    *
    */
   get isShared() {
-<<<<<<< HEAD
      return false
-=======
-     return  false
-    return (permitLevel == PERMISSION_SHARE || permitLevel == PERMISSION_SHARE_READONLY) && Properties.of(this).ownerName !== null;
->>>>>>> 18f99a2b
   }
   /**
    *是否是已经绑定的设备，一般返回true
@@ -667,7 +638,6 @@
   @report
   getVirtualDevices() {
      return Promise.resolve([]);
-<<<<<<< HEAD
   }
   /**
   * 获取设备定向推荐信息，展示推荐入口使用：用于获取插件上方偶尔弹出的提示条/广告条数据，比如：设备信号差，请调整设备位置。
@@ -683,9 +653,6 @@
    */
   @report
   requestAuthorizedDeviceListData(model) {
-=======
-     return Promise.resolve({});
->>>>>>> 18f99a2b
      return Promise
   }
   /**
@@ -697,12 +664,7 @@
    *
    */
   get extra() {
-<<<<<<< HEAD
      return ""
-=======
-     return  ""
-    return Properties.of(this).extrainfo || Properties.of(this).extra;
->>>>>>> 18f99a2b
   }
   /**
   * 检查当前设备是否支持HomeKit，Android系统不支持HomeKit设备。需要在plato平台配置homekit_config，包含在内的设备，isHomekit才可能返回true
@@ -754,12 +716,7 @@
    *
    */
   get parentModel() {
-<<<<<<< HEAD
      return ""
-=======
-     return  ""
-    return Properties.of(this).parentModel;
->>>>>>> 18f99a2b
   }
   /**
    * 获取设备时区,非实时加载，可能为空.如果需要自行获取最新设备时区值，请使用smarthome.getDeviceTimeZone(did)
@@ -767,12 +724,7 @@
    * @deprecated   10021开始废弃，10021及后续版本建议使用 Device.getDeviceTimeZone().then
    */
   get timeZone() {
-<<<<<<< HEAD
      return ""
-=======
-     return  ""
-    return Properties.of(this).timeZone;
->>>>>>> 18f99a2b
   }
   /**
    * 获取 prop中保存的信息。当某设备有莫人属性时，这里为莫人属性的值，否则无此字段。不同设备类型，propInfo中包含的属性可能不同，propInfo一半是个json。
@@ -782,12 +734,7 @@
    *
    */
   get propInfo() {
-<<<<<<< HEAD
      return {}
-=======
-     return  {}
-    return Properties.of(this).propInfo;
->>>>>>> 18f99a2b
   }
   /**
    * 重置标志，本地设备才会返回该字段，为1时表示设备刚刚reset过
@@ -796,12 +743,7 @@
    * @readonly
    */
   get resetFlag() {
-<<<<<<< HEAD
      return 0
-=======
-     return  0
-    return Properties.of(this).resetFlag;
->>>>>>> 18f99a2b
   }
   /**
    * 创建场景
@@ -815,12 +757,7 @@
    */
   @report
   createScene(sceneType, opt = null) {
-<<<<<<< HEAD
      return ""
-=======
-     return  ""
-    return Scene.createScene(this.deviceID, sceneType, opt);
->>>>>>> 18f99a2b
   }
   /**
    * 创建定时场景
@@ -833,12 +770,7 @@
    */
   @report
   createTimerScene(opt = null) {
-<<<<<<< HEAD
      return ""
-=======
-     return  ""
-    return Scene.createTimerScene(this.deviceID, opt);
->>>>>>> 18f99a2b
   }
   /**
   * 加载本设备相关的场景
@@ -852,12 +784,7 @@
   */
   @report
   loadScenes(sceneType, opt = null) {
-<<<<<<< HEAD
      return ""
-=======
-     return  ""
-    return Scene.loadScenes(this.deviceID, sceneType, opt);
->>>>>>> 18f99a2b
   }
   /**
    * 加载定时场景
@@ -869,12 +796,7 @@
    */
   @report
   loadTimerScenes(opt = null) {
-<<<<<<< HEAD
      return ""
-=======
-     return  ""
-    return Scene.loadTimerScenes(this.deviceID, opt);
->>>>>>> 18f99a2b
   }
   /**
    * 上报日志，写入文件，在用户反馈时可以查看。比如某个地方报错/出错了，打上log，用户反馈后，能在后台查看到。查看地址：https://iot.mi.com/fe-op/operationCenter/userFeedback
@@ -889,11 +811,7 @@
    * 查询设备的房间信息
    * @since 10039
    * @param {string} did DeviceID，默认为当前设备
-<<<<<<< HEAD
    * @return {Promise<Object>} {code: 0, data: {roomId, homeId, roomName, homeName} }
-=======
-   * @return {Promise<Object>} {code: 0, data: {roomId, homeId, roomName} }
->>>>>>> 18f99a2b
    */
   @report
   getRoomInfoForCurrentHome(did = null) {
