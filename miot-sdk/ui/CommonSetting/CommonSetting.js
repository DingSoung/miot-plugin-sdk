--- conflicted
+++ resolved
@@ -350,16 +350,6 @@
       AllOptions.SECURITY
     ],
     secondOptions: [
-<<<<<<< HEAD
-      AllOptions.SHARE,
-      // AllOptions.BTGATEWAY,
-      // AllOptions.VOICE_AUTH,
-      AllOptions.IFTTT,
-      AllOptions.FIRMWARE_UPGRADE,
-      // AllOptions.CREATE_GROUP,
-      // AllOptions.MANAGE_GROUP,
-=======
->>>>>>> d9b45fe3
       AllOptions.AUTO_UPGRADE,
       AllOptions.TIMEZONE,
       AllOptions.SECURITY,
