import React from 'react';
import { View, ScrollView } from 'react-native';

import { ListItem } from 'miot/ui/ListItem';
import Separator from 'miot/ui/Separator';

export default class TutorialDemo extends React.Component {

  constructor(props) {
    super(props);
    this.state = {
      dataSource: [
        {
          'title': '插件通用设置项',
          'key': 'Setting'
        },
        {
<<<<<<< HEAD
=======
          'title': '通用设置页',
          'key': 'SettingPage'
        },
        {
>>>>>>> f8044b0b
          'title': '系统功能',
          'key': 'systemDemo'
        },
        {
          'title': '空白页',
          'key': 'blankDemo'
        },
        {
          'title': "JSExecutor",
          'key': 'JSExecutor'
        },
        {
          'title': 'RPC与设备交互',
          'key': 'RPCControl'
        },
        {
          'title': '与服务器交互 ',
          'key': 'callSmartHomeAPIDemo'
        },
        {
          'title': '账户信息',
          'key': 'accountDemo'
        },
        {
          'title': 'device 信息',
          'key': 'DeviceDemo'
        },
        {
          'title': '插件包信息',
          'key': 'PackageDemo'
        },
        {
          'title': '定位相关',
          'key': 'LocaleServer'
        },
        {
          'title': '系统深色模式',
          'key': 'DarkModeDemo'
        }
      ]
    };
  }

  render() {
    return (
      <View style={{ flex: 1 }}>
        <Separator />
        <ScrollView showsVerticalScrollIndicator={false}>
          {
            this.state.dataSource.map((item, index) => {
              return <ListItem
                key={index}
                title={item.title}
                onPress={() => {
                  let params = { title: item.title };
                  if (item.params) {
                    params = { params, ...item.params };
                  }
                  this.props.navigation.navigate(item.key, params);
                }} />;
            })
          }
        </ScrollView>
      </View>
    );
  }
}<|MERGE_RESOLUTION|>--- conflicted
+++ resolved
@@ -15,13 +15,10 @@
           'key': 'Setting'
         },
         {
-<<<<<<< HEAD
-=======
           'title': '通用设置页',
           'key': 'SettingPage'
         },
         {
->>>>>>> f8044b0b
           'title': '系统功能',
           'key': 'systemDemo'
         },
