/**
 * @export public
 * @doc_name 页面导航模块
 * @doc_index 7
 * @doc_directory host
 * @module miot/host/ui
 * @description 本地原生业务页面访问与处理
 * @example
 * import {Host} from 'miot'
 * ...
 * //删除设备
 * Host.ui.openDeleteDevice()
 * //分享设备
 * Host.ui.openShareDevicePage
 *
 *
 */
import Device from "../device/BasicDevice";
import native, { isIOS, isAndroid } from "../native";
import AutoOTAABTestHelper from 'miot/utils/autoota_abtest_helper';
// import { Entrance } from "../Package";
// const resolveAssetSource = require('resolveAssetSource');
// const resolveAssetSource = require('react-native/Libraries/Image/resolveAssetSource');
import ProtocolManager from '../utils/protocol-helper';
// import { Entrance } from "../Package";
import { report } from "../decorator/ReportDecorator";
/**
 * 原生UI管理
 * @interface
 *
 */
class IUi {
  /**
   * 是否支持商城
   * @return {Promise<Boolean>}
   * @example
   * Host.ui.canOpenStorePage().then(res => console("can open store = ", res))
   */
  @report
  canOpenStorePage() {
  }
  /**
   * 弹出删除设备的对话框
   * @param {string} [title=null] - 自定义提示，不设置使用默认提示
   */
  @report
  openDeleteDevice(title = null) {
  }
  /**
   * 打开分享设备的页面
   */
  @report
  openShareDevicePage() {
  }
  /**
   * 是否保持屏幕常亮
   * @param {Boolean} flag 默认false
   */
  @report
  keepScreenNotLock(flag = false) {
  }
  /**
   * 打开房间设备管理的页面
   */
  @report
  openRoomManagementPage() {
  }
  /**
   * 打开语音设备管理的页面
   */
  @report
  openVoiceCtrlDeviceAuthPage() {
  }
  /**
   * 打开添加智能的页面,注意分享的用户无法打开
   * @deprecated  sdk 10032版本开始废弃，请使用 Service.scene.openIftttAutoPage()
   */
  @report
  openIftttAutoPage() {
  }
  /**
   * 打开反馈页
   */
  @report
  openFeedbackInput() {
  }
  /**
   * 打开安全管理页
   */
  @report
  openSecuritySetting() {
  }
  /**
   * 打开常见问题页，别名「使用帮助」
   */
  @report
  openHelpPage() {
  }
  /**
   * 打开分享列表页面
   * @param {string} title 标题
   * @param {string} description 描述
   * @param {string} imagePath 和Image source 一样的格式
   * @param {string} url 分享链接
   */
  @report
  openShareListBar(title, description, imagePath, url) {
  }
  /**
   * 打开系统分享文件页面
   * @param {string} pathOrUrl 分享文件的全路径或者链接url。
   */
  @report
  openSystemShareWindow(pathOrUrl) {
  }
  /**
   * 获取设备列表中指定model的设备信息
   * @param model 指定的model
   * @param {boolean} includeGroupedDevice - since 10046 是否包含被组成了一个组的设备（目前仅窗帘设备可用，灯设备不可用），默认不包含
   * @returns {Promise<devices[]>} 对象中有字段 isGrouped 表示是被分组的设备，includeGroupedDevice = true时才有效
   *
   */
  @report
  getDevicesWithModel(model, includeGroupedDevice = false) {
     return Promise.resolve([]);
  }
  /**
   * 打开蓝牙网关页
   */
  @report
  openBtGatewayPage() {
  }
  /**
   * 弹窗请求隐私政策和用户协议授权， 支持显示用户体验计划
   * @since 10023
   * @param {object} option 配置数据
   * @param {string} option.privacyURL 隐私协议本地资源
   * @param {string} [option.agreementURL] 用户协议本地资源，未设置时如果hideAgreement=false，显示为默认的用户协议
   * @param {string} [option.experiencePlanURL] 用户体验计划本地资源，为空时如果hideUserExperiencePlan=false，则显示米家默认用户体验计划
   * @param {boolean} [option.hideAgreement=false] 是否隐藏用户协议，默认显示用户协议
   * @param {boolean} [option.hideUserExperiencePlan=false] 是否隐藏用户体验计划，默认显示用户体验计划
   * @returns {Promise<Boolean>} 弹窗授权结果
   * @example
   * 可以参考iot文档 或 project/com.xiaomi.demo/MainPage.js部分样例
   */
  @report
  alertLegalInformationAuthorization(option) {
     return Promise.resolve(null);
  }
  /**
   * 查看隐私政策和用户协议信息， 支持显示用户体验计划
   * @since 10023
   * @param {object} option 配置数据
   * @param {string} option.privacyURL 隐私协议本地资源
   * @param {string} [option.agreementURL] 用户协议本地资源，未设置时如果hideAgreement=false，显示为默认的用户协议
   * @param {string} [option.experiencePlanURL] 用户体验计划本地资源，为空时如果hideUserExperiencePlan=false，则显示米家默认用户体验计划
   * @param {boolean} [option.hideAgreement=false] 是否隐藏用户协议，默认显示用户协议
   * @param {boolean} [option.hideUserExperiencePlan=false] 是否隐藏用户体验计划，默认显示用户体验计划
   * @returns {Promise<Boolean>} 授权结果
   *
   */
  @report
  previewLegalInformationAuthorization(option) {
     return Promise.resolve(null);
  }
  /**
   * 查看软件政策和隐私协议
   * @deprecated 10023废弃， 请使用 previewLegalInformationAuthorization
   * @param {string} licenseTitle optional 可以为空
   * @param {string} licenseUrl optional require('资源的相对路径')
   * @param {string} policyTitle 不可以为空
   * @param {string} policyUrl 不可以为空 require('资源的相对路径')
   */
  @report
  privacyAndProtocolReview(licenseTitle, licenseUrl, policyTitle, policyUrl) {
  }
  /**
   * 软件政策和隐私协议授权
   * 隐私协议弹框需求：
   * a. 所有接入米家的设备，绑定成功后第一次进插件，都需要隐私弹框，后续再进不需弹框
   * b. 取消隐私授权/解绑设备后，重新绑定设备，仍需遵循规则a
   * 插件端可按如下方案实现：
   * 1. 使用batchSetDeviceDatas存储一个标志位，用来记录是否“隐私弹框”过
   * 2. 进入插件时batchGetDeviceDatas获取此标志位，若为NO，弹框，同时设置标志位为YES；若为YES，不弹框
   * 3. 设备取消授权或解绑设备时，此标志位米家后台会自动清除，故遵循了上述需求b
   * 4. 异常处理：进插件时，如果网络异常等原因导致batchGetDeviceDatas失败，就不弹框（此时99%情况是第2+次进插件）
   *
   * @deprecated   10023废弃， 请使用 alertLegalInformationAuthorization 替换
   * @param {string} licenseTitle optional 可以为空
   * @param {string} licenseUrl optional require('资源的相对路径')
   * @param {string} policyTitle 不可以为空
   * @param {string} policyUrl 不可以为空 require('资源的相对路径')
   * @returns {Promise<Boolean>}
   */
  @report
  openPrivacyLicense(licenseTitle, licenseUrl, policyTitle, policyUrl) {
     return Promise.resolve({});
  }
  /**
   * 打开重命名对话框
   */
  @report
  openChangeDeviceName() {
  }
  /**
   * 添加桌面快捷方式
   */
  @report
  openAddToDesktopPage() {
  }
  /**
   * 打开设备检查固件升级页（先检查，后可升级）
   * 针对wifi、AP、第三方云等可以联网的设备的统一OTA方案
   * @param type 默认 0 ，进入最新固件升级页面          type字段 自10049支持
   *              1， 进入旧版（native）固件升级页面    type字段 自10049支持
   */
  @report
  openDeviceUpgradePage(type = 0) {
  }
  /**
   * 打开Mesh设备固件升级页。分享的设备点击此接口无反应（理论上分享的设备不应该出现调用此接口的菜单）
   * @since 10025
   * 后续蓝牙统一OTA接口openBleCommonDeviceUpgradePage接口传参数param.auth_type = 5时也可以实现此功能（两种方式的原生实现一致），但为了向前兼容厂商已调用的此接口，所以此接口不能下掉
   */
  @report
  openBleMeshDeviceUpgradePage() {
  }
  /**
   * 打开通用协议的蓝牙固件OTA页面。分享的设备点击此接口无反应（理论上分享的设备不应该出现调用此接口的菜单）
   * @since 10038
   * @param {Object} params 请求参数
   * @param {number} params.auth_type 指定设备的协议类型 0: 普通小米蓝牙协议设备(新接入设备已废弃该类型)，1: 安全芯片小米蓝牙设备（比如锁类产品） 4: Standard Auth 标准蓝牙认证协议(通常2019.10.1之后上线的新蓝牙设备) 5: mesh 设备
   * @param {string} params.fake_dfu_url 指定写入DFU的下载地址，仅在测试环境下有效，指定之后可以强制更新指定DFU固件版本
   * @example
   * Host.ui.openBleCommonDeviceUpgradePage({auth_type: 5 })
   * 目前ios在进行OTA前，可以先断开与设备的蓝牙连接，然后再从设备广播的信息中拿到设备auth_type的值（无需传参auth_type），但是安卓暂时不好实现所以接口增加了参数auth_type
   */
  @report
  openBleCommonDeviceUpgradePage(params) {
  }
  /**
   * 打开灯组2.0固件升级页。分享的设备点击此接口无反应（理论上分享的设备不应该出现调用此接口的菜单）
   * @since 10031
   */
  @report
  openLightGroupUpgradePage() {
  }
  // /**
  //  * 打开Ble 组设备升级页面
  //  * @param {Number} type 蓝牙类型，与蓝牙connect 参数中的type 一致
  //  * @since 10048
  //  */
  // @report
  // openBleGroupUpgradePage(type) {
  //   // @native begin
  //   native.MIOTHost.openBleGroupUpgradePage(type);
  //   // @native end
  // }
  /**
   * 打开Ble 组设备升级页面
   * @param {Number} type 蓝牙类型，与蓝牙connect 参数中的type 一致
   * @since 10049
   */
  @report
  openBleGroupUpgradePage(type) {
  }
  /**
   * 打开设备时区设置页
   * apiLevel在10025，增加参数的支持，APP修改时区是否需要同步到设备端，前提是设备需要支持miIO.set_timezone 方法
   * 如果sync_device为true，服务端会给设备发送rpc,例如： {'method':'miIO.set_timezone','params':["Asia/Chongqing"]}
   * @param {Object} {"sync_device": false}  true-需要同步给设备 false-不需要同步给设备（默认）
   * @since 10025
   */
  @report
  openDeviceTimeZoneSettingPage(params = null) {
    if (!params) {
      params = { "sync_device": false };
    }
    native.MIOTHost.openDeviceTimeZoneSettingPage(params);
  }
  /**
   * 打开商城某商品详情页面
   * @param {string} gid - 商品ID
   */
  @report
  openShopPage(gid) {
  }
  /**
   * 打开商城搜索结果页面
   * @param {string} keyword - 搜索关键字
   * @since 10024
   */
  @report
  openShopSearchPage(keyword) {
  }
  /**
   * 打开产品百科H5页面
   * @since 10035
   * @param {string} url - 链接地址
   * 值得注意的是，米家对该接口能够打开的url做了限制，目前支持的是包含 "*.mi.com",@"*.xiaomi.com",@"*.xiaomiyoupin.com"的域名
   */
  @report
  openProductBaikeWebPage(url) {
  }
  /**
   * 打开Mesh灯组 添加/编辑 页,Device.pid为17，则为Mesh设备组
   * @since 10021
   * @param {String} type - 需要打开创建设备组页面时，type=add，需要打开编辑设备组页面时，type=edit
   * @param {String} did - 设备did。如果是创建，则是以当前实际设备的did为基础，进入创建灯组页面。如果是编辑，则是灯组的虚拟设备did。
   * @param {int} version - 灯组版本，目前可选值有1和2，分别代表灯组1.0(旧版灯组)和灯组2.0 ;默认为灯组1.0
   */
  @report
  openMeshDeviceGroupPage(type, did, version = 1) {
  }
  /**
   * 打开创建设备组页，如果是支持Mesh的设备，请使用上面的openMeshDeviceGroupPage
   * @param {String} groupModel - 设备组model
   * 打开创建设备组页，只有在设备页内，需要创建设备组时，才能调用此方法。如果是设备组页面内，请使用下面的openEditDeviceGroupPage方法
   * 只有特定设备支持创建设备组统一管理
   */
  @report
  openAddDeviceGroupPage(groupModel = "") {
  }
  /**
   * 打开编辑设备组页，只有在设备组页内，需要修改设备组时，才能调用此方法。如果是设备页面内，请使用上面的openAddDeviceGroupPage方法
   * @param {Array} dids - 包含组设备did的数组
   */
  @report
  openEditDeviceGroupPage(dids) {
  }
  /**
   * 开启倒计时界面
   * @deprecated  sdk 10032版本开始废弃，请使用 Service.scene.openCountDownPage()
   * @param {Boolean} isCountDownOn 设备的当前状态:YES 为开启，所以我们启动关闭倒计时; NO  为关闭，所以我们启动开启倒计时
   * @param {object} setting 设置倒计时页面的属性
   * @param {string} setting.onMethod 指硬件端，打开 倒计时应该 执行的方法，请咨询硬件工程师
   * @param {string} setting.onParam 指硬件端，打开 倒计时应该 传入的参数，请咨询硬件工程师
   * @param {string} setting.offMethod 指硬件端，关闭 倒计时应该 执行的方法，请咨询硬件工程师
   * @param {string} setting.offParam 指硬件端，关闭 倒计时应该 传入的参数，请咨询硬件工程师
   * @param {string} setting.identify since 10021, 用于设置倒计时的identify
   * @param {string} options.displayName 配置场景日志显示的名称：注意，不会更改倒计时页面的标题，只会上传到服务端
   * @example
   *
   * Host.ui.openCountDownPage(true, {onMethod:"power_on", offMethod:'power_off', onParam:'on', offParam:'off',displayName:"新名字"})
   *
   */
  @report
  openCountDownPage(isCountDownOn, setting) {
  }
  /**
   * 打开一次性密码设置页
   * @param {string} did   设备did
   * @param {int} interval  时间间隔，即密码组的刷新时间间隔，单位为分钟，类型为 number，传入 10 到 60 的整数
   * @param {int} digits 密码位数，类型为 number，传入 6 到 8 的整数
   */
  @report
  openOneTimePassword(did, interval, digits) {
  }
  /**
   * @deprecated since 10004 use openTimerSettingPageWithVariousTypeParams instead
   * @param {string} onMethod  定时到时设备“开”执行的 RPC 指令命令字字符串
   * @param {string} onParam   定时到时设备“开”执行的 RPC 指令参数字符串（目前仅支持单参数）
   * @param {string} offMethod 定时到时设备“关”执行的 RPC 指令命令字字符串
   * @param {string} offParam  定时到时设备“关”执行的 RPC 指令参数字符串（目前仅支持单参数）
   *
   * @description 这个api 应该可以废弃了，使用 Service.scene.openTimerSettingPageWithOptions()
   */
  @report
  openTimerSettingPage(onMethod, onParam, offMethod, offParam) {
  }
  /**
   * @deprecated since 10004 use openTimerSettingPageWithVariousTypeParams instead
   * @param {string} customTimerIdentifier 自定义定时Identifier
   * @param {string} onMethod  定时到时设备“开”执行的 RPC 指令命令字字符串
   * @param {string} onParam   定时到时设备“开”执行的 RPC 指令参数字符串（目前仅支持单参数）
   * @param {string} offMethod 定时到时设备“关”执行的 RPC 指令命令字字符串
   * @param {string} offParam  定时到时设备“关”执行的 RPC 指令参数字符串（目前仅支持单参数）
   *
   * @description 这个api 应该可以废弃了，使用 Service.scene.openTimerSettingPageWithOptions()
   */
  @report
  openTimerSettingPageWithCustomIdentifier(customTimerIdentifier, onMethod, onParam, offMethod, offParam) {
  }
  /**
   * @param {string} onMethod  定时到时设备“开”执行的 RPC 指令命令字字符串，指硬件端，打开定时应该执行的方法，请咨询硬件工程师,miot-spec下，一般为：set_properties
   * @param {json} onParam   定时到时设备“开”执行的 RPC 指令参数，可以是字符串、数字、字典、数组，指硬件端，打开定时应该传入的参数，请咨询硬件工程师，iot-spec下，一般为：[{did,siid,piid,value}]
   * @param {string} offMethod 定时到时设备“关”执行的 RPC 指令命令字字符串,,参数请与嵌入式的同学沟通，指硬件端，关闭定时应该执行的方法，请咨询硬件工程师，miot-spec下，一般为：set_properties
   * @param {json} offParam  定时到时设备“关”执行的 RPC 指令参数，可以是字符串、数字、字典、数组，指硬件端，关闭定时应该传入的参数，请咨询硬件工程师，miot-spec下，一般为：[{did,siid,piid,value}]
   * @example
   *
   * Host.ui.openTimerSettingPageWithVariousTypeParams("power_on", ["on", "title"], 'off',"title"}),
   */
  @report
  openTimerSettingPageWithVariousTypeParams(onMethod, onParam, offMethod, offParam) {
  }
  /**
   * 扩展自 openTimerSettingPageWithVariousTypeParams , 新增支持自定义name使用
   * @deprecated  sdk 10032版本开始废弃，请使用 Service.scene.openTimerSettingPageWithOptions()
   * @since 10010 ,SDKLevel 10010 开始提供使用
   * @param {object} options 配置信息
   * @param {string} options.onMethod 配置定时开启的 method 名，同上面openTimerSettingPageWithVariousTypeParams的参数onMethod
   * @param {string} options.onParam 配置定时开启的 参数，同上面openTimerSettingPageWithVariousTypeParams的参数onParam
   * @param {string} options.offMethod 配置定时关闭的 method 名，同上面openTimerSettingPageWithVariousTypeParams的参数offMethod
   * @param {string} options.offParam 配置定时关闭的 参数，同上面openTimerSettingPageWithVariousTypeParams的参数offParam
   * @param {string} options.displayName 配置场景日志显示的名称
   * @param {string} options.identify 自定义定时Identifier
   * @param {string} options.onTimerTips 定时列表页面、设置时间页面 打开副标题（默认：开启时间）
   * @param {string} options.offTimerTips 定时列表页面、设置时间页面 关闭时间副标题（默认：关闭时间）
   * @param {string} options.listTimerTips 定时列表页面 定时时间段副标题（默认：开启时段）
   * @param {boolean} options.bothTimerMustBeSet 是否强制要求设置时间段？ true: 强制设置时间段(默认：false)如果设置true,忽略下面三个参数
   * @param {boolean} options.showOnTimerType 是否可以创建：定时开启？ true: 可以，false:不可以(默认：true)
   * @param {boolean} options.showOffTimerType 是否可以创建：定时关闭？ true: 可以，false:不可以(默认：true)
   * @param {boolean} options.showPeriodTimerType 是否可以创建：时间段定时？ true: 可以，false:不可以(默认：true)
   * 注意：showOnTimerType、showOffTimerType、showPeriodTimerType三个参数至少有一个为true，才有效，否则三个中任意都会被忽略掉
   * @example
   * Host.ui.openTimerSettingPageWithOptions({onMethod:"power_on", onParam: "on", offMethod: "power_off", offParam: "off", displayName:"设置xxx定时"，identify:"plug_usb_countdowm"})
   */
  @report
  openTimerSettingPageWithOptions(options) {
  }
  /**
   * 更多设置-多键开关设置页面
   * @since 10010 ,SDKLevel 10010 开始提供使用
   * @param {string} did  设备did 指定设备ID
   * @param {string} mac  设备mac option, 在不传递时。默认使用当前设备
   * @example
   * Host.ui.openPowerMultikeyPage(did, mac);
  */
  @report
  openPowerMultikeyPage(did, mac = null) {
  }
  /**
  * 添加或者复制一个红外遥控器
  * @since 10003
  * @param {string} did 设备did
  * @param {number} type 0：添加遥控器；1：复制遥控器。默认0
  * @param {array} models 一组红外遥控器model，只传入一个model将直接跳转到相应的品牌列表或者机顶盒列表，支持的models见文档。默认空数组[]
  * @param {object} extra 额外配置，会传入打开的插件页，也有部分特殊功能定义字段如下：
  * @param {boolean} [extra.create_device = true] 米家首页列表是否展示虚拟遥控器设备。默认true。暂时只有android支持
  * @param {boolean} [extra.dismiss_current_plug = true] since 10020 。在推出新的插件页面时，关掉当前页面，返回app首页。iOS Only
  */
  @report
  addOrCopyIR(did, type = 0, models = [], extra = { create_device: true }) {
  }
  /**
   * 打开用户账号下某一设备的插件
   * @param {string} did  设备的did
   * @param {string} model  设备的model
   * @param {object} params  额外参数，打开插件时传入，也有部分特殊功能定义字段如下：
   * @param {boolean} [params.dismiss_current_plug = true] since 10020 。是否在推出新的插件页面时，关掉当前页面，返回app首页。iOS Only
   * @returns {Promise<json>} 打开插件失败，返回错误信息；打开插件成功，无回调信息
   */
  @report
  openDevice(did, model, params) {
     return Promise.resolve(null);
  }
  /**
   * 打开用户账号下某一设备的插件,可支持跳转到插件的某一页面
   * 至于跳转到哪个页面，**需要插件方做支持**，示例可以参考com.xiaomi.demo 中 Host.ui.openPluginPage 的使用
   * 整体流程如下：
   * 插件调用此方法openPluginPage
   *      ⬇  ️
   * 将参数传到native
   *      ⬇
   * native调用打开插件的方法，带上此处传递的参数
   *      ⬇
   * native打开RN页面，将参数传递到Package.js
   *      ⬇
   * 支持打开内部页面的插件，通过Package.entrance获取将要跳转到哪个页面，通过Package.pageParams获取此页面需要的页面参数
   *      ⬇
   * 打开插件对应页面，注意：如果isBackToMainPage为true，则需要在你的插件首页的componentDidMount中，增加跳转逻辑，反之，则应该在index.js中控制入口界面。详细使用请参考Demo中 openPluginPage、Package.entrance、Package.pageParams三个方法的使用
   *
   * @since 10026
   * @param {string} did  设备的did
   * @param {string} pageName  将打开插件的某一页面, 此参数将会赋值给 Package.entrance, 默认为 Entrance.Main
   * @param {object} pageParams  将打开插件的某一页面的参数，此参数将会赋值给 Package.entranceParams， 默认为空
   * @param {boolean} [pageParams.isBackToMainPage = true] 打开的插件页面按返回，是否需要返回到插件首页
   * @param {boolean} [params.dismiss_current_plug] since 10040 。是否在推出新的插件页面时，关掉当前页面，返回app首页，默认false。iOS Only
   * @example
   * let pageParams = {did:Device.deviceID,model:Device.model}
   * Host.ui.openPluginPage(Device.deviceID, PluginEntrance.Setting, pageParams)
   */
  @report
  openPluginPage(did, pageName = 'main', pageParams = { isBackToMainPage: true }) {
  }
  /**
   * 打开一个原生类 className ，界面类类名 注意 用此方法打开的vc初始化时不需要传参数，
   * 需要传参的viewController暂时还需要手动导出
   * @param {string} className 类的名字
   */
  @report
  openPageWithClassName(className) {
  }
  /**
   * @deprecated since10010 use 'miot/ui/CommonSetting' component instead. See example https://github.com/MiEcosystem/miot-plugin-sdk/blob/SDK_10004/projects/com.xiaomi.demo/Main/tutorial/Setting.js for more details
   * ios特有页面，android 不能使用
   * 打开更多设置页面（通常包括安全设置，常见问题与用户反馈）
   */
  @report
  openNewMorePage() {
  }
  /**
   * @since 10002
   * android特有页面，ios 不能使用
   * 打开手机蓝牙设置页面
  */
  @report
  openPhoneBluSettingPage() {
  }
  /**
   * 打开小爱训练计划
   * @param {string} clientId
   * @param {string} did 设备 ID
   * @param {string} aiMiotClientId 米家的客户端 ID
   * @param {string} aiClientId 水滴平台的客户端
   * @param {string} aiVersion "" 不隐藏 "thirdpart" 隐藏 “一段录音” “设备控制” 按钮 "audio" 隐藏 “一段录音” 按钮 "device" 隐藏 “设备控制” 按钮
   * @param {object} otherParams 想怎么玩都行的参数，会覆盖之前的
  */
  @report
  openXiaoAiLearnPage(clientId, did, aiMiotClientId, aiClientId, aiVersion, otherParams) {
  }
  /**
   * 显示提示用户打开蓝牙的动画示意图, 仅在iOS下有效，Android下无反应
   * @since 10004
   */
  @report
  showBLESwitchGuide() {
  }
  /**
   * 隐藏提示用户打开蓝牙的动画示意图, 仅在iOS下有效，Android下无反应
   * @since 10004
   */
  @report
  dismissBLESwitchGuide() {
  }
  /**
   * 打开设备快连成功页面
   * @since 10004
   * @param {string} model 设备model
   * @param {string} did 设备did
   */
  @report
  openConnectSucceedPage(model, did) {
  }
  /**
   * 打开窗帘组选房间设置名称的页面
   * @since 10049
   * @param {string} groupDid 组设备did
   * @param {string} leftDid 左侧窗帘did
   * @param {string} rightDid 右侧窗帘did
   */
  @report
  openCurtainGroupNamePage(groupDid, leftDid, rightDid) {
  }
  /**
   * 打开Zigbee 网关插件开启子设备快连
   * @since 10020
   * @param {string} did 网关设备did
   */
  @report
  openZigbeeConnectDeviceList(did) {
  }
  /**
   * 打开设备网络信息页面，米家已提供入口：设置 - 更多设置 - 网络信息。此方法只针对wifi设备，combo设备，蓝牙设备请不要调用此方法。
   * @since 10026
   */
  @report
  openDeviceNetworkInfoPage() {
  }
  /**
   * android 特有， 跳转到小米钱包
   * @param params
   * @return {Promise<object>}
   * @example
   * let params = {action:'issue_mifare',type:'1',product_id:'66666-00211',source_channel:'mijia'};
   * Host.ui.openMiPayPageForAndroid(params).then((res)=>{console.log(res)}).catch((error)=>{ console.log(error)});
   */
  @report
  openMiPayPageForAndroid(params) {
     return Promise.resolve(null);
  }
  /**
   * 跳转到设备定向推荐界面,注意：SDK_10024及其之后才可使用
   * @since 10024
   * @param {String} did
   * @param {number} recommendId
   */
  @report
  openPluginRecommendScene(did, recommendId) {
  }
  /**
   * 刷新设备列表，同时刷新设备列表页UI
   * @since 10025
   * @return {Promise}
   */
  @report
  refreshDeviceList() {
     return Promise.resolve(null);
  }
  /**
   * 跳转到终端设备指定的设置页面 如 iPhone和安卓手机的系统设置页面
   * @since 10036
   * @param {number} type
   *      type = 1 打开手机设置页中米家app配置页面      10036及以上 有效
   *      type = 2 WiFi设置页面                      10036及以上 有效
   *      type = 3 WiFi选择页面                      10047及以上 有效(仅Android)，iOS上无任何效果
   */
  @report
  openTerminalDeviceSettingPage(type) {
  }
  /**
   *  打开Android系统位置信息设置页(不同于权限配置页) only Android
   *  @since 10038
   */
  @report
  openAndroidLocationServerSettingPage() {
  }
  /**
   *  打开设备重置页面
   *  @since 10041
   */
  @report
  openResetAndConnectDevicePage() {
  }
  /**
   *  打开语音授权页面
   *  @since 10041
   */
  @report
  openVoiceCtrlDevListPage() {
  }
  /**
   *  打开文件选择页面 only for iOS
   *  在使用前建议判断平台
   *  @since 10042
   *  @return {Promise}
   *
   *  成功时返回
   *    { code: 0 , data: [ { path: xxx, fileName: xxx, ext: xxx, fileSize: xxx}, {...}] }
   *      其中 path 是文件的绝对地址，ext是扩展名，fileName是文件名，byteLen 是文件 size 单位是byte
   *      需要特别说明的是：
   *      1：data 返回的数组类型 在 10042 中目前仅返回一个文件信息，不支持多选
   *      2：如果用户没有选择任何文件，例如点击了左上角的取消按钮，那么 data 中会返回空数组，开发人员需要对此做处理。
   *  失败时返回
   *    { code: -1, message: 'file authorized failed'}  // 在ios中 获取icloud需要验证授权，此处错误代表授权失败，如果出现此错误，请联系米家开发人员或提交工单反馈。
   *    { code: -2, message: 'file read error'}  // 出现此种错误 代表 ios 获取授权文件路径失败，如果出现此错误，请联系米家开发人员或提交工单反馈。
   *    { code: -3, message: 'method [openIOSDocumentFileChoosePage] can only be invoked on iOS, Android is not supported.' }
   */
  @report
  openIOSDocumentFileChoosePage() {
  }
  /**
   * 打开系统的文件选择(Android only)
   * @since 10048
   * @ignore 特定插件可用
   * @param {string} mimeType 文件类型，不可为空；这里会根据mimeType的值来展示符合条件的文件，比如图片类型:image/*.
   * @returns {json} 用户选择的文件，成功时： { code:0, data: { path: 'xxx(文件路径)', name:'xxx(文件名)', mimeType:'xxxx(文件类型)'}}
   *                 失败时：{code:-1, message: 'mimeType cann't be empty'}
   *                       {code:-2, message: 'cann't find target page,permission denied'}
   *                       {code:-3, message: 'cann't find target page,please check if your mimeType is correct'}
   * @example
   * Host.ui.openFileSelectPage("text/*").then(res=>{
   *  alert(JSON.stringify(res));
   * }).catch(err=>{
   *  alert(JSON.stringify(err));
   * })
   */
  @report
  openFileSelectPage(mimeType) {
  }
  /**
   * 打开系统的文件目录选择，Android 21及以上才支持(Android only)
   * @since 10048
   * @ignore 特定插件可用
   * @returns {json} 用户选择的目录,成功时：{ code:0, data: 'xxxxx(目录)'}
   *                            失败时：{code:-1, message:'minimum support Android API is 21'}
   *                                   {code:-2, message:'cann't find target page,permission denied'}
   * @example
   * Host.ui.openDirectorySelectPage().then(res=>{
   *  alert(JSON.stringify(res));
   * }).catch(err=>{
   *  alert(JSON.stringify(err));
   * })
   */
  @report
  openDirectorySelectPage() {
  }
<<<<<<< HEAD
=======
  /**
   * @since 10049
   * 打开NFC写设备数据的页面，默认会写入设备的基本信息(如did，model等)，如果插件还需要写入其他数据，可以通过参数extra传给App
   * @param {string} extra 需要写入到nfc设备的额外数据
   * @example
   * let extra = 'test_data';
   * Host.ui.openNFCWriteDeviceInfoPage(extra);
   */
  @report
  openNFCWriteDeviceInfoPage(extra = '') {
  }
  
>>>>>>> 09520385
}
const UiInstance = new IUi();
export default UiInstance;<|MERGE_RESOLUTION|>--- conflicted
+++ resolved
@@ -245,17 +245,6 @@
   @report
   openLightGroupUpgradePage() {
   }
-  // /**
-  //  * 打开Ble 组设备升级页面
-  //  * @param {Number} type 蓝牙类型，与蓝牙connect 参数中的type 一致
-  //  * @since 10048
-  //  */
-  // @report
-  // openBleGroupUpgradePage(type) {
-  //   // @native begin
-  //   native.MIOTHost.openBleGroupUpgradePage(type);
-  //   // @native end
-  // }
   /**
    * 打开Ble 组设备升级页面
    * @param {Number} type 蓝牙类型，与蓝牙connect 参数中的type 一致
@@ -685,8 +674,6 @@
   @report
   openDirectorySelectPage() {
   }
-<<<<<<< HEAD
-=======
   /**
    * @since 10049
    * 打开NFC写设备数据的页面，默认会写入设备的基本信息(如did，model等)，如果插件还需要写入其他数据，可以通过参数extra传给App
@@ -699,7 +686,6 @@
   openNFCWriteDeviceInfoPage(extra = '') {
   }
   
->>>>>>> 09520385
 }
 const UiInstance = new IUi();
 export default UiInstance;