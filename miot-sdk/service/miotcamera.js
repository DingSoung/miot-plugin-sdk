--- conflicted
+++ resolved
@@ -9,6 +9,7 @@
  */
 import { NativeModules, Platform } from 'react-native';
 import { report } from "../decorator/ReportDecorator";
+import CameraRenderView, { MISSCodec } from "../ui/CameraRenderView";
 /**
  * MISS 命令
  * @namespace MISSCommand
@@ -139,11 +140,7 @@
      */
   @report
   sendP2PCommandToDeviceWithStringParam(command, paramStr, did = Device.deviceID) {
-    if (Platform.OS === 'android') {
-       return Promise.resolve(null);
-    } else {
-      return Promise.reject("ios platform currently unsupport");
-    }
+     return Promise.resolve(null);
   }
   /**
      * 发送miss命令到设备 主要处理部分model发送命令的参数不是json格式，而是byte数组形式的命令。 byte数组请用base64编码得到string再调用这个接口。
@@ -210,7 +207,6 @@
    */
   @report
   showAlarmVideos(localRecognizeEvents, did = Device.deviceID, isNewPlugin = false) { // 为了防止model已经手动传入过did，只能把newPlugin变量放到最后
-<<<<<<< HEAD
      return null
   }
   /**
@@ -223,8 +219,6 @@
    */
   @report
   showPlaybackVideos(data, did = Device.deviceID) {
-=======
->>>>>>> 2eeda95a
      return null
   }
   /**
@@ -260,7 +254,7 @@
   * @returns true, 最新报警视频的时间和事件描述字符串；false，错误描述
   * @since 10047
   */
- @report
+  @report
   loadMonitoringDetail(model = Device.model, did = Device.deviceID) {
      return Promise.resolve(null);
   }
@@ -270,9 +264,9 @@
    * @param {BOOL} isVip
    */
   @report
- showFaceRecognize(isVip, did = Device.deviceID) {
-    return null
- }
+  showFaceRecognize(isVip, did = Device.deviceID) {
+     return null
+  }
   /**
    *
    * 注册收到数据速率 Bytes per second，每秒回调一次
@@ -463,18 +457,6 @@
      return null
   }
   /**
-   * 设置当前设备为直连模式，使用固定的uid 和 password连接设备，目前只有华来的小方设备使用到了该功能。
-   * 切换直连为非直连模式，需要断开原有连接，设置该接口为false，重新连接设备。
-   * 先设置是否是miss固件，在调用连接前设置该接口。
-   * @param isUseFixedUid 是否使用直连模式， 默认false
-   * @param did 设备did
-   * @since 10047
-   */
-  @report
-  setCurrentDeviceUseFixedUid(isUseFixedUid, did = Device.deviceID) {
-     return null
-  }
-  /**
    * 使用chacha20_xor解密大文件
    * @param {string} fileData byte array encoded into string 待解密的文件体
    * @param {*} nonce byte array encoded into string chacha20_xor解密需要的nonce
@@ -592,11 +574,7 @@
    */
   @report
   downloadCloudVideoIntoCloudSetting(did, fileId, isAlarmFile, startTime, duration, register = true, thumbId = null) {
-<<<<<<< HEAD
     // @ native :=> promise
-=======
-    //@ native :=> promise
->>>>>>> 2eeda95a
     return new Promise((resolve, reject) => {
       NativeModules.MHCameraSDK.downloadCloudVideoIntoCloudSetting(did, fileId, isAlarmFile, startTime, duration, register, thumbId, (result, data) => {
         if (result) {
@@ -632,6 +610,41 @@
       return Promise.reject("ios platform not support yet");
     }
   }
+  /**
+   * react-native-video 截屏，用来截video标签里video控件的内容
+   * @param {number} viewRef - scrollView的引用
+   * @param {string} imagePath - 存储图片的位置，必须以Host.file.baseStoragePath开始，再加上文件存储名
+   * @returns {Promise<string>}
+   * 成功时：{"code":xxxx}
+   * 失败时：{"code":xxx, "message":"xxx" }
+   * @example
+   *  let findNodeHandle = require('findNodeHandle');
+   *  let reactNativeVideo = findNodeHandle(this.refs.reactNativeVideo);
+   *  Service.miotcamera.reactNativeVideoScreenShot(reactNativeVideo, Host.file.storageBasePath + '/test2.png').then(result=>{
+   *      console.log(result);
+   *  });
+   * 
+   *  @since 10049
+   */
+  @report
+  reactNativeVideoScreenShot(viewRef, imagePath) {
+     return Promise.resolve(null);
+  }
+  /**
+   * 
+   * @param {string} videoPath h264 或者h265的源文件绝对路径  必须以Host.file.storageBasePath开始
+   * @param {CameraRenderView.MISSCodec} videoType 视频源文件的路径 MISSCodec里定义的h264 或者h265
+   * @param {string} aacAudioPath aac 的源文件路径  没有就填写 ""   有值时必须以Host.file.storageBasePath开始, 音频文件只支持aac格式
+   * @param {string} targetPath 最终的输出文件目录 同上，必须以Host.file.storageBasePath开始
+   */
+  @report
+  convertH26xVideoIntoMp4(videoPath, videoType, aacAudioPath, targetPath) {
+    if (Platform.OS != "android") {
+      return Promise.reject("ios platform unsupport");
+    } else {
+       return Promise.resolve(null);
+    }
+  }
 }
 const MiotCameraInstance = new IMiotCamera();
 export default MiotCameraInstance;