--- conflicted
+++ resolved
@@ -84,8 +84,6 @@
           >
             <Text style={[styles.textStyle, this.fontFamily]}>加载设备的智能日志信息</Text>
           </TouchableOpacity>
-<<<<<<< HEAD
-
           <TouchableOpacity
             style={styles.btnStyle}
             onPress={(e) => {
@@ -181,8 +179,6 @@
           >
             <Text style={[styles.textStyle, this.fontFamily]}>将cron表达式转化为时和分</Text>
           </TouchableOpacity>
-=======
->>>>>>> 3ef53173
 
           <TouchableOpacity
             style={styles.btnStyle}
