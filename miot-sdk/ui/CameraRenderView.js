/**
 * @export public
 * @doc_name 常用UI组件
 * @doc_index 1
 * @doc_directory ui
 * @since 10031
 * @module miot/ui/CameraRender
 * @description 摄像机视频渲染组件
 *
 * @example
 *
 <CameraRenderView
    style={{ width: 300, height: 300, backgroundColor: '#ffffff'}}
    maximumZoomScale={3.0}
    videoCodec={MISSCodec.MISS_CODEC_VIDEO_H264}
    audioCodec={MISSCodec.MISS_CODEC_AUDIO_G711A}
    audioRecordSampleRate={MISSSampleRate.FLAG_AUDIO_SAMPLE_8K}
    audioRecordChannel={MISSAudioChannel.FLAG_AUDIO_CHANNEL_MONO}
    audioRecordDataBits={MISSDataBits.FLAG_AUDIO_DATABITS_16}
    fullscreenState={false}
    videoRate={15} >
/>
 *
 * @property {MISSCodec} videoCodec 接收视频的编码格式 默认：MISS_CODEC_VIDEO_H264
 * @property {MISSCodec} audioCodec 对讲发送音频的编码格式 默认：MISS_CODEC_AUDIO_G711A
 * @property {MISSSampleRate} audioRecordSampleRate 对讲音频的 sample rate 默认：FLAG_AUDIO_SAMPLE_8K
 * @property {MISSAudioChannel} audioRecordChannel 对讲音频的 channel 默认：FLAG_AUDIO_CHANNEL_MONO
 * @property {MISSDataBits} audioRecordDataBits 对讲音频的 data bits 默认：FLAG_AUDIO_DATABITS_16
<<<<<<< HEAD
 * @property {MISSCodec} audioRecordCodec 对讲音频的
 * @property {number} videoRate 视频fps
 * @property {number} maximumZoomScale 最大缩放比例 默认2.0
 * @property {number} minimumZoomScale 最小缩放比例 默认1.0
 * @property {number} scale 缩放比例 默认1.0
=======
 * @property {MISSCodec} audioRecordCodec 对讲音频的codecId，默认与audioCodec一样。
 * @property {number} videoRate ios端录制视频时的帧率。
 * @property {number} maximumZoomScale 最大缩放比例 默认2.0 ;only ios
 * @property {number} minimumZoomScale 最小缩放比例 默认1.0 ;only ios
 * @property {number} scale 缩放比例 默认1.0 ;only ios
>>>>>>> 4de98a2c
 * @property {bool} useLenCorrent 是否开启畸变矫正 default true
 * @property {number} correctRadius 畸变矫正-radius default 1.1
 * @property {number} osdx 畸变矫正-osdx default 0.0
 * @property {number} osdy 畸变矫正-osdy default 0.0
 * @property {bool} fullscreenState 是否是全屏状态 since 10033
 * @property {bool} forceSoftDecode 强制软解 since 10033
 * @property {object} recordingVideoParam  only for android;限制录制视频时的分辨率，开始录制视频前，要调整分辨率到指定分辨率。 since 10041 {width:111, height:111，fps： 20}  fps指定录制视频时，对应的视频帧帧率，默认是20，不是20的需要手动指定；如果调整到固定帧率，依旧不work，则指定成-1，app端会按照收到视频帧的时间插入视频文件里。
 * @property {boolean} isFull  画面是否填充满屏幕
<<<<<<< HEAD
 * @property {boolean} whiteBackground  是否使用白色背景
=======
 * @property {boolean} whiteBackground  是否使用白色背景 @since 10047
 * @property {number} playRate android端播放直播/回看时的帧率，默认是20   since 10048 
>>>>>>> 4de98a2c
 */
/**
 * 音视频codec
 * @namespace MISSCodec
 */
export const MISSCodec = {
  /**
     * H264
     * @const
     */
  MISS_CODEC_VIDEO_H264: 0x4,
  /**
     * H265
     * @const
     */
  MISS_CODEC_VIDEO_H265: 0x5,
  /**
     * G711
     * @const
     */
  MISS_CODEC_AUDIO_G711A: 0x403,
  /**
     * AAC
     * @const
     */
  MISS_CODEC_AUDIO_AAC: 0x406,
  /**
     * PCM
     * @const
     * @since 10047
     */
  MISS_CODEC_AUDIO_PCM: 0x400
};
Object.freeze(MISSCodec);
/**
 * 音频sample rate
 * @namespace MISSSampleRate
 */
export const MISSSampleRate = {
  /**
     * 8000
     * @const
     */
  FLAG_AUDIO_SAMPLE_8K: 0,
  /**
     * 16000
     * @const
     */
  FLAG_AUDIO_SAMPLE_16K: 3
};
Object.freeze(MISSSampleRate);
/**
 * 音频 data bits
 * @namespace MISSDataBits
 */
export const MISSDataBits = {
  /**
     * 8bits
     * @const
     */
  FLAG_AUDIO_DATABITS_8: 0,
  /**
     * 16bits
     * @const
     */
  FLAG_AUDIO_DATABITS_16: 1
};
Object.freeze(MISSDataBits);
/**
 * 音频 channel
 * @namespace MISSAudioChannel
 */
export const MISSAudioChannel = {
  /**
     * 单通道
     * @const
     */
  FLAG_AUDIO_CHANNEL_MONO: 0,
  /**
     * 双通道
     * @const
     */
  FLAG_AUDIO_CHANNEL_STERO: 1
};
Object.freeze(MISSAudioChannel);
export const MISSAudioBitRate = {
  /**
     * 8000
     * @const
     */
  FLAG_AUDIO_BIT_RATE_8K: 0,
  /**
     * 16000
     * @const
     */
  FLAG_AUDIO_BIT_RATE_16K: 1,
  /**
   * 32000
   * @const
   */
  FLAG_AUDIO_BIT_RATE_32K: 2
};
Object.freeze(MISSAudioBitRate);
export default class CameraRenderView extends React.Component {
  static propTypes = {
    videoCodec: PropTypes.oneOf([MISSCodec.MISS_CODEC_VIDEO_H264, MISSCodec.MISS_CODEC_VIDEO_H265]),
    audioCodec: PropTypes.oneOf([MISSCodec.MISS_CODEC_AUDIO_G711A, MISSCodec.MISS_CODEC_AUDIO_AAC, MISSCodec.MISS_CODEC_AUDIO_PCM]),
    audioRecordSampleRate: PropTypes.oneOf([MISSSampleRate.FLAG_AUDIO_SAMPLE_8K, MISSSampleRate.FLAG_AUDIO_SAMPLE_16K]),
    audioRecordChannel: PropTypes.oneOf([MISSAudioChannel.FLAG_AUDIO_CHANNEL_MONO, MISSAudioChannel.FLAG_AUDIO_CHANNEL_STERO]),
    audioRecordDataBits: PropTypes.oneOf([MISSDataBits.FLAG_AUDIO_DATABITS_8, MISSDataBits.FLAG_AUDIO_DATABITS_16]),
    audioRecordCodec: PropTypes.oneOf([MISSCodec.MISS_CODEC_AUDIO_G711A, MISSCodec.MISS_CODEC_AUDIO_AAC, MISSCodec.MISS_CODEC_AUDIO_PCM]), // 如果没有配置该类型，则默认为对讲时录音的音频格式与播放声音的音频格式一致。 主要处理部分厂商（华来）的特异性问题，对讲录音音频格式与播放音频格式不一致的问题。
    videoRate: PropTypes.number,
    maximumZoomScale: PropTypes.number,
    minimumZoomScale: PropTypes.number,
    scale: PropTypes.number,
    useLenCorrent: PropTypes.bool,
    correctRadius: PropTypes.number,
    osdx: PropTypes.number,
    osdy: PropTypes.number,
    fullscreenState: PropTypes.bool,
    forceSoftDecode: PropTypes.bool,
    recordingVideoParam: PropTypes.object,
    isFull: PropTypes.bool,
    whiteBackground: PropTypes.bool,
<<<<<<< HEAD
=======
    playRate: PropTypes.number,
    
>>>>>>> 4de98a2c
    /**
       * 用户单击回调
       * @member {func}
       */
    onVideoClick: PropTypes.func,
    /**
     * 缩放的回调
     */
    onScaleChanged: PropTypes.func,
    /**
     * 提供给云台机，向左向右滑动view，让云台机跟着转动
     */
    onPTZDirectionCtr: PropTypes.func,
    ...ViewPropTypes
  };
  render() {
    let did = this.props.did || Device.deviceID;
     return null
  }
  /**
   * 开始渲染视频
   */
  startRender() {
     return null
  }
  /**
   * 停止渲染视频
   */
  stopRender() {
     return null
  }
  /**
   * 开始播放声音
   */
  startAudioPlay() {
     return null
  }
  /**
   * 停止播放声音
   */
  stopAudioPlay() {
     return null
  }
  /**
   * 开始录制声音
   */
  startAudioRecord() {
     return null
  }
  /**
   * 停止录制声音
   */
  stopAudioRecord() {
     return null
  }
  /**
   * 隐藏SurfaceView only for Android
   * @since 10033
   */
  hidesSurfaceView() {
     return null
  }
  /**
   * 开始录像
   * @param {string} 存储位置filePath filePath必须是带 Host.file.storageBasePath前缀的path，native端会校验这个路径合法性。  
   * @param {string} timeCallBackName 录制时长回调 
   * @param {*} did 
   */
  @report
  startRecord(filePath, timeCallBackName, did = Device.deviceID) {
     return Promise.resolve(null);
  }
  /**
   * 停止录像
   */
  @report
  stopRecord(did = Device.deviceID) {
     return Promise.resolve(null);
  }
  /**
   * 截屏
   * @param {string} 存储位置filePath filePath必须是带 Host.file.storageBasePath前缀的path，native端会校验这个路径合法性。  
   * @param {*} did 
   */
  snapShot(filePath, did = Device.deviceID) {
     return Promise.resolve(null);
  }
}<|MERGE_RESOLUTION|>--- conflicted
+++ resolved
@@ -26,19 +26,11 @@
  * @property {MISSSampleRate} audioRecordSampleRate 对讲音频的 sample rate 默认：FLAG_AUDIO_SAMPLE_8K
  * @property {MISSAudioChannel} audioRecordChannel 对讲音频的 channel 默认：FLAG_AUDIO_CHANNEL_MONO
  * @property {MISSDataBits} audioRecordDataBits 对讲音频的 data bits 默认：FLAG_AUDIO_DATABITS_16
-<<<<<<< HEAD
- * @property {MISSCodec} audioRecordCodec 对讲音频的
- * @property {number} videoRate 视频fps
- * @property {number} maximumZoomScale 最大缩放比例 默认2.0
- * @property {number} minimumZoomScale 最小缩放比例 默认1.0
- * @property {number} scale 缩放比例 默认1.0
-=======
  * @property {MISSCodec} audioRecordCodec 对讲音频的codecId，默认与audioCodec一样。
  * @property {number} videoRate ios端录制视频时的帧率。
  * @property {number} maximumZoomScale 最大缩放比例 默认2.0 ;only ios
  * @property {number} minimumZoomScale 最小缩放比例 默认1.0 ;only ios
  * @property {number} scale 缩放比例 默认1.0 ;only ios
->>>>>>> 4de98a2c
  * @property {bool} useLenCorrent 是否开启畸变矫正 default true
  * @property {number} correctRadius 畸变矫正-radius default 1.1
  * @property {number} osdx 畸变矫正-osdx default 0.0
@@ -47,12 +39,8 @@
  * @property {bool} forceSoftDecode 强制软解 since 10033
  * @property {object} recordingVideoParam  only for android;限制录制视频时的分辨率，开始录制视频前，要调整分辨率到指定分辨率。 since 10041 {width:111, height:111，fps： 20}  fps指定录制视频时，对应的视频帧帧率，默认是20，不是20的需要手动指定；如果调整到固定帧率，依旧不work，则指定成-1，app端会按照收到视频帧的时间插入视频文件里。
  * @property {boolean} isFull  画面是否填充满屏幕
-<<<<<<< HEAD
- * @property {boolean} whiteBackground  是否使用白色背景
-=======
  * @property {boolean} whiteBackground  是否使用白色背景 @since 10047
  * @property {number} playRate android端播放直播/回看时的帧率，默认是20   since 10048 
->>>>>>> 4de98a2c
  */
 /**
  * 音视频codec
@@ -177,11 +165,8 @@
     recordingVideoParam: PropTypes.object,
     isFull: PropTypes.bool,
     whiteBackground: PropTypes.bool,
-<<<<<<< HEAD
-=======
     playRate: PropTypes.number,
     
->>>>>>> 4de98a2c
     /**
        * 用户单击回调
        * @member {func}
