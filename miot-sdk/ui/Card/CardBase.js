import PropTypes from 'prop-types';
import React from 'react';
import { Animated, Dimensions, Easing, Image, StyleSheet, Text, TouchableHighlight, View } from 'react-native';
import { Images, Styles } from '../../resources';
const { width } = Dimensions.get('window');
const DURATION_OUT = 250;
const DURATION_IN = 250;
const DEFAULT_STYLE = {
  MARGIN_H: 15,
  HEIGHT: 66,
  WIDTH: width - 15 * 2,
  // RADIUS: 8,
  ICON_SIZE: 35,
  CLOSE_AREA: 30,
  CLOSE_SIZE: 20
};
/**
 * @export
 * @author Geeook
 * @since 10010
 * @module CardBase
 * @description 基础卡片
 * @property {component} innerView - 卡片内部 View, 不传该参数将显示默认的 icon + text
 * @property {int} icon - 左侧图标的资源 id, 参照`Image`的`resource`属性, 不传将不显示图标
 * @property {string} text - 右侧文案
 * @property {bool} visible - 是否显示卡片, 默认值 true
 * @property {bool} showDismiss - 是否显示右上角的关闭按钮, 默认值 false
 * @property {bool} disabled - 是否禁用卡片点击, 默认值 false
 * @property {function} dismiss - 点右上角关闭按钮的回调函数
 * @property {function} onPress - 点击事件, 不传该参数将显示禁用态
 * @property {style} cardStyle - 卡片容器的自定义样式, 默认样式 `{ width: screenWidth - 30, height:66 }`
 * @property {style} iconStyle - 左侧图标的自定义样式
 * @property {style} textStyle - 右侧文案的自定义样式
 * @property {string} underlayColor - 卡片点击态颜色，默认 rgba(0,0,0,0.05)
 */
export default class CardBase extends React.Component {
  static propTypes = {
    innerView: PropTypes.object,
    icon: PropTypes.number,
    text: PropTypes.string,
    showDismiss: PropTypes.bool,
    disabled: PropTypes.bool,
    dismiss: PropTypes.func,
    visible: PropTypes.bool,
    onPress: PropTypes.func,
    cardStyle: PropTypes.object,
    iconStyle: PropTypes.object,
    textStyle: PropTypes.object,
    underlayColor: PropTypes.string
  }
  static defaultProps = {
    showDismiss: false,
    disabled: false,
    visible: true,
    underlayColor: Styles.common.underlayColor
  }
  constructor(props, context) {
    super(props, context);
    const { height, marginTop } = this.props.cardStyle;
    this.cardHeight = height || DEFAULT_STYLE.HEIGHT;
    const initValue = this.props.visible ? 1 : 0;
    this.height = new Animated.Value(initValue);
    this.opacity = new Animated.Value(initValue);
    this.marginTop = marginTop || 0;
  }
  componentDidMount() {
    this.height.addListener(e => {
      this.refs.card.setNativeProps({
        marginTop: this.marginTop * e.value
      });
    });
  }
  /**
   * @description 渲染卡片内部View。默认显示 icon + text
   */
  renderInner() {
    if (this.props.innerView === undefined) {
      const { icon, text, iconStyle, textStyle } = this.props;
      return (
        <Animated.View
          style={[styles.innerContainer, { opacity: this.opacity }]}
        >
          {
            icon
              ? <Image
                style={[styles.innerIcon, iconStyle]}
                source={icon}
                resizeMode="contain"
              />
              : null
          }
          <Text
            style={[styles.innerText, textStyle]}
            numberOfLines={1}
            ellipsizeMode="tail"
          >
            {text || ''}
          </Text>
        </Animated.View>
      );
    }
    return (
      <Animated.View
        style={[{ flex: 1 }, { opacity: this.opacity }]}
      >
        {this.props.innerView}
      </Animated.View>
    );
  }
  /**
   * @description 渲染右上角的关闭按钮, 默认不显示
   */
  renderClose() {
    if (!this.props.showDismiss) return null;
    return (
      <TouchableHighlight
        style={styles.closeArea}
        underlayColor="transparent"
        onPress={_ => this.dismiss()}
      >
        <Animated.Image
          style={[styles.close, { opacity: this.opacity }]}
          source={Images.common.close}
        />
      </TouchableHighlight>
    );
  }
  /**
   * @description 筛选出`cardStyle`中的大小定位信息
   */
  getCorrectStyle(cardStyle) {
    const animatedViewStyle = {};
    const containerStyle = {};
    Object.keys(cardStyle).forEach(key => {
      if (key.toString().startsWith('margin')
        || key.toString() === 'width') {
        animatedViewStyle[key] = cardStyle[key];
      }
      else {
        containerStyle[key] = cardStyle[key];
      }
    });
    return { animatedViewStyle, containerStyle };
  }
  render() {
    const toValue = this.props.visible ? 1 : 0;
    // 消失
    if (!this.props.visible) {
      Animated.parallel(
        [
          Animated.timing(this.height, {
            toValue,
            duration: DURATION_OUT,
            easing: Easing.ease,
          }),
          Animated.timing(this.opacity, {
            toValue,
            duration: DURATION_OUT * 0.4,
            easing: Easing.ease,
          })
        ],
        {
          stopTogether: false
        }
      ).start();
    }
    // 出现
    else {
      Animated.parallel(
        [
          Animated.timing(this.opacity, {
            toValue,
            duration: DURATION_IN * 0.5,
            easing: Easing.ease,
            delay: DURATION_IN * 0.5
          }),
          Animated.timing(this.height, {
            toValue,
            duration: DURATION_IN,
            easing: Easing.ease,
          })
        ]
      ).start();
    }
    const cardStyle = StyleSheet.flatten([styles.container, this.props.cardStyle]);
    const { animatedViewStyle, containerStyle } = this.getCorrectStyle(cardStyle);
    return (
      <Animated.View
        ref='card'
        style={[animatedViewStyle, {
          opacity: this.opacity,
          height: this.height.interpolate({
            inputRange: [0, 1],
            outputRange: [0, this.cardHeight]
          })
        }]}
      >
        <TouchableHighlight
          style={[containerStyle, { flex: 1 }]}
          underlayColor={this.props.underlayColor}
<<<<<<< HEAD
          disabled={!this.props.onPress}
=======
          disabled={this.props.disabled}
>>>>>>> 11f22c9e
          onPress={this.props.onPress}
        >
          <View style={{ flex: 1 }}>
            {this.renderInner()}
            {this.renderClose()}
          </View>
        </TouchableHighlight>
      </Animated.View>
    );
  }
  dismiss() {
    this.props.dismiss && this.props.dismiss();
  }
}
const styles = StyleSheet.create({
  container: {
    // height: DEFAULT_STYLE.HEIGHT,
    width: DEFAULT_STYLE.WIDTH,
    backgroundColor: '#fff',
    // borderRadius: DEFAULT_STYLE.RADIUS
  },
  innerContainer: {
    flex: 1,
    alignItems: 'center',
    flexDirection: 'row',
    paddingHorizontal: DEFAULT_STYLE.MARGIN_H
  },
  innerIcon: {
    width: DEFAULT_STYLE.ICON_SIZE,
    height: DEFAULT_STYLE.ICON_SIZE,
    marginRight: DEFAULT_STYLE.MARGIN_H
  },
  innerText: {
    flex: 1,
    fontSize: 14,
    color: '#000',
  },
  closeArea: {
    width: DEFAULT_STYLE.CLOSE_AREA,
    height: DEFAULT_STYLE.CLOSE_AREA,
    position: 'absolute',
    top: 0,
    right: 0,
    justifyContent: 'center',
    alignItems: 'center'
  },
  close: {
    width: DEFAULT_STYLE.CLOSE_SIZE,
    height: DEFAULT_STYLE.CLOSE_SIZE
  }
});<|MERGE_RESOLUTION|>--- conflicted
+++ resolved
@@ -198,11 +198,7 @@
         <TouchableHighlight
           style={[containerStyle, { flex: 1 }]}
           underlayColor={this.props.underlayColor}
-<<<<<<< HEAD
-          disabled={!this.props.onPress}
-=======
           disabled={this.props.disabled}
->>>>>>> 11f22c9e
           onPress={this.props.onPress}
         >
           <View style={{ flex: 1 }}>
