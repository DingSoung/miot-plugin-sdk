import React from 'react';

import {
  View,
  Text
} from 'react-native';

export default class BlankDemo extends React.Component {
  render() {
    return (
      <View><Text>空白界面</Text></View>
    );
  }
<<<<<<< HEAD
}
=======
}
>>>>>>> 0433070f
<|MERGE_RESOLUTION|>--- conflicted
+++ resolved
@@ -11,8 +11,4 @@
       <View><Text>空白界面</Text></View>
     );
   }
-<<<<<<< HEAD
-}
-=======
-}
->>>>>>> 0433070f
+}