/**
 * @export public
 * @doc_name 加密模块
 * @doc_index 3
 * @doc_directory host
 * @module miot/host/crypto
 * @description
 * 加密模块
 * @example
 * import {Host} from 'miot'
 * ...
 * const str = '123'
 * //async
<<<<<<< HEAD
 * let md5 = await Host.crypto.encodeMD5(str)
=======
 * let md5 = await Host.crypto.endoceMD5(str)
>>>>>>> 18f99a2b
 *
 * //normal
 * Host.crypto.encodeMD5(str).then(res => {//md5 value is res})
 * ...
 */
// import tr from "../resources/strings/tr";
import { report } from "../decorator/ReportDecorator";
/**
 * 椭圆曲线
 */
export class ECCCrypto {
  static CurveTypeSecp256r1 = 256;
  static CurveTypeSecp384r1 = 384;
  /**
   *
   * @param {number} curveType
   */
  constructor(curveType) {
    this.curveType = curveType;
  }
  /**
   * 生成公私钥对
   * @returns {Promise} 成功则返回public key，失败则返回 {code: -1, message: error}
   */
  @report
  generateKeyPair() {
     return Promise.resolve(null);
  }
  /**
   * 生成shared secret
   * @param {String} otherPublicKey 另一方的publickey, base64 encoded string
   * @returns {Promise} 成功则返回shared secret，失败则返回 {code: -x, message: error}
   */
  @report
  generateSharedSecret(otherPublicKey) {
     return Promise.resolve(null);
  }
}
/**
 * 加密
 * @interface
 *
 */
class ICrypto {
  /**
   * MD5 编码
   * @param {string} content 需要编码的字符串
   * @returns {Promise<string>} 使用md5编码后的字符串
   */
  @report
  encodeMD5(content) {
     return Promise.resolve('');
  }
  /**
   * base64 编码
   * @param {string} content 需要编码的字符串
   * @returns {Promise<string>} 使用base64编码后的字符串
   */
  @report
  encodeBase64(content) {
     return Promise.resolve('');
  }
  /**
   * base64解码
   * @param {string} content 需要解码的字符串
   * @returns {Promise<string>} 使用base64解码后的字符串
   */
  @report
  decodeBase64(content) {
     return Promise.resolve('');
  }
  /**
   * SHA1 编码
   * @param {string} content 需要编码的字符串
   * @returns {Promise<string>} 使用SHA1编码后的字符串
   */
  @report
  encodeSHA1(content) {
     return Promise.resolve('');
  }
  /**
   * SHA256 编码
   * @param {string} content 需要编码的字符串
   * @returns {Promise<string>} 使用SHA256编码后的字符串
   */
  @report
  encodeSHA2(content) {
     return Promise.resolve('');
  }
  /**
    * @deprecated
    * @description 该接口从10032开始废弃，建议使用{@see robotCleanerMapColorsToImageBase64 }代替
    *  api_level 10001
    * 扫地机的地图转换, base64文件内容转成图片
    * @since 10001
    * @param {string} content 地图文件
    * @param {string} colorMStr 墙色值
    * @param {string} color0Str 背景色值
    * @param {string} color1Str 已发现区域色值
    * @returns {Promise<any>} 使用base64编码后的图片数据(Android是string类型)
  */
  @report
  colorsToImageBase64(content, colorMStr, color0Str, color1Str) {
     return Promise.resolve('');
  }
  /**
    *  api_level 10032
    * 扫地机的地图转换, base64文件内容转成图片
    * @since 10032
    * @param {string} content 地图文件,使用base64编码,编码前地图文件是byte数组
    * @param {string} colorMStr 墙色值
    * @param {string} color0Str 背景色值
    * @param {string} color1Str 已发现区域色值
    * @returns {Promise<any>} 使用base64编码后的图片数据(Android是string类型)
  */
  @report
  robotCleanerMapColorsToImageBase64(content, colorMStr, color0Str, color1Str) {
     return Promise.resolve('');
  }
  /**
   * @deprecated
   * @description 该接口从10032开始废弃，建议使用{@see robotCleanerMapPointsToImageBase64 }代替
   * ApiLevel: 10020
   * @since 10020
   * 2019.05.16  针对第三方要求新增的接口
   * 扫地机的地图转换
   * 根据点集合长宽以及每个点对应的颜色值生成bitmap并返回其base64字符串
   * @param {int} width : 图片宽度
   * @param {int} height : 图片高度
   * @param {string} points : 点集合字符串
   * @param {string} colorsMap : 点值与颜色之间对应关系JSON字符串
   *        值得注意的是，需要传递8位深度的颜色值，其中头两位代表alpha通道，后六位代表rgb通道
   *        例如 #FFFF0000 代表红色
   *        建议值： -1 墙 #FF666666
   *                0 背景 #FFE6EAEE
   *                1 发现区域 #FFC6D8FA
   *                >=10 房间区域
   */
  @report
  pointsToImageBase64(width, height, points, colorsMap) {
     return Promise.resolve('');
  }
  /**
   * ApiLevel: 10032
   * @since 10032
   * 2019.05.16  针对第三方要求新增的接口
   * 扫地机的地图转换
   * 根据点集合长宽以及每个点对应的颜色值生成bitmap并返回其base64字符串
   * @param {int} width : 图片宽度
   * @param {int} height : 图片高度
   * @param {string} points : 点集合字符串，如 ‘1,2,3,4,5,6,7’
   * @param {string} colorsMap : 点值与颜色之间对应关系JSON字符串
   *        值得注意的是，需要传递8位深度的颜色值，其中头两位代表alpha通道，后六位代表rgb通道
   *        例如 #FFFF0000 代表红色
   *        建议值： -1 墙 #FF666666
   *                0 背景 #FFE6EAEE
   *                1 发现区域 #FFC6D8FA
   *                >=10 房间区域
   * @returns {Promise<string>} 使用base64编码后的图片数据
   */
  @report
  robotCleanerMapPointsToImageBase64(width, height, points, colorsMap) {
     return Promise.resolve('');
  }
  /**
   * @deprecated
   * @description 该接口从10032开始废弃，建议使用{@see robotCleanerPointsScaleToImageBase64 }代替
   * ApiLevel: 10023
   * @since 10023
   * 2019.05.16  针对第三方要求新增的接口
   * 扫地机的地图转换
   * 根据点集合长宽以及每个点对应的颜色值生成bitmap并返回其base64字符串
   * @param {int} width : 图片宽度
   * @param {int} height : 图片高度
   * @param {string} points : 点集合字符串
   * @param {string} colorsMap : 点值与颜色之间对应关系JSON字符串
   *        值得注意的是，需要传递8位深度的颜色值，其中头两位代表alpha通道，后六位代表rgb通道
   *        例如 #FFFF0000 代表红色 #00FFFFFF 代表透明颜色
   *        建议值： -1 墙 #FF666666
   *                0 背景 #FFE6EAEE
   *                1 发现区域 #FFC6D8FA
   *                >=10 房间区域
   * @param {int} scale : 缩放比例
   */
  @report
  pointsScaleToImageBase64(width, height, points, colorsMap, scale) {
     return Promise.resolve('');
  }
  /**
   * ApiLevel: 10032
   * @since 10032
   * 2019.05.16  针对第三方要求新增的接口
   * 扫地机的地图转换
   * 根据点集合长宽以及每个点对应的颜色值生成bitmap并返回其base64字符串
   * @param {int} width : 图片宽度
   * @param {int} height : 图片高度
   * @param {string} points : 点集合字符串
   * @param {string} colorsMap : 点值与颜色之间对应关系JSON字符串
   *        值得注意的是，需要传递8位深度的颜色值，其中头两位代表alpha通道，后六位代表rgb通道
   *        例如 #FFFF0000 代表红色 #00FFFFFF 代表透明颜色
   *        建议值： -1 墙 #FF666666
   *                0 背景 #FFE6EAEE
   *                1 发现区域 #FFC6D8FA
   *                >=10 房间区域
   * @param {int} scale : 缩放比例
   * @returns {Promise<string>} 使用base64编码后的图片数据
   */
  @report
  robotCleanerPointsScaleToImageBase64(width, height, points, colorsMap, scale) {
     return Promise.resolve('');
  }
}
const CryptoInstance = new ICrypto();
export default CryptoInstance;<|MERGE_RESOLUTION|>--- conflicted
+++ resolved
@@ -11,11 +11,7 @@
  * ...
  * const str = '123'
  * //async
-<<<<<<< HEAD
  * let md5 = await Host.crypto.encodeMD5(str)
-=======
- * let md5 = await Host.crypto.endoceMD5(str)
->>>>>>> 18f99a2b
  *
  * //normal
  * Host.crypto.encodeMD5(str).then(res => {//md5 value is res})
@@ -63,7 +59,7 @@
   /**
    * MD5 编码
    * @param {string} content 需要编码的字符串
-   * @returns {Promise<string>} 使用md5编码后的字符串
+   * @returns {Promise<string>} 使用md5编码后的字符串（Android返回的md5是小写字母，iOS是大写字母，插件可以做一下转换统一大小写）
    */
   @report
   encodeMD5(content) {
