--- conflicted
+++ resolved
@@ -184,16 +184,6 @@
     },
          return Promise.resolve(null);
     },
-<<<<<<< HEAD
-    /**
-     * 获取Android手机屏幕相关信息
-     * @since 10011
-     */
-    getPhoneScreenInfo() {
-         return Promise.resolve(null);
-    },
-=======
->>>>>>> 11f22c9e
     /**
      * 获取当前登陆用户的服务器国家
      * @since 10010
