/**
 * @export public
 * @doc_name 文件模块
 * @doc_index 4
 * @doc_directory host
 * @module miot/host/file
 * @description
 * 本地文件访问及处理服务
 * 注意插件文件处理皆处于插件沙盒目录下
 *
 * @example
 * //给定文件名后下载或者截图后被放到本地目录里, 在<Image/>等标签需要引用时, 使用{local:"filename"}的方式引入
 * const myfile = "testpicture.png"
 * Host.file.downloadFile("http://..../...png", myfile)
 * .then(res=>{
 *     const myimg = <Image source={{local:myfile}} ... />
 *     ...
 * })
 * .catch(err=>{...})
 *
 * ...
 * const myshotfile = "testshot.png"
 * Host.file.screenShot(myshotfile)
 * .then(res=>{
 *    const myshotpic = <Image source={{local:myshotfile}} ... />
 *    ...
 * });
 * ...
 */
import Device from "../device/BasicDevice";
import { report } from "../decorator/ReportDecorator";
/**
 * 文件事件名集合
 * @namespace FileEvent
 */
export const FileEvent = {
  /**
     * 文件下载时的进度事件通知
     * @param filename  文件名
     * @param url       下载地址
     * @param totalBytes    下载总大小
     * @param downloadBytes 已下载文件大小
     */
  fileDownloadProgress: {
  },
  /**
   * 文件上传时的进度事件通知， 支持Host.file.uploadFile 和 Host.file.uploadFileToFDS 文件上传接口进度回调
   * @param uploadUrl       上传地址
   * @param totalBytes    上传总大小
   * @param uploadBytes 已上传文件大小
   */
  fileUploadProgress: {
  }
};
/**
 * 文件管理
 * @interface
 *
 */
class IFile {
  /**
   * 读取沙盒内文件列表, 返回文件的名称和文件的大小， 注意文件夹大小为：-1, 大小单位为B（字节）;
   * 从10047起，新增 modifyTime 字段：文件保存时的时间戳，单位秒
   * * @param {string} subFolder 读取沙盒文件夹下某子文件夹中文件内容，用于解压缩文件中带有文件夹，或者读取指定文件夹解压后的文件,标准path结构，不以'/'开头
   * @returns {Promise}
   * 成功时：[{name:'xxx', size: 'xxx' , 'modifyTime': xxx(文件保存时的时间戳，单位秒)}, {name:'xxx', size: 'xxx', 'modifyTime': xxx(文件保存时的时间戳，单位秒)}, ...]  数组的形式返回数组
   * 失败时：result: {"code":xxx, "message":"xxx" }
   * @example
   * import {Host} from 'miot'
   * ...
   * Host.file.readFileList().then(res => {
   *  console.log('read fiel list:', res)
   * }).catch((isOk, result)=>{
   *   console.log(isOk, result)
   * });
   *
   * Host.file.readFileList('mysubfolder/aaa').then(res => {
   *  console.log('read fiel list:', res)
   * })
   */
  @report
  readFileList(subFolder = '') {
     return Promise.resolve([]);
  }
  /**
   * 判断文件是否存在
   * @param {string} fileName 可以是多重文件夹嵌套文件， e.g 'path/path2/filename.txt'
   * @returns {Promise<boolean>}
   * 成功时：直接返回true or false
   * 失败时：{"code":xxx, "message":"xxx" }
   * @example
   * import {Host} from 'miot'
   * ...
   * let fileExist = await Host.file.isFileExists('fileName')
   * //or
   * Host.file.isFileExists('fileName').then(res => {
   * console.log('file exist at path:', res)
   * }).catch(err => {
   * // file name error or get file path with error
   * })
   */
  @report
  isFileExists(fileName) {
     return Promise.resolve(false)
  }
  /**
   * 读本地文件， 读取普通字符串， 与之对应的写文件为Host.file.writeFile(fileName, content)
   * @param {string} fileName - 文件名,可以是多重文件夹嵌套文件， e.g 'path/path2/filename.txt'
   * @param {json} [opt={}] - 其他设置项
   * @returns {Promise<String>}
   * 成功时：直接返回文件内容
   * 失败时：{"code":xxx, "message":"xxx" }
   * @example
   * import {Host} from 'miot'
   * ...
   * Host.filereadFile('name').then(content =>{
   *  console.log('file content:', content)
   * })
   */
  @report
  readFile(fileName) {
     return Promise.resolve(null);
  }
  /**
   * 读本地文件， 通常用于读取蓝牙设备需要的文件数据
   * @param {string} fileName - 文件名, 可以是多重文件夹嵌套文件， e.g 'path/path2/filename.txt'
   * @returns {Promise}
   * 成功时：直接返回文件内容
   * 失败时：{"code":xxx, "message":"xxx" }
   * @example
   * import {Host} from 'miot'
   * ...
   * Host.filereadFileToHexString('name').then(content =>{
   *  console.log('file content:', content)
   * })
   */
  @report
  readFileToHexString(fileName) {
     return Promise.resolve(null);
  }
  /**
   * 读文件，并转换为 Base64 编码
   * @param {string} fileName - 文件名, 可以是多重文件夹嵌套文件， e.g 'path/path2/filename.txt'
   * @returns {Promise}
   * 成功时：直接返回文件内容
   * 失败时：{"code":xxx, "message":"xxx" }
   */
  @report
  readFileToBase64(fileName) {
     return Promise.resolve(null);
  }
  /**
   * 读取一定字节的文件，并转换为 Base64 编码
   * @since 10045
   * @param {string} fileName - 文件名, 可以是多重文件夹嵌套文件， e.g 'path/path2/filename.txt'
   * @param {number} off - 在文件中读取数据的起始位置的偏移
   * @param {number} len - 读取的最大字节数
   * @returns {Promise}
   * 成功时：{content:"xxx",totalLength:xxx},
   * content为读取到的经过Base64编码后的文件内容，类型为string
   * totalLength为文件总长度，类型为number
   * 失败时：{"code":xxx, "message":"xxx" }
   */
  @report
  readFileSegmentToBase64(fileName, off, len) {
     return Promise.resolve(null);
  }
  /**
   * 写文件， 与之对应的读文件为Host.file.readFile(fileName)
   * @param {string} fileName - 文件名, 可以是多重文件夹嵌套文件， e.g 'path/path2/filename.txt'
   * @param {string} utf8Content - 文件内容字符串
   * @returns {Promise}
   * 成功时：直接返回true
   * 失败时：{"code":xxx, "message":"xxx" }
   * @example
   * import {Host} from 'miot'
   * ...
   * Host.filewriteFile('name', 'content').then(_ =>{
   *  //写入成功
   *  console.log('write success')
   * })
   * ...
   *
   */
  @report
  writeFile(fileName, utf8Content) {
     return Promise.resolve(null);
  }
  /**
   * 写文件，输入为 Base64 编码的字符串， api内部会对字符串做 Base64 解码后存放到文件中
   * @param {string} fileName - 文件名, 可以是多重文件夹嵌套文件， e.g 'path/path2/filename.txt'
   * @param {string} fileContent - 需要写入的文件内容
   * @returns {Promise}
   * 成功时：直接返回true
   * 失败时：{"code":xxx, "message":"xxx" }
   * @example
   * import {Host} from 'miot'
   * ...
   * Host.filewriteFileThroughBase64('name', 'base64').then(_ =>{
   *  //写入成功
   *  console.log('write success')
   * })
   * ...
   */
  @report
  writeFileThroughBase64(fileName, fileContent) {
     return Promise.resolve(null);
  }
  /**
   * 向已存在的文件追加内容, 通常是通过使用writeFile接口来写的文件
   * @param {string} fileName - 文件名, 可以是多重文件夹嵌套文件， e.g 'path/path2/filename.txt'
   * @param {string} utf8Content - 文件内容字符串
   * @returns {Promise}
   * 成功时：直接返回true
   * 失败时：{"code":xxx, "message":"xxx" }
   * @example
   * import {Host} from 'miot'
   * ...
   * Host.fileappendFile('name', 'base64').then(_ =>{
   *  //写入成功
   *  console.log('write success')
   * })
   * ...
   */
  @report
  appendFile(fileName, utf8Content) {
     return Promise.resolve(null);
  }
  /**
   * 向已存在的文件追加内容，输入为 Base64 编码的字符串， api内部会对字符串做 Base64 解码后存放到文件中
   * @param {string} fileName - 文件名, 可以是多重文件夹嵌套文件， e.g 'path/path2/filename.txt'
   * @param {string} fileContent - 需要写入的文件内容
   * @returns {Promise}
   * 成功时：直接返回true
   * 失败时：{"code":xxx, "message":"xxx" }
   * @example
   * import {Host} from 'miot'
   * ...
   * Host.fileappendFileThroughBase64('name', 'base64').then(_ =>{
   *  //写入成功
   *  console.log('write success')
   * })
   * ...
   *
   */
  @report
  appendFileThroughBase64(fileName, fileContent) {
     return Promise.resolve(null);
  }
  /**
   * 删除文件
   * @param {string} fileName - 文件名, 可以是多重文件夹嵌套文件， e.g 'path/path2/filename.txt'
   * @returns {Promise}
   * 成功时：直接返回true
   * 失败时：{"code":xxx, "message":"xxx" }
   * @example
   * import {Host} from 'miot'
   * ...
   * Host.filedeleteFile('name').then(_ =>{
   *  console.log('delete success')
   * })
   * ...
   */
  @report
  deleteFile(fileName) {
     return Promise.resolve(null);
  }
  /**
   * 上传普通文件，需要申请权限使用
   * 获取用于上传FDS文件的obj_name以及用于上传的url
   * 设备需要申请配置FDS权限，参考 https://iot.mi.com/new/doc/cloud-development/cloud-service/storage/fds.html
   * @since 10004
   * @param {string} did 设备did
   * @param {string} suffix 文件后缀 例如 'mp3', 'txt'
   * @example
   *  let did = Device.deviceID;
      let suffix = "mp3";
      Host.file.generateObjNameAndUrlForFDSUpload(did, suffix).then(res => {
      if (res.hasOwnProperty(suffix) && res[suffix]) {
          let obj = res[suffix];
          let obj_name = obj.obj_name;
          let name = obj_name.substring(obj_name.length - 22)
          let content = "AC";
          let time = obj.time;
          this.file_obj_name = obj_name;
          console.log("pre upload", res)
          Host.file.writeFile(name, content).then(r => {
              let param = {
                  uploadUrl: obj.url,
                  method: obj.method,
                  headers: { "Content-Type": "" },
                  files: [{ filename: name }]
              }
              Host.file.uploadFileToFDS(param).then(rr => {
                  alert('上传成功' + JSON.stringify(rr))
                  console.log('upload file success', rr)
              }).catch(err => {
                  alert('上传失败' + JSON.stringify(err))
                  console.log('upload file failed', err)
              })
          }).catch(err => {
              alert('存储临时文件失败' + JSON.stringify(err))
              console.log("write file failed", err)
          })
      }
      })
   */
  @report
  generateObjNameAndUrlForFDSUpload(did, suffix) {
     return Promise.resolve(null);
  }
  /**
   * 上传日志文件。
   * 具体使用参考generateObjNameAndUrlForFDSUpload
   * @since 10011
   * @param {string} did
   * @param {string} suffix string or array<string>
   */
  @report
  generateObjNameAndUrlForLogFileFDSUpload(did, suffix) {
     return Promise.resolve(null);
  }
  /**
   * 获取FDS文件的信息，包含下载地址等信息
   * 设备需要申请配置FDS权限，参考 https://iot.mi.com/new/guide.html?file=08-%E4%BA%91%E6%9C%8D%E5%8A%A1%E5%BC%80%E5%8F%91%E6%8C%87%E5%8D%97/03-%E5%AD%98%E5%82%A8/01-%E4%BD%BF%E7%94%A8FDS%E5%AD%98%E5%82%A8%E7%94%A8%E6%88%B7%E6%96%87%E4%BB%B6
   *
   * 对于手动上传到fds的文件(没有genObjName ,在平台端直接上传的)，可直接设置成public，生成url。插件端需要用这个文件时，用通用下载接口下载此url即可。
   * getFDSFileInfoWithObjName,这个接口只是用来下载通过插件接口(Host.file.uploadFileToFDS)上传到FDS的文件
   *
   * @since 10004
   * @param {string} obj_name generateObjNameAndUrlForFDSUpload 生成的 obj_name
   * @example
   *  let did = Device.deviceID;
      let suffix = "mp3";
      let file_obj_name = this.file_obj_name //从服务端获取或者本地获取,通过generateObjNameAndUrlForFDSUpload 生成
      if (file_obj_name) {
      Host.file.getFDSFileInfoWithObjName(file_obj_name).then(res => {
          console.log('getfileurl success', res)
          alert('获取成功' + JSON.stringify(res))
      }).catch(err => {
          console.log('getfileurl failed', err)
      })
      } else {
      alert("先上传文件")
      }
   */
  @report
  getFDSFileInfoWithObjName(obj_name) {
     return Promise.resolve(null);
  }
  /**
   * @ typedef UploadParams - 参数字典
   * @ property {string} uploadUrl
   * @ property {'POST' | 'PUT'} method
   * @ property {{'Accept': 'application/json'}} headers
   * @ property {{}} fields
   * @ property {[{fileName: 'xxx'}]} files
   */
  /**
   * 上传文件
   * @param {UploadParams} params - 参数字典
   * @returns {Promise}
   * @example
   * import {Host} from 'miot'
   * ...
   * let params = {
   *  uploadUrl: 'http://127.0.0.1:3000',
   *  method: 'POST', // default 'POST',support 'POST' and 'PUT'
   *  headers: {
   *      'Accept': 'application/json',
   *  },
   *  fields: {
   *      'hello': 'world',
   *  },
   *  files: [
   *      {
   *          filename: 'fileName.png', // 必选， 只能上传插件sandbox里的文件
   *          range: {start: 10, length: 100} // 可选， since 10037， 从start开始读取lengt长度的文件，可选，不配置则表示文件从头到尾
   *          formdata: {name: 'name1.png', filename: 'customFileName.png'} // 可选， since 10038， 用于自定义formdata中的name和filename
   *      },
   *  ]
   * };
   * Host.file.uploadFile(params).then(res => {
   *  console.log('upload success with res:', res)
   * }).catch(err => {
   *  console.log('upload failed with err:', err)
   * })
   * ...
   */
  @report
  uploadFile(params) {
     return Promise.resolve(null);
  }
  /**
   * 上传文件到小米云FDS
   * @param {UploadParams} params - 参数字典
   * @returns {Promise}
   * @example
   * same as Host.file.uploadFile
   */
  @report
  uploadFileToFDS(params) {
     return Promise.resolve(null);
  }
  /**
   * @ typedef DownloadParams - 参数字典
   * @ property {string} taskID -  可选 since 10038 下载任务唯一标示, 如 MD5(url + timestamp)
   */
  /**
   * 下载文件到插件沙盒目录, 文件下载完成后才会回调
   * @param {string} url - 文件地址
   * @param {string} fileName - 存储到本地的文件名
   * @param {DownloadParams} params 参数字典 可选 since 10038
   * @returns {Promise}
   * 成功时：{header:{}, path:xxx, filename:xxx,status:xxx}
   * 失败时：{"code":xxx, "message":"xxx" }
   * @example
   * import {Host} from 'miot'
   * ...
   * Host.file.downloadFile('url', 'targetName').then(res =>{
   *  console.log('download success with res:', res)
   * }).catch(err => {
   *  console.log('download failed with err:', err)
   * })
   * ...
   */
  @report
  downloadFile(url, fileName, params = null) {
     return Promise.resolve(null);
  }
  /**
   * 取消指定的下载任务
   * @param {string} taskID - since 10038 下载任务的唯一ID， 与 downloadFile 传入的 taskID 一致
   * @returns {Promise}
   * 成功时：{code:0, data:{}}
   * 失败时：{code:-1, message:'xxx'}
   */
  cancelDownloadFile(taskID) {
     return Promise.resolve(null);
  }
  /**
   * 获取 base64 编码的数据长度
   * @param {string} base64Data - base64 编码的字符串
   * @returns {Promise}  返回具体的长度
   * @example
   * import {Host} from 'miot'
   * ...
   * let len = await Host.file.dataLengthOfBase64Data('data')
   * //or
   * Host.file.dataLengthOfBase64Data('data').then(len => console.log('len:', len))
   * ...
   */
  @report
  dataLengthOfBase64Data(base64Data) {
     return Promise.resolve(null);
  }
  /**
   * 获取一个data的子data（base64编码）
   * @param {string} base64Data - base64 编码的数据
   * @param {number} loc - 起始位置
   * @param {number} len - 长度
   * @returns {Promise}
   */
  @report
  subBase64DataOfBase64Data(base64Data, loc, len) {
     return Promise.resolve(null);
  }
  /**
   * 解压缩一个zip文件，解压缩后的文件会直接存储在插件存储空间的根目录下
   * @param {string} fileName - 文件名（插件存储空间内的文件）
   * * @param {string} desitinationPath - 目标解压缩文件夹，默认解压到当前文件夹，如果指定名称，压缩包内容会解压到指定文件夹
   * @returns {Promise}
   * 成功时：返回true
   * 失败时：{"code":xxx, "message":"xxx" }
   */
  @report
  unzipFile(fileName, desitinationPath = '') {
     return Promise.resolve(null);
  }
  /**
   * 解压缩一个gz文件, 并以base64编码的形式直接返回给插件, 不做本地存储
   * @param {string} fileName - 文件名（插件存储空间内的文件）
   * @return {Promise}
   * 成功时：返回文件的内容
   * 失败时：{"code":xxx, "message":"xxx" }
   */
  @report
  ungzFile(fileName) {
     return Promise.resolve(null);
  }
  /**
  * 保存指定照片文件到系统相册
  * @param {string} fileName 可以是多重文件夹嵌套文件， e.g 'path/path2/filename.txt'
  * @returns {Promise}
   * 成功时：返回true
   * 失败时：{"code":xxx, "message":"xxx" }
  * @example  参考com.xiaomi.demo Host-->PhotoDemo.js
  * import {Host} from 'miot'
  * ...
  * Host.file.saveImageToPhotosAlbum('name').then(_ =>{
  *  console.log('successful save to PhotosAlbum')
  * })
  * ...
  */
  @report
  saveImageToPhotosAlbum(fileName) {
     return Promise.resolve(false)
  }
  /**
   * 保存指定文件到系统相册
   * @since 10037
   * @param {string} fileName 可以是多重文件夹嵌套文件， e.g 'path/path2/filename.txt'
   * @returns {Promise}
   * 成功时：返回true
   * 失败时：{"code":xxx, "message":"xxx" }
   * @example 参考com.xiaomi.demo Host-->PhotoDemo.js
  */
  @report
  saveFileToPhotosAlbum(fileName) {
     return Promise.resolve(false)
  }
  /**
   * 保存指定图片文件到以did命名的相册中
   * 该方法会在系统相册中创建一个以did[-customDirName]命名的相册（如果不存在），并将图片保存在其中
   * @since 10037
   * @param {string} fileName 图片在沙盒中的文件名
   * @param {string} customDirName 自定义相册名称，默认为null，since 10042
   * @returns {Promiste}
   * 成功时：返回true
   * 失败时：
   *  {"code":-401, "message":"access to photo library denied" }
   *  {"code":-1, "message":"did cannot be empty" }
   *  {"code":-2, "message":"did cannot be empty" }
   *  {"code":-3, "message":"path is ilegal or file not exist" }
   *  {"code":-5, "message":"filepath cannot convert to a image, please check" }
   *  {"code":-100, "message":"failed to save image" }
   *  {"code":-101, "message":"failed to create album" }
   * @example 参考com.xiaomi.demo Host-->PhotoDemo.js
   */
  @report
  saveImageToPhotosDidAlbum(fileName, customDirName = null) {
     return Promise.resolve(false)
  }
  /**
   * 保存指定照片文件到以did命名的相册中
   * 该方法会在系统相册中创建一个以did命名的相册（如果不存在），并将视频保存在其中
   * @since 10037
   * @param {string} fileName
   * @param {string} customDirName 自定义相册名称，默认为null, since 10042
   * @returns {Promise}
   * 成功时：返回true
   * 失败时：
   *  {"code":-401, "message":"access to photo library denied" }
   *  {"code":-1, "message":"did cannot be empty" }
   *  {"code":-2, "message":"did cannot be empty" }
   *  {"code":-3, "message":"path is ilegal or file not exist" }
   *  {"code":-4, "message":"filepath cannot seek to be video file" }
   *  {"code":-6, "message":"file cannot save to album as a video" }
   *  {"code":-100, "message":"failed to save video" }
   *  {"code":-101, "message":"failed to create album" }
   * @example 参考com.xiaomi.demo Host-->PhotoDemo.js
   */
  @report
  saveVideoToPhotosDidAlbum(fileName, customDirName = null) {
     return Promise.resolve(false)
  }
  /**
   * 从did命名的相册中 通过url获取视频文件的filepath
   * @since 10037
   * @param {string} url
   * @param {string} customDirName 自定义相册名称，默认为null, since 10042
   * @returns {Promise}
   * 成功时：返回true
   * 失败时：
   *  {"code":-401, "message":"access to photo library denied" }
   *  {"code":-1, "message":"did cannot be empty" }
   *  {"code":-2, "message":"did cannot be empty" }
   *  {"code":-3, "message":"url cannot be empty" }
   * @example 参考com.xiaomi.demo Host-->PhotoDemo.js
   */
  @report
  fetchLocalVideoFilePathFromDidAlbumByUrl(url, customDirName = null) {
     return Promise.resolve(false)
  }
  /**
   * 获取指定以did命名的相册中所有的图片和视频
   * 如果不存在该相册，返回空数组
   * @since 10037
   * @param {string} customDirName 自定义相册名称，默认为null, since 10042
   * @returns {Promise}
   * 成功时：{"code":0, "data":[] }
   *      返回图片和视频信息
   *          ios 返回 图片scheme协议 miotph:// 视频scheme miotvideo://
   *          android 返回图片和视频文件的fileurl
   *      每个图片信息包含key
   *      {'url':<'miotph://XXXXXX'(ios) 'file://XXXXXX' (android)>,
   *      'mediaType' : <number>, // 0 : unknowntype, 1: image, 2:video, 3: audio(10037暂不支持)
   *      'pixelWidth' :<number>, // width信息，0 代表unknown
   *      'pixelHeight' :<number>, // height 0 代表unknown
   *      'creationDate' :<number>, // 创建时间信息，unix时间戳
   *      'modificationDate' : <number>, // 修改时间信息， unix时间戳
   *      'duration' : <number>, // 持续时间 信息 图片文件返回0  单位ms 10042之前ios返回的是秒，安卓返回的是ms 在10042 之后ios修正为ms
   *      }
   * 失败时：
   *  {"code":-401, "message":"access to photo library denied" }
   *  {"code":-1, "message":"did cannot be empty" }
   *  {"code":-2, "message":"did cannot be empty" }
   * @example 参考com.xiaomi.demo Host-->PhotoDemo.js
   */
  @report
  getAllSourceFromPhotosDidAlbum(customDirName = null) {
     return Promise.resolve(false)
  }
  /**
   * 在相册中通过url 删除指定的assets
   * @since 10037
   * @param {array} urls
   * @returns {Promise}
   * 成功时：返回true
   * 失败时：
   *  {"code":-401, "message":"access to photo library denied" }
   *  {"code":-1, "message":"did cannot be empty" }
   *  {"code":-2, "message":"did cannot be empty" }
   *  {"code":-3, "message":"urls cannot be parsed to a Array or it is empty" }
   *  {"code":-100, "message":"delete assets failed" }
   * @example 参考com.xiaomi.demo Host-->PhotoDemo.js
   */
  @report
  deleteAssetsFromAlbumByUrls(urls) {
     return Promise.resolve(false)
  }
  /**
   * 屏幕全屏截图
   * @param {string} imageName - 图片名称，png,
   * @return {Promise<string>} - 截图成功回调函数返回存储图片的绝对路径，加载图片时直接使用即可
   * 成功时：返回图片的路径
   * 失败时：{"code":xxx, "message":"xxx" }
   * @example
   * <Image source={{local:imageName, scale:PixelRatio.get()}} />
   *
   */
  @report
  screenShot(imageName) {
     return Promise.resolve("...");
  }
  /**
   * 自定义范围的屏幕截图
   * @param {string} imageName - 图片名称，png
   * @param {{l:int, t:int, w:int, h:int}} rect - 截屏范围
   * @return {Promise<string>} -  截图成功 返回图片地址
   * 成功时：返回图片的路径
   * 失败时：{"code":xxx, "message":"xxx" }
   *
   */
  @report
  screenShotInRect(imageName, rect) {
     return Promise.resolve("...");
  }
  /**
   * 长截屏，用来截scrollView，会把超出屏幕的部分也截到
   * @param {number} viewRef - scrollView的引用
   * @param {string} imageName - 图片名称，png
   * @returns {Promise<string>}
   * 成功时：返回图片的路径
   * 失败时：{"code":xxx, "message":"xxx" }
   * @example
   *  var findNodeHandle = require('findNodeHandle');
   *  var myScrollView = findNodeHandle(this.refs.myScrollView);
   *  Host.file.longScreenShot(myScrollView, 'test2.png').then(imagePath=>{
   *      console.log(imagePath);
   *  });
   */
  @report
  longScreenShot(viewRef, imageName) {
     return Promise.resolve(null);
  }
  /**
   * 高德地图截屏
   * @param {number} viewRef - MAMapView(MHMapView的父类)的引用
   * @param {string} imageName - 图片名称，自动添加后缀png
   * @return {Promise}
   * 成功时：返回图片的路径
   * 失败时：{"code":xxx, "message":"xxx" }
   * @example
   * const findNodeHandle = require('findNodeHandle');
   * const myMapViewRef = findNodeHandle(this.refs.myMapView);
   * const imageName = 'mapToShare.png';
   * let imageToShow = null;
   * Host.file.amapScreenShot(myMapViewRef, imageName).then(() => {
   *    imageToShow = <Image source={{local:imageName}}>
   *    console.log("ok");
   * });
   */
  @report
  amapScreenShot(viewRef, imageName) {
     return Promise.resolve("...");
  }
  /**
   * 获取图片指定点的色值, 传空数组将返回所有点的色值
   * @param {string} imagePath - 图片文件路径
   * @param {Array<{x:int,y:int}>} points - 位置数组
   * @returns {Promise}
   */
  @report
  getRGBAValueFromImageAtPath(imagePath, points) {
     return Promise.resolve(null);
  }
  /**
   * 沙盒路径
   */
  get storageBasePath() {
  }
  /**
   * 创建目录
   * @since 10042
   * @param {json} params {dirPath:‘xxx’,//本地路径如：dir0,/dir0/dir1
   *                       recursive: [true/false],//是否递归创建目录。如果为 true，则创建该目录和该目录下的所有子目录
   *                      }
   * @returns {Promise<json>} 成功时：{code:0,message:'success'},
   *              失败时可能的返回值有：{code:-1,message:'directory name is not valid'},
   *                                {code:-2,message:'file ${dirPath} already exist'},
   *                                {code:-3,message:'parent directory is not exist:${dirPath}'},
   *                                {code:-4,message:'permission denied,cannot access dir:${dirPath}'},
   * @example
   * let params ={
   *  dirPath: 'dir0/dir1',
   *  recursive: true,
   * };
   * Host.file.mkdir(params)
   *      .then(res=>{alert(JSON.stringify(res))})
   *      .catch(err=>{alert(JSON.stringify(err))})
   */
  @report
  mkdir(params) {
  }
  /**
<<<<<<< HEAD
=======
   * 搜索文件（只在Android可使用）
   * @param {json} params {
   *     mimeTypes:[],//需要搜索的文件类型
   *     pageSize: xxx,//分页大小,number类型(如100)；如果需要分页，pageSize必须大于0，不传或者传0表示不分页
   *     pageNum: xxx,//分页编号,number类型(如0,1,2...)，pageSize大于0时有效
   * }
   * mimeType的可选值如下：
   * ["application/pdf",//pdf
    "application/msword",//word
    "application/vnd.openxmlformats-officedocument.wordprocessingml.document",//docx
    "application/vnd.ms-excel",//xls,xlt
    "application/vnd.openxmlformats-officedocument.spreadsheetml.sheet",//xlsx
    "application/vnd.ms-powerpoint",//ppt,pot,pps
    "application/vnd.openxmlformats-officedocument.presentationml.presentation",//pptx
    "text/text",//text
    "text/html",//html
    "text/xml",//xml
    "image/jpeg",]
    @returns {Promise<json>} 返回值：
    成功时：{ code:0,
      data:[{
        relativePath:'相对路径',
        name:'文件名',
        url:'文件地址'
        size: xxx//'文件大小',
        modifacationDate:xxxxx,//上次修改时间
        }]
    }
    失败时：{
      code:-xxx,
      message:'xxxxx'
    }
    @example
    let params = {
      mimeTypes: ["application/pdf", // pdf
        "application/msword", // word
        "application/vnd.openxmlformats-officedocument.wordprocessingml.document", // docx
        "application/vnd.ms-excel", // xls,xlt
        "application/vnd.openxmlformats-officedocument.spreadsheetml.sheet", // xlsx
        "application/vnd.ms-powerpoint", // ppt,pot,pps
        "application/vnd.openxmlformats-officedocument.presentationml.presentation", // pptx
      ],
      pageSize: 2,
      pageNo: 0
    };
    Host.file.queryFile(params).then((res) => {
      alert(JSON.stringify(res));
    }).catch((err) => {
      alert(JSON.stringify(err));
    });
   */
  @report
  queryFile(params) {
     return Promise.resolve(null);
  }
  /**
   * 将PDF指定页转换为图片
   * @param {json} params {
   *   srcPath:'xxxxx',//pdf文件路径
   *   imageDir:'xxxx',//转换后的图片保存目录（目录名，不含文件名）
   *   pageIndex: xx(如：1),//需要将PDF的那一页转换为图片，从0开始
   *   password:'xxxxx',//PDF密码，如果没有加密传空即可
   *   highQuality: true/false,//是否需要高质量图片:如果为true图片格式为ARGB_8888,反之为RGB565;高质量图片会占用更多的内存和磁盘
   * }
   * @returns {Promise<json>} 成功时返回如下：
   * {
   *   code:0,
   *   data:{
   *           imageName: 'xxxxx',//图片名称，imageDir +'/' + imageName即为图片的路径
   *        }
   * }
   * 失败是返回如下：
   * {code:-1,message:'invalid srcPath or imageDir'}
   * {code:-2,message:'no permission to access source file'}
   * {code:-3,message:'password required or incorrect password'}
   * {code:-4,message:'out of memory,set highQuality=false can reduce memory cost'}
   * {code:-5,message:'genarate image failed'}
   * {code:-6,message:'write image failed'}
   * {code:-7,message:'invalid input params pageIndex'}
   *
   * @example
   * let params = {
      mimeTypes: ["application/pdf", // pdf
      ],
      pageSize: 1,
      pageNo: 0
    };
    Host.file.queryFile(params).then((res) => {
      if(res && res.data){
        let pdf_params ={
          srcPath:res.data[0].url,
          imageDir: 'pdf_image',
          pageIndex: 0,
          password:'',
          highQuality:false,
        }
        Host.file.pdfToImage(pdf_params).then(res=>{
          alert(JSON.stringify(res));
        }).catch(res=>{
          alert(JSON.stringify(res));
        })
      }
    }).catch((err) => {
      alert(JSON.stringify(err));
    });
   */
  @report
  pdfToImage(params) {
     return Promise.resolve(null);
  }
  /**
    * 读PDF文件信息
    * @param {json} params {
    *   srcPath:'xxxxx',//pdf文件路径
    *   password:'xxxxx',//PDF密码，如果没有加密传空即可
    * }
    * @returns {Promise<json>} 成功时返回如下：
    * {
    *   code:0,
    *   data:{
    *           pageCount: xxx(如：30),//PDF的总页数
    *        }
    * }
    * 失败是返回如下：
    * {code:-1,message:'invalid srcPath or imageDir'}
    * {code:-2,message:'no permission to access source file'}
    * {code:-3,message:'password required or incorrect password'}
    *
    * @example
    * Host.file.queryFile(params).then((res) => {
      if(res && res.data){
        let pdf_params ={
          srcPath:res.data[0].url,
          password:'',
        }
        Host.file.readPdfMetaData(pdf_params).then(res=>{
          alert(JSON.stringify(res));
        }).catch(res=>{
          alert(JSON.stringify(res));
        })
      }
    }).catch((err) => {
      alert(JSON.stringify(err));
    });
    */
  @report
  readPdfMetaData(params) {
     return Promise.resolve(null);
  }
  /**
>>>>>>> c86aa6c1
   * 复制文件
   * since 10048
   * @param {json} params {
   *  srcPath:'xxxxx',//源文件文件路径
   *  dstPath:'xxxx', //目标文件路径：dstDir不为空时，可以传相对路径；dstDir不为空时，这里传文件名
   *  dstDir:'xxx',//目标文件保存路径父目录，沙盒内复制文件时传空即可；如果是往沙盒外复制，dstDiir传目标文件的父目录(不能为空)
   * }
   * @returns 成功时：{code:0,message:success}
   *          失败时：{code:-1,message:'invalid srcPath or dstPath'}
   *                {code:-2,message:'file ${dstPath} already exist'}
   *                {code:-3,message:'file not found,xxx'}
   *                {code:-4,message:'copy file error,xxx'}
   *                {code:-5,message:'copy file error,detail: create file error'}
   * @example
   * 沙盒内复制
   * let copy_params={
      srcPath:'test.pdf',
      dstPath:'test_copy.pdf',
    }
    Host.file.copyFile(copy_params).then((res) => {
      alert(JSON.stringify(res));
      Host.file.readFileList('').then(res=>{
        alert(JSON.stringify(res))
      })
    }).catch((res) => {
      alert(JSON.stringify(res));
    });
    * 沙盒外复制
    * let copy_params={
      srcPath:'test.pdf',
      dstPath:'test_copy.pdf',
      dstDir:'content://xxxxxxx'
    }
    Host.file.copyFile(copy_params).then((res) => {
      alert(JSON.stringify(res));
      Host.file.readFileList('').then(res=>{
        alert(JSON.stringify(res))
      })
    }).catch((res) => {
      alert(JSON.stringify(res));
    });
   */
  @report
  copyFile(params) {
     return Promise.resolve(null);
  }
  /**
   * 获取当前磁盘的可用空间和总存储空间
   * since 10048
   * @returns {code: 0 ,data: { totalSpace: 123456, freeSpace: 23456} }，
   * 其中totalSpace：总存储空间；freeSpace：剩余可用空间；单位都字节(byte)
<<<<<<< HEAD
   * 
=======
   *
>>>>>>> c86aa6c1
   * @example
   * Host.file.getStorageInfo().then(res=>{
   *  alert(JSON.stringify(res))
   * }).catch(err=>{
   *  alert(JSON.stringify(err));
   * });
   */
  @report
  getStorageInfo() {
     return Promise.resolve(null);
  }
}
const FileInstance = new IFile();
export default FileInstance;<|MERGE_RESOLUTION|>--- conflicted
+++ resolved
@@ -29,6 +29,7 @@
  */
 import Device from "../device/BasicDevice";
 import { report } from "../decorator/ReportDecorator";
+import { PermissionsAndroid } from "react-native";
 /**
  * 文件事件名集合
  * @namespace FileEvent
@@ -600,6 +601,7 @@
    *      'creationDate' :<number>, // 创建时间信息，unix时间戳
    *      'modificationDate' : <number>, // 修改时间信息， unix时间戳
    *      'duration' : <number>, // 持续时间 信息 图片文件返回0  单位ms 10042之前ios返回的是秒，安卓返回的是ms 在10042 之后ios修正为ms
+   *      'uti' : <string>, // 资源类型 since 10050 参考 https://zh.wikipedia.org/wiki/%E7%BB%9F%E4%B8%80%E7%B1%BB%E5%9E%8B%E6%A0%87%E8%AF%86
    *      }
    * 失败时：
    *  {"code":-401, "message":"access to photo library denied" }
@@ -734,8 +736,6 @@
   mkdir(params) {
   }
   /**
-<<<<<<< HEAD
-=======
    * 搜索文件（只在Android可使用）
    * @param {json} params {
    *     mimeTypes:[],//需要搜索的文件类型
@@ -886,7 +886,6 @@
      return Promise.resolve(null);
   }
   /**
->>>>>>> c86aa6c1
    * 复制文件
    * since 10048
    * @param {json} params {
@@ -894,7 +893,7 @@
    *  dstPath:'xxxx', //目标文件路径：dstDir不为空时，可以传相对路径；dstDir不为空时，这里传文件名
    *  dstDir:'xxx',//目标文件保存路径父目录，沙盒内复制文件时传空即可；如果是往沙盒外复制，dstDiir传目标文件的父目录(不能为空)
    * }
-   * @returns 成功时：{code:0,message:success}
+   * @returns {Promise<json>} 成功时：{code:0,message:success}
    *          失败时：{code:-1,message:'invalid srcPath or dstPath'}
    *                {code:-2,message:'file ${dstPath} already exist'}
    *                {code:-3,message:'file not found,xxx'}
@@ -936,13 +935,9 @@
   /**
    * 获取当前磁盘的可用空间和总存储空间
    * since 10048
-   * @returns {code: 0 ,data: { totalSpace: 123456, freeSpace: 23456} }，
+   * @returns {Promise<json>} 返回当前磁盘的可用空间和总存储空间：{code: 0 ,data: { totalSpace: 123456, freeSpace: 23456} }，
    * 其中totalSpace：总存储空间；freeSpace：剩余可用空间；单位都字节(byte)
-<<<<<<< HEAD
-   * 
-=======
    *
->>>>>>> c86aa6c1
    * @example
    * Host.file.getStorageInfo().then(res=>{
    *  alert(JSON.stringify(res))
