--- conflicted
+++ resolved
@@ -8,10 +8,7 @@
  *
  */
 import native from "../native";
-<<<<<<< HEAD
-=======
-import Host from "../Host";
->>>>>>> 1c813630
+
 /**
  * 成员类型
  * @namespace MemberType
@@ -47,7 +44,7 @@
     /**
      * 通过UID批量获取用户信息
      * @since 10005
-     * @param {Array<string>} uids uid数组，仅支持uid，不支持手机号查询 
+     * @param {Array<string>} uids uid数组，仅支持uid，不支持手机号查询
      * @return {Promise<Array<object>>}
      * @example
      * Service.smarthome.getUserInfoList([uid1,uid2]).then(res => {
@@ -78,7 +75,7 @@
      * Host.locale.getLocation().then(res => {
      *  console.log('get location: ', res)
      *  var {longitude,latitude} = res;
-     * }) 
+     * })
      * if (latitude && longitude) {
      *  Service.smarthome.reportGPSInfo(Device.deviceID, {})
      * }
@@ -151,8 +148,8 @@
          return Promise.resolve(null);
     },
     /**
-     * 添加一条日志打点。  
-     * 开发者应该在拓展程序内合适时机调用该接口，打点信息会自动写入文件，按 Model 归类，即一个 Model 生成一个日志文件。  
+     * 添加一条日志打点。
+     * 开发者应该在拓展程序内合适时机调用该接口，打点信息会自动写入文件，按 Model 归类，即一个 Model 生成一个日志文件。
      * 当用户反馈问题时，勾选 “同时上传日志”，则该 Model 的日志会跟随用户反馈上传，
      * 开发者可在 IoT 平台查看用户反馈及下载对应日志文件。用户反馈查看入口：数据中心—用户反馈，如果看不到数据中心入口，联系自己所属企业管理员修改账号权限。
      * @param {string} model 要打 log 到哪个 model 下
@@ -212,7 +209,7 @@
     /**
      * 获取设备时区
      * @deprecated 10005, 内部取用extra_Data 中设置的数据，建议自行在batchSetDeviceData中实现
-     * @param {string} did 
+     * @param {string} did
      */
     getDeviceTimeZone(did) {
          return Promise.resolve(null);
@@ -221,7 +218,7 @@
      * 提供返回设备数据统计服务，使用该接口需要配置产品model以支持使用，建议找对接的产品人员进行操作。
      * 图表📈统计接口 /v2/user/statistics
      * 注:由于sds限额问题，可能会出现一次拉不到或者拉不完数据的情况，会返回code:0和message:“sds throttle”
-     * @param {object} params 
+     * @param {object} params
      * @param {string} params.did did
      * @param {string} params.data_type 数据类型 包括： 采样统计 日统计:stat_day_v3 / 周统计:stat_week_v3 / 月统计:stat_month_v3;
      * @param {string} params.key 需要统计的字段，即统计上报对应的key
@@ -296,7 +293,7 @@
     /**
      * 获取服务器中 device 对应的数据，内部调用米家代理接口 /v2/device/getsettingv2
      * @since 10010
-     * @param {object} params 
+     * @param {object} params
      * @param {string} params.did   设备did
      * @param {string} params.last_id   上一次请求返回的id，用于分页
      * @param {string} params.prefix_filter filter
@@ -380,7 +377,7 @@
      * /v2/user/get_user_device_log
      * @since 10004
      * @param {object} params 参数
-     * @param {string} params.did 
+     * @param {string} params.did
      * @param {number} params.limit         目前最大为50
      * @param {number} params.time_start    开始时间
      * @param {number} params.time_end      结束时间
@@ -481,7 +478,7 @@
      * 默认获取的是release版数据， 如果需要获取preview版数据， 可以在米家APP中 我的-->开发者设置-->其他设置的界面中 “AppConfig接口拉取preview版数据”  置为选中状态
      * @param {object} params 请求参数
      * @param {string} params.name configName 配置的名字
-     * @param {string} params.lang lang 可选: zh_CN、zh_TW、en，zh-hant，一般请使用zh_CN和en	
+     * @param {string} params.lang lang 可选: zh_CN、zh_TW、en，zh-hant，一般请使用zh_CN和en
      * @param {string} params.result_level  正常传"0"，若传“1”，则会提供一个downloadurl，而不是直接返回content，以节省流量。取得downloadurl后，通过Host.file.downloadFile下载文件，然后使用
      * @param {string} params.version version 后台配置的version，大概率为"1"，如果不对，可以找米家工程师帮忙查询，查询地址：http://plato.io.mi.srv/#/appconfig/client
      */
@@ -519,25 +516,25 @@
     /**
      * 获取设备的属性，属性设置会在设备被删除时清空
      * api call /device/batchdevicedatas
-     * 
-     * error code: 
+     *
+     * error code:
      * 0 - 成功
      * -7 - 没有找到注册的设备
-     * -6 - 设备对应uid不为0 
+     * -6 - 设备对应uid不为0
      * -4 - server err
-     * 
+     *
      * @since 10005
      * @param {object[]} params  -参数
      * @param {string} params[].did did
      * @param {string[]} params[].props props 列表,属性需要以"prop.s_"开头 e.g ["prop.s_aaa","prop.s_bbb"]
      * @return {Promise}
      * @example
-     * let params = {'did':Device.deviceID, 'props': [   
+     * let params = {'did':Device.deviceID, 'props': [
      *  "prop.s_push_switch"
-     * ]}   
+     * ]}
      * Service.smarthome.batchGetDeviceDatas([params]).then(...)
-     * 
-     * 
+     *
+     *
      */
     batchGetDeviceDatas(params) {
          return Promise.resolve(null);
@@ -545,23 +542,23 @@
     /**
      * 设置设备属性, 属性设置会在设备被删除时清空
      * 备注： props最多20个，最多同时300个设备（目前max设备数)，属性需要以prop.s_ 开头
-     * 
-     * error code: 
+     *
+     * error code:
      * 0 - 成功
      * 7 - 没有找到注册的设备
-     * 6 - 设备对应uid为0 
+     * 6 - 设备对应uid为0
      * 4 - server err
-     * 
+     *
      * @since 10005
      * @param {object[]} params {did: string, props: json}
      * @param {string} params[].did did
      * @param {object} params[].props props 键值对， 属性需要以"prop.s_"开头
      * @example
-     * let params = {'did':Device.deviceID, 'props': {   
+     * let params = {'did':Device.deviceID, 'props': {
      *  "prop.s_push_switch_xxx":"0"
-     * }}   
+     * }}
      * Service.smarthome.batchSetDeviceDatas([params]).then(...)
-     * 
+     *
      */
     batchSetDeviceDatas(params) {
          return Promise.resolve(null);
@@ -569,22 +566,22 @@
     /**
      * 设置设备属性，e.g 配置摄像头/门铃设备的属性
      * props最多20个, 属性需要以"prop.s_"开头。
-     * 
-     * error code: 
+     *
+     * error code:
      * 0 - 成功
      * -7 - 没有找到注册的设备
-     * -6 - 设备对应uid不为0 
+     * -6 - 设备对应uid不为0
      * -4 - server err
-     * 
+     *
      * @since 10004
      * @param {object} params 参数
      * @param {string} params.did did
      * @param {object} params.props props 键值对， 属性需要以"prop.s_"开头
      * @example
-     * let params = {'did':Device.deviceID, 'props': {   
-     *  "prop.s_notify_screen_dev_enable":"0", //0,关； 1，开   
-     *  "prop.s_notify_screen_dev_did":"123456789" // 接收rpc的音响设备  
-     * }}   
+     * let params = {'did':Device.deviceID, 'props': {
+     *  "prop.s_notify_screen_dev_enable":"0", //0,关； 1，开
+     *  "prop.s_notify_screen_dev_did":"123456789" // 接收rpc的音响设备
+     * }}
      * Service.smarthome.setDeviceProp(params).then(...)
      */
     setDeviceProp(params) {
@@ -776,7 +773,7 @@
     },
     /**
      * @typedef MemberPet
-     * @property {string} id 
+     * @property {string} id
      * @property {string} name      名称
      * @property {string} sex       性别
      * @property {string} birth     生日
@@ -790,7 +787,7 @@
      */
     /**
      * @typedef MemberPerson
-     * @property {string} id 
+     * @property {string} id
      * @property {string} name      姓名
      * @property {string} sex       性别
      * @property {string} birth     生日
@@ -814,8 +811,8 @@
     /**
      * 更新成员信息
      * @since 10005
-     * @param {MemberType} type 
-     * @param {string} member_id 
+     * @param {MemberType} type
+     * @param {string} member_id
      * @param {MemberPerson} info - MemberPerson 或者 MemberPet 只填写需要更新的项目
      */
     updateMember(type, member_id, info) {
@@ -824,7 +821,7 @@
     /**
      * 删除成员
      * @since 10005
-     * @param {MemberType} type 
+     * @param {MemberType} type
      * @param {Array} member_id 成员id列表
      */
     deleteMember(type, member_id) {
@@ -833,7 +830,7 @@
     /**
      * 加载指定种类的成员列表
      * @since 10005
-     * @param {MemberType} type 
+     * @param {MemberType} type
      */
     loadMembers(type) {
          return Promise.resolve(null);
@@ -949,7 +946,7 @@
      * let param = {
      *  "did":"1234567",
      *  "reqData":{ // 透传给Mipay的数据
-     *      "sessionId":"999999999", 
+     *      "sessionId":"999999999",
      *      "userId":"12340000",
      *      "cplc":"asdghjklmnbvd",
      *      "seResps":[
