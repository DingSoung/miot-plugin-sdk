import { Device, Service } from "miot";
import { ListItem } from 'miot/ui/ListItem';
import Separator from 'miot/ui/Separator';
import Host from "miot/Host";
import { MemberType } from "miot/service/smarthome";
import React from 'react';
import { Text, View, ScrollView } from 'react-native';

export default class CallSmartHomeAPIDemo extends React.Component {
  constructor(props) {
    super(props);
    this.state = {
      dataSource: [],
      apiList: []
    };
  }
<<<<<<< HEAD

  componentDidMount() {
    this.setState({
      apiList: [
        [
          { group: '蓝牙网关' },
          { name: "获取关联蓝牙列表", handle: this.handleObjRes.bind(this), action: () => { return Device.getLinkedBTDevices(); } }
        ],
        [
          { group: '固件信息' },
          { name: "点击查询设备新版本信息", handle: this.handleObjRes.bind(this), action: () => { return Service.smarthome.checkDeviceVersion(Device.deviceID, Device.type); } },
          { name: "点击查询设备最新版本信息V2", handle: this.handleObjRes.bind(this), action: () => { return Service.smarthome.getLatestVersionV2(Device.deviceID); } },
          { name: "点击获取可用固件更新", handle: this.handleArrRes.bind(this), action: () => { return Service.smarthome.getAvailableFirmwareForDids([Device.deviceID]); } }
        ],
        [
          { group: '设置设备信息' },
          { name: "设置device setting", handle: this.handleObjRes.bind(this), action: () => { return Service.smarthome.setDeviceSetting({ did: Device.deviceID, settings: { 'testK': 'testV' } }); } },
          { name: "获取device setting", handle: this.handleObjRes.bind(this), action: () => { return Service.smarthome.getDeviceSettingV2({ did: Device.deviceID, settings: ["testK"] }); } },
          { name: "删除device setting", handle: this.handleObjRes.bind(this), action: () => { return Service.smarthome.delDeviceSetting({ did: Device.deviceID, settings: ["testK"] }); } },
          { name: "Batch 设置信息", handle: this.handleObjRes.bind(this), action: () => { return Service.smarthome.batchSetDeviceDatas([{ did: Device.deviceID, props: { "prop.s_string": 'name', "prop.s_json": JSON.stringify({ 'jname': 'test' }) } }]); } },
          { name: "Batch 获取信息", handle: this.handleObjRes.bind(this), action: () => { return Service.smarthome.batchGetDeviceDatas([{ did: Device.deviceID, props: ["prop.s_string", "prop.s_json"] }]); } }
        ],
        [
          { group: '用户收藏' },
          { name: "设置用户收藏", handle: this.handleObjRes.bind(this), action: () => { return Service.smarthome.setUserColl({ did: Device.deviceID, name: 'testName', content: "testContent" }); } },
          { name: "获取用户收藏", handle: this.handleObjRes.bind(this), action: () => { return Service.smarthome.getUserColl({ did: Device.deviceID }); } },
          { name: "删除用户收藏", handle: this.handleObjRes.bind(this), action: () => { return Service.smarthome.getUserColl({ did: Device.deviceID }).then((result) => { if (result.length > 0) { return Service.smarthome.delUserColl({ did: Device.deviceID, coll_id: result[0].coll_id }); } else { return new Promise.reject("用户收藏为空"); } }); } }
        ],
        [
          { group: '成员' },
          { name: "获取成员", handle: this.handleArrRes.bind(this), action: () => { return Service.smarthome.loadMembers(MemberType.Person); } },
          {
            name: "创建成员", handle: this.handleObjRes.bind(this), action: () => {
              return Service.smarthome.createMember(MemberType.Person, {
                name: 'hahahahah'
              });
            }
          },
          {
            name: "更新成员", handle: this.handleObjRes.bind(this), action: () => {
              return Service.smarthome.loadMembers(MemberType.Person).then((res) => {
                if (res instanceof Array && res.length > 0) {
                  let p = res[0];
                  console.log('update:', p);
                  return Service.smarthome.updateMember(MemberType.Person, p.id, { name: `${ p.name }.` });
                } else {
                  return Promise.reject("no member to update");
                }
              });
            }
          },
          {
            name: "删除成员", handle: this.handleObjRes.bind(this), action: () => {
              return Service.smarthome.loadMembers(MemberType.Person).then((res) => {
                if (res instanceof Array && res.length > 0) {
                  let p = res[0];
                  console.log('delete:', p.id);
                  return Service.smarthome.deleteMember(MemberType.Person, [p.id]);
                } else {
                  return Promise.reject("no member to delete");
                }
              });
            }
          }
        ],
        [
          { group: '其他' },
          { name: "获取定位信息", handle: this.handleObjRes.bind(this), action: () => { return Host.locale.getLocation(); } },
          { name: "getDeviceDataRaw", handle: this.handleObjRes.bind(this), action: () => { let params = { "uid": Service.account.ID, "did": Device.deviceID, "type": "store", "key": "opt_log", "time_start": 1464658990, "time_end": 1464663600, "limit": 20 }; return Service.smarthome.getDeviceDataRaw(params).then((res) => { return new Promise.resolve({ "getDeviceDataRaw res": res }); }); } },
          { name: "上报设备数据", handle: this.handleObjRes.bind(this), action: () => { return Service.smarthome.reportRecords(Device.deviceID, [{ type: "prop", key: "b", value: "c" }]); } },
          { name: "获取支持语音的设备-语音设备可用", handle: this.handleObjRes.bind(this), action: () => { return Service.smarthome.getVoiceCtrlDevices(Device.deviceID); } },
          { name: "当前服务器国家码", handle: this.handleObjRes.bind(this), action: () => { return Host.getCurrentCountry().then((res) => { return new Promise.resolve({ "res": res }); }); } },
          {
            name: "获取AppConfig配置文件信息", handle: this.handleObjRes.bind(this), action: () => {
              let params = {
                name: "local_timer_config",
                lang: 'zh_CN',
                version: "1",
                result_level: '0'
              };
              return Service.smarthome.getAppConfig(params);
            }
          },
          {
            name: "插件事件上报reportEvent", handle: this.handleObjRes.bind(this), action: () => {
              let eventName = 'testEvent';
              let params = { 'key1': 'value1', 'key2': 'value2', 'tip': 'tips' };
              Service.smarthome.reportEvent(eventName, params);
              return Promise.resolve("reported");
            }
          },
          {
            name: "获取多键开关名称", handle: this.handleObjRes.bind(this), action: () => {
              return Service.smarthome.getMultiSwitchName(Device.deviceID);
            }
          }
        ]
=======
  componentDidMount() {
    this.setState({
      apiList: [

        { name: "获取关联蓝牙列表", group: '蓝牙网关', handle: this.handleObjRes.bind(this), action: () => { return Device.getLinkedBTDevices(); } },

        { name: "点击查询当前用户信息", group: '用户信息', handle: this.handleObjRes.bind(this), action: () => { return Service.smarthome.getUserInfo(Service.account.ID); } },
        { name: "点击查询用户信息列表", handle: this.handleObjRes.bind(this), action: () => { return Service.smarthome.getUserInfoList([Service.account.ID, '894158105']); } },

        { name: "点击查询设备新版本信息", group: '固件信息', handle: this.handleObjRes.bind(this), action: () => { return Service.smarthome.checkDeviceVersion(Device.deviceID, Device.type); } },
        { name: "点击查询设备最新版本信息V2", handle: this.handleObjRes.bind(this), action: () => { return Service.smarthome.getLatestVersionV2(Device.deviceID); } },
        { name: "点击查询设备固件版本信息", handle: this.handleArrRes.bind(this), action: () => { return Service.smarthome.getAvailableFirmwareForDids([Device.deviceID]); } },
        { name: "点击查询设备对应model最新固件版本信息", handle: this.handleObjRes.bind(this), action: () => { return Service.smarthome.getLatestVersion(Device.model); } },

        { name: "设置device setting", group: '设置设备信息', handle: this.handleObjRes.bind(this), action: () => { return Service.smarthome.setDeviceSetting({ did: Device.deviceID, settings: { 'testK': 'testV' } }); } },
        { name: "获取device setting", handle: this.handleObjRes.bind(this), action: () => { return Service.smarthome.getDeviceSettingV2({ did: Device.deviceID, settings: ["testK"] }); } },
        { name: "删除device setting", handle: this.handleObjRes.bind(this), action: () => { return Service.smarthome.delDeviceSetting({ did: Device.deviceID, settings: ["testK"] }); } },
        { name: "Batch 设置信息", handle: this.handleObjRes.bind(this), action: () => { return Service.smarthome.batchSetDeviceDatas([{ did: Device.deviceID, props: { "prop.s_string": 'name', "prop.s_json": JSON.stringify({ 'jname': 'test' }) } }]); } },
        { name: "Batch 获取信息", handle: this.handleObjRes.bind(this), action: () => { return Service.smarthome.batchGetDeviceDatas([{ did: Device.deviceID, props: ["prop.s_string", "prop.s_json"] }]); } },

        { name: "设置用户收藏", group: '用户收藏', handle: this.handleObjRes.bind(this), action: () => { return Service.smarthome.setUserColl({ did: Device.deviceID, name: 'testName', content: "testContent" }); } },
        { name: "获取用户收藏", handle: this.handleObjRes.bind(this), action: () => { return Service.smarthome.getUserColl({ did: Device.deviceID }); } },
        { name: "删除用户收藏", handle: this.handleObjRes.bind(this), action: () => { return Service.smarthome.getUserColl({ did: Device.deviceID }).then((result) => { if (result.length > 0) { return Service.smarthome.delUserColl({ did: Device.deviceID, coll_id: result[0].coll_id }); } else { return new Promise.reject("用户收藏为空"); } }); } },

        { name: "获取成员", group: '成员', handle: this.handleArrRes.bind(this), action: () => { return Service.smarthome.loadMembers(MemberType.Person); } },
        {
          name: "创建成员", handle: this.handleObjRes.bind(this), action: () => {
            return Service.smarthome.createMember(MemberType.Person, {
              name: 'hahahahah'
            });
          }
        },
        {
          name: "更新成员", handle: this.handleObjRes.bind(this), action: () => {
            return Service.smarthome.loadMembers(MemberType.Person).then((res) => {
              if (res instanceof Array && res.length > 0) {
                let p = res[0];
                console.log('update:', p);
                return Service.smarthome.updateMember(MemberType.Person, p.id, { name: `${ p.name }.` });
              } else {
                return Promise.reject("no member to update");
              }

            });
          }
        },
        {
          name: "删除成员", handle: this.handleObjRes.bind(this), action: () => {
            return Service.smarthome.loadMembers(MemberType.Person).then((res) => {
              if (res instanceof Array && res.length > 0) {
                let p = res[0];
                console.log('delete:', p.id);
                return Service.smarthome.deleteMember(MemberType.Person, [p.id]);
              } else {
                return Promise.reject("no member to delete");
              }

            });

          }
        },
        { name: "获取定位信息", group: '其他', handle: this.handleObjRes.bind(this), action: () => { return Host.locale.getLocation(); } },
        { name: "getDeviceDataRaw", handle: this.handleObjRes.bind(this), action: () => { let params = { "uid": Service.account.ID, "did": Device.deviceID, "type": "store", "key": "opt_log", "time_start": 1464658990, "time_end": 1464663600, "limit": 20 }; return Service.smarthome.getDeviceDataRaw(params).then((res) => { return new Promise.resolve({ "getDeviceDataRaw res": res }); }); } },
        { name: "上报设备数据", handle: this.handleObjRes.bind(this), action: () => { return Service.smarthome.reportRecords(Device.deviceID, [{ type: "prop", key: "b", value: "c" }]); } },
        { name: "获取支持语音的设备-语音设备可用", handle: this.handleObjRes.bind(this), action: () => { return Service.smarthome.getVoiceCtrlDevices(Device.deviceID); } },
        { name: "当前服务器国家码", handle: this.handleObjRes.bind(this), action: () => { return Host.getCurrentCountry().then((res) => { return new Promise.resolve({ "res": res }); }); } },
        {
          name: "获取AppConfig配置文件信息", handle: this.handleObjRes.bind(this), action: () => {
            let params = {
              name: "local_timer_config",
              lang: 'zh_CN',
              version: "1",
              result_level: '0'
            };
            return Service.smarthome.getAppConfig(params);
          }
        },
        {
          name: "插件事件上报reportEvent", handle: this.handleObjRes.bind(this), action: () => {
            let eventName = 'testEvent';
            let params = { 'key1': 'value1', 'key2': 'value2', 'tip': 'tips' };
            Service.smarthome.reportEvent(eventName, params);
            return Promise.resolve("reported");
          }
        },
        {
          name: "获取多键开关名称", handle: this.handleObjRes.bind(this), action: () => {
            return Service.smarthome.getMultiSwitchName(Device.deviceID);
          }
        }
>>>>>>> 18f99a2b
      ]
    });
  }

  handleObjRes(result) {
    let item = [];
    for (let key in result) {
      item.push({ 'key': key, 'value': JSON.stringify(result[key]) });
<<<<<<< HEAD
    }
    alert(JSON.stringify(item));
    this.setState((preState) => {
      return { dataSource: item };
    });
  }

  handleArrRes(result) {
    console.log(result instanceof Array);
    if (!(result instanceof Array)) {
      result = result.list;
      if (!(result instanceof Array)) {
        return;
      }
    }
=======
    }
    alert(JSON.stringify(item));
    this.setState((preState) => {
      return { dataSource: item };
    });
  }

  handleArrRes(result) {
    console.log(result instanceof Array);
    if (!(result instanceof Array)) {
      result = result.list;
      if (!(result instanceof Array)) {
        return;
      }
    }
>>>>>>> 18f99a2b
    let items = [];
    for (let i = 0; i < result.length; i++) {
      let item = result[i];
      items.push({ 'key': i, 'value': "----" });
      for (let key in item) {
        items.push({ 'key': key, 'value': `v:${ JSON.stringify(item[key]) }` });
      }
    }
    this.setState((preState) => {
      return { dataSource: items };
    });
  }

  render() {
    return (
      <View style={{ flex: 1 }}>
<<<<<<< HEAD
        <Separator/>
        <ScrollView showsVerticalScrollIndicator={false}>
          <Text style={{ padding: 10, marginVertical: 2, textAlign: 'center', backgroundColor: '#FFF' }}>{this.state.dataSource.length > 0 ? '结果输出' : '点击功能列表项目展示输出结果'}</Text>
          {
            this.state.dataSource.map((item, index) => {
              return (
                <View key={index} style={{ flexDirection: 'row', justifyContent: 'space-between', marginTop: 1, padding: 10, width: '100%', backgroundColor: index % 2 == 0 ? '#FFF' : '#FFFFFFE0' }}>
                  <Text>{`${ item.key }:    `}</Text>
                  <Text>{item.value}</Text>
                </View>);
            })
          }
          <Text style={{ padding: 10, marginVertical: 2, textAlign: 'center', backgroundColor: '#FFF' }}>{'功能列表'}</Text>
          {
            this.state.apiList.map((items, index) => {
              return <View key={index}>
                <Text style={{ margin: 5, marginLeft: 25 }}>{items[0].group}</Text>
                {
                  items.filter((item) => item.name).map((item, key) => {
                    return <ListItem
                      key={key}
                      title={item.name}
                      onPress={(_) => {
                        item.action && item.action().then((result) => {
                          console.log("api res", result);
                          item.handle && item.handle(result);
                        })
                          .catch((err) => {
                            console.log("err", err);
                            alert("error:", err);
                          });
                      }
                      } />;
                  })
                }
              </View>;
            })
          }
        </ScrollView>
      </View>
    );
  }
}
=======
        <FlatList
          style={{ height: 200 }}
          data={this.state.dataSource}
          keyExtractor={(item) => item.key}
          ItemSeparatorComponent={({ highlighted }) => {
            return (<View style={highlighted ? styles.separatorHighlighted : styles.separator}></View>);

          }}
          renderItem={({ item }) => {
            return (<View style={{ flexDirection: 'row', margin: 10 }}>
              <Text style={{ width: 150 }}>{item.key}:</Text>
              <Text style={{ width: 150, fontFamily: 'normal' }}>{item.value}</Text>
            </View>);
          }} />
        <FlatList
          data={this.state.apiList}
          keyExtractor={(item) => item.name}
          ItemSeparatorComponent={({ highlighted }) => {
            return (<View style={highlighted ? styles.separatorHighlighted : styles.separator}></View>);

          }}
          renderItem={({ item }) => {
            let marginT = item.group == undefined ? 2 : 5;
            let title = item.group == undefined ? (undefined) : (<Text style={{ margin: 5 }}>{item.group}</Text>);
            return (
              <View style={{ marginTop: marginT }}>
                {title}
                <CommonCell
                  title={item.name}
                  onPress={() => {
                    item.action().then((result) => {
                      console.log("api res", result);
                      item.handle(result);
                    })
                      .catch((err) => {
                        console.log("err", err);
                        alert("error:", err);
                      });
                  }}
                />
              </View>

            );
          }
          } />

      </View>

    );
  }
}
var styles = StyleSheet.create({
  separator: {
    height: StyleSheet.hairlineWidth,
    backgroundColor: '#bbbbbb',
    marginLeft: 15
  },
  separatorHighlighted: {
    height: StyleSheet.hairlineWidth,
    backgroundColor: 'rgb(217, 217, 217)'
  }
});
>>>>>>> 18f99a2b
<|MERGE_RESOLUTION|>--- conflicted
+++ resolved
@@ -5,6 +5,7 @@
 import { MemberType } from "miot/service/smarthome";
 import React from 'react';
 import { Text, View, ScrollView } from 'react-native';
+import Logger from '../Logger';
 
 export default class CallSmartHomeAPIDemo extends React.Component {
   constructor(props) {
@@ -13,8 +14,8 @@
       dataSource: [],
       apiList: []
     };
+    Logger.trace(this);
   }
-<<<<<<< HEAD
 
   componentDidMount() {
     this.setState({
@@ -112,98 +113,6 @@
             }
           }
         ]
-=======
-  componentDidMount() {
-    this.setState({
-      apiList: [
-
-        { name: "获取关联蓝牙列表", group: '蓝牙网关', handle: this.handleObjRes.bind(this), action: () => { return Device.getLinkedBTDevices(); } },
-
-        { name: "点击查询当前用户信息", group: '用户信息', handle: this.handleObjRes.bind(this), action: () => { return Service.smarthome.getUserInfo(Service.account.ID); } },
-        { name: "点击查询用户信息列表", handle: this.handleObjRes.bind(this), action: () => { return Service.smarthome.getUserInfoList([Service.account.ID, '894158105']); } },
-
-        { name: "点击查询设备新版本信息", group: '固件信息', handle: this.handleObjRes.bind(this), action: () => { return Service.smarthome.checkDeviceVersion(Device.deviceID, Device.type); } },
-        { name: "点击查询设备最新版本信息V2", handle: this.handleObjRes.bind(this), action: () => { return Service.smarthome.getLatestVersionV2(Device.deviceID); } },
-        { name: "点击查询设备固件版本信息", handle: this.handleArrRes.bind(this), action: () => { return Service.smarthome.getAvailableFirmwareForDids([Device.deviceID]); } },
-        { name: "点击查询设备对应model最新固件版本信息", handle: this.handleObjRes.bind(this), action: () => { return Service.smarthome.getLatestVersion(Device.model); } },
-
-        { name: "设置device setting", group: '设置设备信息', handle: this.handleObjRes.bind(this), action: () => { return Service.smarthome.setDeviceSetting({ did: Device.deviceID, settings: { 'testK': 'testV' } }); } },
-        { name: "获取device setting", handle: this.handleObjRes.bind(this), action: () => { return Service.smarthome.getDeviceSettingV2({ did: Device.deviceID, settings: ["testK"] }); } },
-        { name: "删除device setting", handle: this.handleObjRes.bind(this), action: () => { return Service.smarthome.delDeviceSetting({ did: Device.deviceID, settings: ["testK"] }); } },
-        { name: "Batch 设置信息", handle: this.handleObjRes.bind(this), action: () => { return Service.smarthome.batchSetDeviceDatas([{ did: Device.deviceID, props: { "prop.s_string": 'name', "prop.s_json": JSON.stringify({ 'jname': 'test' }) } }]); } },
-        { name: "Batch 获取信息", handle: this.handleObjRes.bind(this), action: () => { return Service.smarthome.batchGetDeviceDatas([{ did: Device.deviceID, props: ["prop.s_string", "prop.s_json"] }]); } },
-
-        { name: "设置用户收藏", group: '用户收藏', handle: this.handleObjRes.bind(this), action: () => { return Service.smarthome.setUserColl({ did: Device.deviceID, name: 'testName', content: "testContent" }); } },
-        { name: "获取用户收藏", handle: this.handleObjRes.bind(this), action: () => { return Service.smarthome.getUserColl({ did: Device.deviceID }); } },
-        { name: "删除用户收藏", handle: this.handleObjRes.bind(this), action: () => { return Service.smarthome.getUserColl({ did: Device.deviceID }).then((result) => { if (result.length > 0) { return Service.smarthome.delUserColl({ did: Device.deviceID, coll_id: result[0].coll_id }); } else { return new Promise.reject("用户收藏为空"); } }); } },
-
-        { name: "获取成员", group: '成员', handle: this.handleArrRes.bind(this), action: () => { return Service.smarthome.loadMembers(MemberType.Person); } },
-        {
-          name: "创建成员", handle: this.handleObjRes.bind(this), action: () => {
-            return Service.smarthome.createMember(MemberType.Person, {
-              name: 'hahahahah'
-            });
-          }
-        },
-        {
-          name: "更新成员", handle: this.handleObjRes.bind(this), action: () => {
-            return Service.smarthome.loadMembers(MemberType.Person).then((res) => {
-              if (res instanceof Array && res.length > 0) {
-                let p = res[0];
-                console.log('update:', p);
-                return Service.smarthome.updateMember(MemberType.Person, p.id, { name: `${ p.name }.` });
-              } else {
-                return Promise.reject("no member to update");
-              }
-
-            });
-          }
-        },
-        {
-          name: "删除成员", handle: this.handleObjRes.bind(this), action: () => {
-            return Service.smarthome.loadMembers(MemberType.Person).then((res) => {
-              if (res instanceof Array && res.length > 0) {
-                let p = res[0];
-                console.log('delete:', p.id);
-                return Service.smarthome.deleteMember(MemberType.Person, [p.id]);
-              } else {
-                return Promise.reject("no member to delete");
-              }
-
-            });
-
-          }
-        },
-        { name: "获取定位信息", group: '其他', handle: this.handleObjRes.bind(this), action: () => { return Host.locale.getLocation(); } },
-        { name: "getDeviceDataRaw", handle: this.handleObjRes.bind(this), action: () => { let params = { "uid": Service.account.ID, "did": Device.deviceID, "type": "store", "key": "opt_log", "time_start": 1464658990, "time_end": 1464663600, "limit": 20 }; return Service.smarthome.getDeviceDataRaw(params).then((res) => { return new Promise.resolve({ "getDeviceDataRaw res": res }); }); } },
-        { name: "上报设备数据", handle: this.handleObjRes.bind(this), action: () => { return Service.smarthome.reportRecords(Device.deviceID, [{ type: "prop", key: "b", value: "c" }]); } },
-        { name: "获取支持语音的设备-语音设备可用", handle: this.handleObjRes.bind(this), action: () => { return Service.smarthome.getVoiceCtrlDevices(Device.deviceID); } },
-        { name: "当前服务器国家码", handle: this.handleObjRes.bind(this), action: () => { return Host.getCurrentCountry().then((res) => { return new Promise.resolve({ "res": res }); }); } },
-        {
-          name: "获取AppConfig配置文件信息", handle: this.handleObjRes.bind(this), action: () => {
-            let params = {
-              name: "local_timer_config",
-              lang: 'zh_CN',
-              version: "1",
-              result_level: '0'
-            };
-            return Service.smarthome.getAppConfig(params);
-          }
-        },
-        {
-          name: "插件事件上报reportEvent", handle: this.handleObjRes.bind(this), action: () => {
-            let eventName = 'testEvent';
-            let params = { 'key1': 'value1', 'key2': 'value2', 'tip': 'tips' };
-            Service.smarthome.reportEvent(eventName, params);
-            return Promise.resolve("reported");
-          }
-        },
-        {
-          name: "获取多键开关名称", handle: this.handleObjRes.bind(this), action: () => {
-            return Service.smarthome.getMultiSwitchName(Device.deviceID);
-          }
-        }
->>>>>>> 18f99a2b
       ]
     });
   }
@@ -212,7 +121,6 @@
     let item = [];
     for (let key in result) {
       item.push({ 'key': key, 'value': JSON.stringify(result[key]) });
-<<<<<<< HEAD
     }
     alert(JSON.stringify(item));
     this.setState((preState) => {
@@ -228,23 +136,6 @@
         return;
       }
     }
-=======
-    }
-    alert(JSON.stringify(item));
-    this.setState((preState) => {
-      return { dataSource: item };
-    });
-  }
-
-  handleArrRes(result) {
-    console.log(result instanceof Array);
-    if (!(result instanceof Array)) {
-      result = result.list;
-      if (!(result instanceof Array)) {
-        return;
-      }
-    }
->>>>>>> 18f99a2b
     let items = [];
     for (let i = 0; i < result.length; i++) {
       let item = result[i];
@@ -261,8 +152,7 @@
   render() {
     return (
       <View style={{ flex: 1 }}>
-<<<<<<< HEAD
-        <Separator/>
+        <Separator />
         <ScrollView showsVerticalScrollIndicator={false}>
           <Text style={{ padding: 10, marginVertical: 2, textAlign: 'center', backgroundColor: '#FFF' }}>{this.state.dataSource.length > 0 ? '结果输出' : '点击功能列表项目展示输出结果'}</Text>
           {
@@ -288,11 +178,11 @@
                         item.action && item.action().then((result) => {
                           console.log("api res", result);
                           item.handle && item.handle(result);
-                        })
-                          .catch((err) => {
-                            console.log("err", err);
-                            alert("error:", err);
-                          });
+                        }).catch((err) => {
+                          console.log("err", err);
+                          alert("error:", err);
+                        });
+                        Logger.trace(this, item.action, item);
                       }
                       } />;
                   })
@@ -304,68 +194,4 @@
       </View>
     );
   }
-}
-=======
-        <FlatList
-          style={{ height: 200 }}
-          data={this.state.dataSource}
-          keyExtractor={(item) => item.key}
-          ItemSeparatorComponent={({ highlighted }) => {
-            return (<View style={highlighted ? styles.separatorHighlighted : styles.separator}></View>);
-
-          }}
-          renderItem={({ item }) => {
-            return (<View style={{ flexDirection: 'row', margin: 10 }}>
-              <Text style={{ width: 150 }}>{item.key}:</Text>
-              <Text style={{ width: 150, fontFamily: 'normal' }}>{item.value}</Text>
-            </View>);
-          }} />
-        <FlatList
-          data={this.state.apiList}
-          keyExtractor={(item) => item.name}
-          ItemSeparatorComponent={({ highlighted }) => {
-            return (<View style={highlighted ? styles.separatorHighlighted : styles.separator}></View>);
-
-          }}
-          renderItem={({ item }) => {
-            let marginT = item.group == undefined ? 2 : 5;
-            let title = item.group == undefined ? (undefined) : (<Text style={{ margin: 5 }}>{item.group}</Text>);
-            return (
-              <View style={{ marginTop: marginT }}>
-                {title}
-                <CommonCell
-                  title={item.name}
-                  onPress={() => {
-                    item.action().then((result) => {
-                      console.log("api res", result);
-                      item.handle(result);
-                    })
-                      .catch((err) => {
-                        console.log("err", err);
-                        alert("error:", err);
-                      });
-                  }}
-                />
-              </View>
-
-            );
-          }
-          } />
-
-      </View>
-
-    );
-  }
-}
-var styles = StyleSheet.create({
-  separator: {
-    height: StyleSheet.hairlineWidth,
-    backgroundColor: '#bbbbbb',
-    marginLeft: 15
-  },
-  separatorHighlighted: {
-    height: StyleSheet.hairlineWidth,
-    backgroundColor: 'rgb(217, 217, 217)'
-  }
-});
->>>>>>> 18f99a2b
+}