--- conflicted
+++ resolved
@@ -917,11 +917,11 @@
         });
     }
     // @native begin
-<<<<<<< HEAD
     /**
      * 检查设备固件升级弹窗。该方法会触发升级弹窗alert提示。
      * 建议使用场景为需要屏蔽默认的插件启动检测的弹窗，自行寻找合适的时机触发该检测机制。
      * 不支持单模蓝牙、组设备、虚拟设备、离线设备、分享设备。
+     * @since 10023
      * @returns {Promise}
      * @example
      * 
@@ -937,28 +937,6 @@
          return Promise.resolve({});
     }
     /**
-=======
-    /**
-     * 检查设备固件升级弹窗。该方法会触发升级弹窗alert提示。
-     * 建议使用场景为需要屏蔽默认的插件启动检测的弹窗，自行寻找合适的时机触发该检测机制。
-     * 不支持单模蓝牙、组设备、虚拟设备、离线设备、分享设备。
-     * @since 10023
-     * @returns {Promise}
-     * @example
-     * 
-     * //首先屏蔽默认弹窗
-     * Package.disableAutoCheckUpgrade = true;
-     * //....
-     * //在合适的时间触发
-     * Device.checkFirmwareUpdateAndAlert().then(res => { }).catch(err => { })
-     */
-    checkFirmwareUpdateAndAlert() {
-        //virture device: did contain virtual, model contain virtual
-        //分享设备预计虚拟设备和离线设备都不检查
-         return Promise.resolve({});
-    }
-    /**
->>>>>>> d6bd230f
      * 获取设备定向推荐信息，展示推荐入口使用。注意：SDK_10024及其之后才可使用
      * @since 10024
      * @param {String} model
