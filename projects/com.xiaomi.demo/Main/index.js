--- conflicted
+++ resolved
@@ -15,18 +15,14 @@
 'use strict';
 // ART的demo }
 import { Entrance, Package } from "miot";
-<<<<<<< HEAD
 import { FirmwareUpgrade, FirmwareUpgradeAuto, FirmwareUpgradeRecord, MoreSetting } from "miot/ui/CommonSetting";
 import BTInterconnection from 'miot/ui/BTInterconnection';
 import BraceletInterconnection from 'miot/ui/BraceletInterconnection';
-=======
-import { FirmwareUpgrade, MoreSetting } from "miot/ui/CommonSetting";
-import BTInterconnection from 'miot/ui/BTInterconnection';
->>>>>>> 18f99a2b
 import Setting from "./tutorial/Setting";
 import SettingPage from "./tutorial/SettingPage";
 
-import TitleBar from "miot/ui/TitleBar";
+import NavigationBar from "miot/ui/NavigationBar";
+
 import React from 'react';
 
 // 设备控制
@@ -43,7 +39,6 @@
 // ul
 import TitleBarDemo from "./tutorial/TitleBarDemo"; //  ui-导航栏使用
 import TabBarDemo from "./tutorial/TabBarDemo"; //  ui-导航栏使用
-<<<<<<< HEAD
 
 // List
 import ListDemoEntry from "./UIComponent/List/ListDemoEntry";
@@ -58,12 +53,6 @@
 import ModeCardDemo from './UIComponent/Card/ModeCardDemo'; // ui-Card-模式卡片
 import AdaptedFontCardDemo from './UIComponent/Card/AdaptedFontCardDemo'; // ui-Card-模式卡片
 
-=======
-import List from "./UIComponent/List"; // ui-自定义列表项
-import CardPage from "./UIComponent/CardPage"; // ui-自定义列卡片
-import IndependentCardDemo from "./UIComponent/IndependentCardDemo"; // ui - 独立卡片
-import ModeCardDemo from './UIComponent/ModeCardDemo'; // ui-模式卡片
->>>>>>> 18f99a2b
 import RadioExample from "./UIComponent/RadioExample"; // ui-单选框
 import CheckboxDemo from "./UIComponent/CheckboxDemo"; // ui-复选框
 import GearExample from './UIComponent/GearExample'; // ui-拖拽选择档位组件
@@ -73,10 +62,6 @@
 import BlankPageEntry from "./UIComponent/BlankPageEntry"; // ui-空白页面示例
 import ToastExample from "./UIComponent/ToastExample"; // ui-第三方 toast 组件使用示例
 import Parallax from "./UIComponent/Parallax"; // ui-ScrollView 吸附效果 demo
-<<<<<<< HEAD
-=======
-// import RefreshListView from './UIComponent/RefreshListView'; // ui-RefreshListView
->>>>>>> 18f99a2b
 import Dynamic from './UIComponent/swiper/Dynamic/'; // ui-swiperDynamic
 import LoadMinimal from './UIComponent/swiper/LoadMinimal/'; // ui-swiperLoadMinimal
 import Phone from './UIComponent/swiper/Phone/'; // ui-swiperPhone
@@ -148,13 +133,8 @@
 // import AlarmPhoneDemo from './Service/AlarmPhoneDemo';
 import CallSmartHomeAPIDemo from './Service/smarthome';
 import CloudStorageDemo from './Service/CloudStorageDemo';
-import FinderDemo from './Service/FinderDemo';
 
 /** ******    UI 部分   ******* */
-<<<<<<< HEAD
-=======
-import AddressBookDemo from './ThirdPartDemo/AddressBookDemo';
->>>>>>> 18f99a2b
 import WebViewBridageDemo from './ThirdPartDemo/WebViewBridageDemo';
 import NavigationBarDemo from "./tutorial/NavigationBarDemo";
 import BlankDemo from './tutorial/BlankDemo';
@@ -173,10 +153,6 @@
 import CreateContainerView from './ThirdPartDemo/Victory-Native/views/create-container-view'; // ios 问题
 import ErrorsTooltipsView from './ThirdPartDemo/Victory-Native/views/errors-tooltips-view';
 import AreaView from './ThirdPartDemo/Victory-Native/views/area-view';
-<<<<<<< HEAD
-=======
-import RefreshListView from './UIComponent/RefreshListView';
->>>>>>> 18f99a2b
 import GLSimple from './ThirdPartDemo/openGL/Simple'; // ios 包有问题
 import GLHearts from './ThirdPartDemo/openGL/Hearts'; // ios 包有问题
 import GLAnimated from './ThirdPartDemo/openGL/Animated'; // ios 包有问题
@@ -213,8 +189,7 @@
 // 官方Demo
 import OfficialDemos from './OfficialDemos';
 
-// 官方Demo
-import OfficialDemos from './OfficialDemos';
+import Logger from './Logger';
 
 function createRootStack(initPage) {
   return createStackNavigator({
@@ -237,10 +212,7 @@
     DeviceDemo,
     InterconnectionDemo,
     BTInterconnection,
-<<<<<<< HEAD
     BraceletInterconnection,
-=======
->>>>>>> 18f99a2b
     moreMenu: MoreMenu,
     helloDeveloper: HelloDeveloper,
     helloReactART: HelloReactART,
@@ -322,14 +294,8 @@
     GLAnimated: GLAnimated, // ios 包有问题
     GLParticles: GLParticles, // ios 包有问题
     GLOrientation: GLOrientation, // ios 包有问题
-<<<<<<< HEAD
 
     cryptoDemo: CryptoDemo,
-=======
-    // videoDemo: VideoDemo,
-    cryptoDemo: CryptoDemo,
-    // HostPropsInfoDemo: HostPropsInfoDemo,
->>>>>>> 18f99a2b
     ParticleDemo: ParticleDemo, // iOS 特有的,粒子系统
     ImagePickerDemo: ImagePickerDemo,
 
@@ -357,7 +323,6 @@
     // 米家iOS 自定义第三方库<
     CircularSliderDemo: CircularSliderDemo,
     // 米家iOS 自定义第三方库>
-<<<<<<< HEAD
     AnimatedSVGDemo,
     // AbsoluteTouch,
     // List 相关
@@ -380,55 +345,11 @@
     MHSceneDemo: MHSceneDemo,
     BlankPageDemo,
     tutorialDemo: TutorialDemo,
-=======
-    // dialog
-    // DialogTest: DialogTest,
-    // DialogTest2,
-    // DialogTest3,
-    // ModeCardDemo,
-    AnimatedSVGDemo,
-    // AbsoluteTouch,
-    ImageTest,
-    SmarthomeDemo,
-    // Home: MainPage,
-    // Setting,
-    // List,
-    // CardPage,
-    // IndependentCardDemo,
-    // MoreSetting,
-    // FirmwareUpgrade,
-    CustomContainer,
-    // Parallax,
-    // TitleBarDemo,
-    // GearExample,
-    // RadioExample,
-    // CheckboxDemo,
-    // ToastExample,
-    // SwitchDemo,
-    // MHDatePickerDemo,
-    // DialogExample,
-    // NavigationBarDemo,
-    // HostDemo,
-    // HostEventDemo: HostEventDemo,
-    // ServiceDemo,
-    // MHRoomDemo: MHRoomDemo,
-    MHSceneDemo: MHSceneDemo,
-    // BlankPageEntry,
-    BlankPageDemo,
-    // tutorialDemo: TutorialDemo,
-    // LocaleServer: LocaleServer,
-    // blankDemo: BlankDemo,
-    // DeviceControl: DeviceControl,
-    // NavigateUIDemo: NavigateUIDemo,
-    // JSExecutor: JSExecutor,
-    // DeviceDemo: DeviceDemo,
->>>>>>> 18f99a2b
     PackageDemo: PackageDemo,
     AccountDemo: AccountDemo,
     KookongDemo: KookongDemo,
     // AlarmPhoneDemo: AlarmPhoneDemo,
     CloudStorageDemo: CloudStorageDemo,
-<<<<<<< HEAD
 
     KVStorageDemo: KVStorageDemo,
     FileDemo: FileDemo,
@@ -452,157 +373,33 @@
     ReactNativeCameraDemo: ReactNativeCameraDemo,
 
     FadeSlideDemo,
-=======
-    FinderDemo: FinderDemo,
-    // ControlDemo: ControlDemo,
-    KVStorageDemo: KVStorageDemo,
-    // fileStorage: FileStorage,
-    FileDemo: FileDemo,
-    PhotoDemo: PhotoDemo,
-    // callSmartHomeAPIDemo: CallSmartHomeAPIDemo,
-    // MiotSpecDemo: MiotSpecDemo,
-    // RPCControl: RPCControl,
-    // PrivacyDemo,
-    // BLEConnectionDemo: BLEConnectionDemo,
-
-    // UIDemo: UIDemo,
-    // MiotAndroidScrollViewDemo: MiotAndroidScrollViewDemo,
-    // SoftKeyboardAdapterTestDemo: SoftKeyboardAdapterTestDemo,
-    RefreshListView: RefreshListView,
-    // NumberSpinnerDemo: NumberSpinnerDemo,
-    // StringSpinnerDemo: StringSpinnerDemo,
-    // RobotMapDemo: RobotMapDemo,
-    // ThirdPartyDemo: ThirdPartyDemo,
-    setting: MHSetting,
-    // moreMenu: MoreMenu,
-    // OpenLibList:OpenLibList,
-    // helloDeveloper: HelloDeveloper,
-    // helloReactART: HelloReactART,
-    // mhMapDemo: MHMapDemo,
-    // audioDemo: MHAudioDemo,
-    // imagePathDemo: ImagePathDemo,
-    // swiper 开始
-    // swiperDynamic: Dynamic,
-    // swiperLoadMinimal: LoadMinimal,
-    // swiperPhotoView:PhotoView,
-    // swiperPhone: Phone,
-    // swiperSwiper: Swiper,
-    // swiperNumber: SwiperNumber,
-    // swiper 结束
-    // ProgressDemo: ProgressDemo,
-    // ImageCapInsetDemo: ImageCapInsetDemo,
-    // ImageButtonDemo,
-    // UIKitHome: { screen: Screens.ComponentsScreen },
-    // Picker: { screen: Screens.PickerScreen },
-    // Button: { screen: Screens.ButtonScreen },
-    // Switch: { screen: Screens.SwitchScreen },
-    // Choice: { screen: Screens.ChoiceScreen },
-    // Tab: { screen: Screens.TabScreen },
-    // Card: { screen: Screens.CardScreen },
-    // Avatar: { screen: Screens.AvatarScreen },
-    // Input: { screen: Screens.InputScreen },
-    // Image: { screen: Screens.ImageScreen },
-    // Gallery: { screen: Screens.GalleryScreen },
-    // Settings: { screen: Screens.SettingsScreen },
-    // ChoiceCustomization: { screen: Screens.ChoiceCustomizationScreen },
-
-    // 第三方库 demo 开始
-    // SQLiteDemo: SQLiteDemo,
-    // OrientationDemo: OrientationDemo,
-    // AddressBookDemo: AddressBookDemo,
-    // WebViewBridageDemo: WebViewBridageDemo,
-    ReactNativeCameraDemo: ReactNativeCameraDemo,
-    // LinearGradientDemo: LinearGradientDemo,
-    // ReactNativeBlurDemo: ReactNativeBlurDemo,
-    // SVGDemo: SVGDemo,
-    // PressExample: PressExample,
-    // HoverExample: HoverExample,
-    // GroupExample: GroupExample,
-    // LegendsView: LegendsView,
-    // AxisView: AxisView,
-    // ContainersView: ContainersView,
-    // CreateContainerView: CreateContainerView,
-    // ErrorsTooltipsView: ErrorsTooltipsView,
-    // AreaView: AreaView,
-    // PieView: PieView,
-    // BarView: BarView,
-    // ChartView: ChartView,
-    // LineView: LineView,
-    // ScatterView: ScatterView,
-    // BoxPlotView: BoxPlotView,
-    // GLSimple: GLSimple,
-    // GLAdvancedEffects:GLAdvancedEffects, //  有bug
-    // GLHearts: GLHearts,
-    // GLTests:  GLTests, // 有bug
-    // GLAnimated: GLAnimated,
-    // GLParticles: GLParticles,
-    // GLOrientation: GLOrientation,
-    // videoDemo: VideoDemo,
-    // HostPropsInfoDemo: HostPropsInfoDemo,
-    // ParticleDemo: ParticleDemo, // iOS 特有的,粒子系统
-    // ImagePickerDemo: ImagePickerDemo,
-
-    // svg
-
-    // ARTSVGDemo: ARTSVGDemo,
-    // ARTRectDemo: ARTRectDemo,
-    // ARTCircleDemo: ARTCircleDemo,
-    // ARTEllipseDemo: ARTEllipseDemo,
-    // ARTLineDemo: ARTLineDemo,
-    // ARTTextDemo: ARTTextDemo,
-    // ARTGroupDemo: ARTGroupDemo,
-    // ARTGradientDemo: ARTGradientDemo,
-    // ARTPatternDemo: ARTPatternDemo,
-
-
-    // animation
-    // AnimFadeInOutDemo: AnimFadeInOutDemo,
-    // AnimTransformDemo: AnimTransformDemo,
-    // AnimTranslationDemo: AnimTranslationDemo,
-    // AnimEffectsDemo: AnimEffectsDemo,
-    // AnimEventsDemo: AnimEventsDemo,
-    // LayoutAnimationDemo: LayoutAnimationDemo,
-    FadeSlideDemo,
-    // AnimCustomCompDemo: AnimCustomCompDemo,
->>>>>>> 18f99a2b
 
     // 第三方库 demo 结束
 
     // 米家iOS 自定义第三方库<
-<<<<<<< HEAD
-=======
-    // CircularSliderDemo: CircularSliderDemo,
-    // 米家iOS 自定义第三方库>
-    // dialog
-    // DialogTest: DialogTest,
-    // DialogTest2,
-    // DialogTest3,
-    // ModeCardDemo,
-    // AnimatedSVGDemo,
-    // AbsoluteTouch,
-    // ImageTest,
-    // SmarthomeDemo,
->>>>>>> 18f99a2b
 
     // 官方Demo
     OfficialDemos
   },
   {
-<<<<<<< HEAD
-=======
-    // ThirdPartyDemo
->>>>>>> 18f99a2b
     initialRouteName: initPage,
     // initialRouteName: 'ModeCardDemo',
     navigationOptions: ({ navigation }) => {
+      let params = navigation.state.params || {};
       return {
-        header: <TitleBar
-          title={navigation.state.params ? navigation.state.params.title : ''}
-          // style={{ backgroundColor: '#fff' }}
-          type="dark"
-          onPressLeft={() => {
-            navigation.goBack();
-          }} />
+        header: <NavigationBar
+          type={params.type || NavigationBar.TYPE.LIGHT}
+          title={params.title || params.name || ''}
+          titleStyle={params.titleStyle || { fontSize: 15 }}
+          subtitle={params.subtitle || ''}
+          left={params.left || [{
+            key: NavigationBar.ICON.BACK,
+            onPress: () => navigation.goBack(),
+            accessibilityLabel: '返回',
+            accessibilityHint: '返回上一页'
+          }]}
+          right={params.right || []}
+        />
       };
     },
     transitionConfig: () => ({
@@ -725,6 +522,7 @@
       // 需要返回到首页，则首先进入到插件首页，然后插件首页中跳转到真正需要跳转到的page页面
       this.initPage = "Home";
     }
+    Logger.trace(this, this.initData, { initPage: this.initPage });
   }
 
   render() {
