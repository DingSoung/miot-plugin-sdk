--- conflicted
+++ resolved
@@ -1,470 +1,2 @@
-<<<<<<< HEAD
-/**
- * @export
- * @since 10021
- * @author Geeook
- * @module miot/ui/NavigationBar
- * @description 插件导航栏，左侧通常一个按钮，中间标题/副标题，右侧通常一到两个按钮。
- * *和原有 `Titlebar` 对比改动点*
- * - 在原有图标基础上支持更多的图标（共16种），但不支持自定义图标，只能从 `NavigationBar.ICON` 中选择，图标样式也有改动
- * - 传参有改动，删除 `leftTextStyle/leftText/rightTextStyle/rightText/style`，增加 `left/right/backgroundColor`
- * - `type` 含义变更：之前 `dark` 表示白底黑字，容易误导，现在表示*深色背景白色文字*
- * - 考虑到某些多语言不好兼容的问题，导航栏左右侧只支持图标，不再支持文字
- * - 导航栏高度固定，不允许更改，背景色仍然可以自定义
- * @property {string} type - 导航栏类型：`NavigationBar.TYPE.DARK` 表示*深色背景白色文字*，`NavigationBar.TYPE.LIGHT` 相反
- * @property {object} backgroundColor - 导航栏背景色
- * @property {array} left - 左侧按钮的集合，最多显示两个，多余无效 [{ key, disable, showDot, onPress }]
- * @property {array} right - 右侧按钮的集合，最多显示两个，多余无效 [{ key, disable, showDot, onPress }]
- * @property {string} title - 中间的标题
- * @property {string} subtitle - 中间的副标题
- * @param {number} titleNumberOfLines - 10040新增 控制title 文字的行数， 默认 1行
- * @param {number} subtitleNumberOfLines - 10040新增 控制subtitle 文字的行数，默认 1行
- * @property {ViewPropTypes.style} titleStyle - 10040新增 中间的标题的样式 - 目前支持 fontSize
- * @property {ViewPropTypes.style} subtitleStyle - 10040新增 中间的副标题的样式 - 支持的属性有 fontSize, colorType 。colorType 是副标题的颜色，目前支持三种： normal '#666666', warning: '#f43f31' exception: '#f5a623'
- * @property {string} onPressTitle - 10040新增 点击标题的事件
- * @property {bool} allowFontScaling - 10040新增 字体大小是否随系统大小变化而变化, 默认值为true
- * @example
- * ```js
- * <NavigationBar
- *   backgroundColor='transparent'
- *   type={NavigationBar.TYPE.DARK}
- *   left={[
- *     {
- *       key: NavigationBar.ICON.BACK,
- *       onPress: _ => this.props.navigation.goBack()
- *     },
- *     {
- *       key: NavigationBar.ICON.CLOSE,
- *       onPress: _ => console.log('onPress')
- *     }
- *   ]}
- *   right={[
- *     {
- *       key: NavigationBar.ICON.COLLECT,
- *       disable: true,
- *       onPress: _ => console.log('onPress')
- *     },
- *     {
- *       key: NavigationBar.ICON.MORE,
- *       showDot: this.state.showDot,
- *       onPress: _ => console.log('onPress')
- *     }
- *   ]}
- *   title='标题'
- *   subtitle='副标题'
- *   onPressTitle={_ => console.log('onPressTitle')}
- * />
- * ```
- * @see com.xiaomi.demo->教程->NavigationBarDemo
- */
-import PropTypes from 'prop-types';
-import React, { Component } from 'react';
-import { Dimensions, Image, Platform, StatusBar, StyleSheet, Text, View } from 'react-native';
-import { SafeAreaView } from 'react-navigation';
-import Images from '../resources/Images';
-import ImageButton from './ImageButton';
-import native, { isIOS } from '../native';
-import DarkMode from 'miot/darkmode';
-import DynamicColor from 'miot/ui/Style/DynamicColor';
-import { AccessibilityRoles, AccessibilityPropTypes, getAccessibilityConfig } from '../utils/accessibility-helper';
-import { referenceReport } from '../decorator/ReportDecorator';
-/**
- * 导航栏类型
- */
-const TYPE = {
-  /**
-   * 深色背景
-   */
-  DARK: 'dark',
-  /**
-   * 浅色背景
-   */
-  LIGHT: 'light'
-};
-Object.freeze(TYPE);
-/**
- * 图标资源的索引
- */
-const ICON = {
-  /**
-   * 添加
-   */
-  ADD: 'add',
-  /**
-   * 返回
-   */
-  BACK: 'back',
-  /**
-   * 关闭
-   */
-  CLOSE: 'close',
-  /**
-   * 收藏
-   */
-  COLLECT: 'collect',
-  /**
-   * 完成
-   */
-  COMPLETE: 'complete',
-  /**
-   * 删除
-   */
-  DELETE: 'delete',
-  /**
-   * 详情
-   */
-  DETAIL: 'detail',
-  /**
-   * 更多
-   */
-  MORE: 'more',
-  /**
-   * 下一步
-   */
-  NEXT: 'next',
-  /**
-   * 个人中心
-   */
-  PROFILE: 'profile',
-  /**
-   * 二维码
-   */
-  QR: 'qr',
-  /**
-   * 搜索
-   */
-  SEARCH: 'search',
-  /**
-   * 全选
-   */
-  SELECT_ALL: 'select_all',
-  /**
-   * 全部选中
-   */
-  SELECTED_ALL: 'selected_all',
-  /**
-   * 设置
-   */
-  SETTING: 'setting',
-  /**
-   * 分享
-   */
-  SHARE: 'share',
-  /**
-   * 编辑
-   */
-  EDIT: 'edit'
-};
-Object.freeze(ICON);
-const { light, dark, dot } = Images.navigation; // 图标集合
-const { width } = Dimensions.get('window'); // 屏幕宽度
-// const statusBarHeight = getStatusBarHeight(true); // 状态栏高度
-const navigationBarHeightThin = 52; // 导航栏高度，无副标题
-const navigationBarHeightFat = 65; // 导航栏高度，有副标题
-const paddingHorizontal = 9; // 导航栏左右内边距
-const iconSize = 40; // 图标尺寸
-const lightTitleColor = 'xm#000000'; // 浅色背景下标题颜色
-const darkTitleColor = 'xm#ffffff'; // 深色背景下标题颜色
-const colorSubtitleNormal = new DynamicColor('#666666', '#ffffff');
-const colorSubtitleWarning = new DynamicColor('#f43f31', '#d92719');
-const colorSubtitleException = new DynamicColor('#f5a623', '#db8e0d');
-const COLOR_SUBTITLE = {
-  'normal': colorSubtitleNormal,
-  'warning': colorSubtitleWarning,
-  'exception': colorSubtitleException
-};
-const COLOR_SCHEME = DarkMode.getColorScheme() || 'light';
-export default class NavigationBar extends Component {
-  static propTypes = {
-    type: PropTypes.oneOf([TYPE.DARK, TYPE.LIGHT]),
-    style: PropTypes.object,
-    left: PropTypes.arrayOf(PropTypes.shape({
-      key: PropTypes.string,
-      onPress: PropTypes.func,
-      disable: PropTypes.bool,
-      accessible: AccessibilityPropTypes.accessible,
-      accessibilityLabel: AccessibilityPropTypes.accessibilityLabel,
-      accessibilityHint: AccessibilityPropTypes.accessibilityHint
-    })),
-    right: PropTypes.array,
-    title: PropTypes.string,
-    subtitle: PropTypes.string,
-    subtitleStyle: PropTypes.shape({
-      fontSize: PropTypes.number,
-      colorType: PropTypes.oneOf(['normal', 'warning', 'exception'])
-    }),
-    titleNumberOfLines: PropTypes.number,
-    subtitleNumberOfLines: PropTypes.number,
-    titleStyle: PropTypes.shape({
-      fontSize: PropTypes.number
-    }),
-    allowFontScaling: PropTypes.bool,
-    backgroundColor: PropTypes.any,
-    onPressTitle: PropTypes.func,
-    accessible: AccessibilityPropTypes.accessible
-  }
-  static defaultProps = {
-    type: TYPE.LIGHT,
-    left: [],
-    right: [],
-    subtitleStyle: {
-      colorType: 'normal',
-      fontSize: 14
-    },
-    allowFontScaling: true,
-    titleNumberOfLines: 1,
-    subtitleNumberOfLines: 1,
-    titleStyle: {
-      fontSize: 18
-    }
-  }
-  static TYPE = TYPE;
-  static ICON = ICON;
-  constructor(props, context) {
-    super(props, context);
-    referenceReport('NavigationBar');
-  }
-  /**
-   * @description 根据 type 和 disable 确定 icon
-   * @param {array} arr - 按钮集合
-   */
-  getIconsOfType(arr) {
-    const icons = this.isDarkStyle ? dark : light;
-    return arr.map((item) => {
-      const { key, disable } = item;
-      if (disable) {
-        item.source = icons[key] ? icons[key].disable : null; // 可能key 不存在
-        item.highlightedSource = null;
-      } else {
-        item.source = icons[key] ? icons[key].normal : null;
-        item.highlightedSource = icons[key] ? icons[key].press : null;
-      }
-      return item;
-    }).filter((item) => item.source); // 过滤找到资源的图标
-  }
-  /**
-   * @description 根据处理后的按钮集合数据渲染按钮
-   * @param {array} arr - 经过处理后的按钮集合
-   */
-  renderIcons(arr) {
-    const icons = (arr || []).slice(0, 2); // 最多显示两个图标
-    return icons.map((icon, i) => {
-      // 如果没有找过图标资源，则显示占位空白
-      if (!icon.source) {
-        return <View key={icon.key + i} style={{ width: iconSize }} />;
-      }
-      return (
-        <View
-          key={icon.key + i}
-          style={{ width: iconSize, height: iconSize }}
-        >
-          {icon.showDot
-            ? <Image
-              style={styles.dot}
-              resizeMode="contain"
-              source={dot}
-            />
-            : null
-          }
-          <ImageButton
-            disabled={!!icon.disable}
-            onPress={icon.onPress}
-            style={styles.icon}
-            source={icon.source}
-            highlightedSource={icon.highlightedSource}
-            {...getAccessibilityConfig({
-              ...icon,
-              accessible: icon.accessible || this.props.accessible,
-              accessibilityLabel: icon.accessibilityLabel,
-              accessibilityHint: icon.accessibilityHint
-            })}
-          />
-        </View>
-      );
-    });
-  }
-  /**
-   * 中间标题部分
-   */
-  renderTitle() {
-    const { title, subtitle, subtitleStyle, titleStyle, onPressTitle } = this.props;
-    const titleColor = {
-      color: this.isDarkStyle ? darkTitleColor : lightTitleColor
-    };
-    const newSubtitleStyle = {
-      colorType: 'normal',
-      fontSize: 14,
-      ...subtitleStyle
-    };
-    const customSubtitleStyle = {
-      fontSize: newSubtitleStyle.fontSize,
-      lineHeight: newSubtitleStyle.fontSize * 1.3,
-      color: this.isDarkStyle ? COLOR_SUBTITLE[newSubtitleStyle.colorType].dark : COLOR_SUBTITLE[newSubtitleStyle.colorType][COLOR_SCHEME]
-    };
-    const newTitleStyle = {
-      fontSize: 18,
-      ...titleStyle
-    };
-    const customTitleStyle = {
-      fontSize: newTitleStyle.fontSize,
-      lineHeight: newTitleStyle.fontSize * 1.3
-    };
-    return (
-      <View
-        style={[styles.titleContainer]}
-        {...getAccessibilityConfig({
-          accessible: this.props.accessible,
-          accessibilityRole: AccessibilityRoles.header
-        })}
-      >
-        {
-          React.isValidElement(title) ?
-            <View
-              numberOfLines={this.props.titleNumberOfLines}
-              style={[styles.titleView, titleColor]}
-              onPress={onPressTitle}
-              {...getAccessibilityConfig({
-                accessible: false
-              })}
-            >
-              {title || ''}
-            </View> :
-            <Text
-              numberOfLines={this.props.titleNumberOfLines}
-              allowFontScaling={this.props.allowFontScaling}
-              style={[styles.title, titleColor, customTitleStyle]}
-              onPress={onPressTitle}
-              {...getAccessibilityConfig({
-                accessible: false
-              })}
-            >
-              {title || ''}
-            </Text>
-        }
-        {subtitle
-          ? <Text
-            style={[styles.subtitle, customSubtitleStyle]}
-            numberOfLines={this.props.subtitleNumberOfLines}
-            allowFontScaling={this.props.allowFontScaling}
-            onPress={onPressTitle}
-            {...getAccessibilityConfig({
-              accessible: false
-            })}
-          >
-            {subtitle}
-          </Text>
-          : null
-        }
-      </View>
-    );
-  }
-  UNSAFE_componentWillReceiveProps(newProps) {
-    this.updateStyleType(this.props, newProps);
-  }
-  UNSAFE_componentWillMount() {
-    this.updateStyleType(this.props, null);
-  }
-  updateStyleType(props, newProps) {
-    let newIsDartStyle = (newProps ? newProps.type : props.type) === TYPE.DARK;
-    this.shouldKeepColor = false;
-    if (isIOS && native.MIOTService.currentDarkMode == "dark") {
-      if (newIsDartStyle) {
-        // 本来就是深色模式的情况，传入的颜色不修改
-        this.shouldKeepColor = true;
-      }
-      newIsDartStyle = true;
-    } else {
-      newIsDartStyle = DarkMode.getColorScheme() === 'dark' ? true : (newProps ? newProps.type : props.type) === TYPE.DARK;
-    }
-    if (newIsDartStyle !== this.isDarkStyle) {
-      this.isDarkStyle = newIsDartStyle;
-      StatusBar.setBarStyle(this.isDarkStyle ? 'light-content' : 'dark-content');
-      if (Platform.OS == 'android') {
-        StatusBar.setTranslucent(true); // 测试过的机型几乎都无效：华为荣耀V9，红米Note4X，小米Mix2
-      }
-    }
-  }
-  /**
-   * 导航栏在进入插件的时候就已经生成，并且常驻，所以样式判断逻辑不能写在 constructor 中
-   */
-  render() {
-    // this.isDarkStyle = this.props.type === TYPE.DARK;
-    // StatusBar.setBarStyle(this.isDarkStyle ? 'light-content' : 'dark-content'); // 测试过的机型都有效：华为荣耀V9，红米Note4X，小米Mix2
-    // if (Platform.OS == 'android') {
-    //   StatusBar.setTranslucent(true); // 测试过的机型几乎都无效：华为荣耀V9，红米Note4X，小米Mix2
-    // }
-    const leftIcons = this.getIconsOfType(this.props.left);
-    const rightIcons = this.getIconsOfType(this.props.right);
-    leftIcons.length < rightIcons.length && leftIcons.push({}); // 补位空白
-    leftIcons.length > rightIcons.length && rightIcons.unshift({});
-    let containerHeight = StatusBar.currentHeight || 0;
-    containerHeight += this.props.subtitle ? navigationBarHeightFat : navigationBarHeightThin;
-    let backgroundColor = this.props.backgroundColor
-      ? this.props.backgroundColor
-      : (this.isDarkStyle ? 'xm#000000' : 'xm#ffffff');
-    if (this.shouldKeepColor && this.props.backgroundColor) {
-      backgroundColor = `xm${ this.props.backgroundColor }`;
-    }
-    // StatusBar.setBackgroundColor(backgroundColor); // 仅对某些机型有效：华为荣耀V9
-    const containerStyle = {
-      backgroundColor,
-      minHeight: containerHeight
-    };
-    return (
-      <SafeAreaView style={[styles.container, containerStyle, { paddingTop: StatusBar.currentHeight }]}>
-        {this.renderIcons(leftIcons)}
-        {this.renderTitle()}
-        {this.renderIcons(rightIcons)}
-      </SafeAreaView>
-    );
-  }
-}
-const styles = StyleSheet.create({
-  container: {
-    width,
-    paddingHorizontal,
-    flexDirection: 'row',
-    alignItems: 'center'
-  },
-  titleContainer: {
-    flex: 1,
-    alignSelf: 'stretch',
-    justifyContent: 'center',
-    alignItems: 'stretch',
-    marginHorizontal: 5
-  },
-  title: {
-    fontSize: 18,
-    lineHeight: 24,
-    fontFamily: 'D-DINCondensed-Bold',
-    textAlignVertical: 'center',
-    textAlign: 'center'
-  },
-  titleView: {
-    fontSize: 16,
-    fontFamily: 'D-DINCondensed-Bold',
-    flexDirection: 'row',
-    alignItems: 'center',
-    justifyContent: 'center'
-  },
-  subtitle: {
-    fontSize: 14,
-    lineHeight: 18,
-    fontFamily: 'MI-LANTING--GBK1-Light',
-    textAlignVertical: 'center',
-    textAlign: 'center'
-  },
-  icon: {
-    position: 'absolute',
-    width: iconSize,
-    height: iconSize
-  },
-  dot: {
-    width: iconSize,
-    height: iconSize
-  }
-});
-=======
 import { NavigationBar } from 'mhui-rn';
-export default NavigationBar;
->>>>>>> d9b45fe3
+export default NavigationBar;