/**
 * @export public
 * @doc_name 文件模块
 * @doc_index 4
 * @doc_directory host
 * @module miot/host/file
 * @description
 * 本地文件访问及处理服务
 * 注意插件文件处理皆处于插件沙盒目录下
 *
 * @example
 * //给定文件名后下载或者截图后被放到本地目录里, 在<Image/>等标签需要引用时, 使用{local:"filename"}的方式引入
 * const myfile = "testpicture.png"
 * Host.file.downloadFile("http://..../...png", myfile)
 * .then(res=>{
 *     const myimg = <Image source={{local:myfile}} ... />
 *     ...
 * })
 * .catch(err=>{...})
 *
 * ...
 * const myshotfile = "testshot.png"
 * Host.file.screenShot(myshotfile)
 * .then(res=>{
 *    const myshotpic = <Image source={{local:myshotfile}} ... />
 *    ...
 * });
 * ...
 */
import Device from "../device/BasicDevice";
import { report } from "../decorator/ReportDecorator";
/**
 * 文件事件名集合
 * @namespace FileEvent
 */
export const FileEvent = {
  /**
     * 文件下载时的进度事件通知
     * @param filename  文件名
     * @param url       下载地址
     * @param totalBytes    下载总大小
     * @param downloadBytes 已下载文件大小
     */
  fileDownloadProgress: {
  }
};
/**
 * 文件管理
 * @interface
 *
 */
class IFile {
<<<<<<< HEAD
  /**
   * 读取沙盒内文件列表, 返回文件的名称和文件的大小， 注意文件夹大小为：-1, 大小单位为B（字节）
   * * @param {string} subFolder 读取沙盒文件夹下某子文件夹中文件内容，用于解压缩文件中带有文件夹，或者读取指定文件夹解压后的文件,标准path结构，不以'/'开头
   * @returns {Promise}
   * 成功时：[{name:'xxx', size: 'xxx'}, {name:'xxx', size: 'xxx'}, ...]  数组的形式返回数组
   * 失败时：result: {"code":xxx, "message":"xxx" }
   * @example
   * import {Host} from 'miot'
   * ...
   * Host.file.readFileList().then(res => {
   *  console.log('read fiel list:', res)
   * }).catch((isOk, result)=>{
   *   console.log(isOk, result)
   * });
   *
   * Host.file.readFileList('mysubfolder/aaa').then(res => {
   *  console.log('read fiel list:', res)
   * })
   */
  @report
  readFileList(subFolder = '') {
     return Promise.resolve([]);
  }
  /**
   * 判断文件是否存在
   * @param {string} fileName 可以是多重文件夹嵌套文件， e.g 'path/path2/filename.txt'
   * @returns {Promise<boolean>}
   * 成功时：直接返回true or false
   * 失败时：{"code":xxx, "message":"xxx" }
   * @example
   * import {Host} from 'miot'
   * ...
   * let fileExist = await Host.file.isFileExists('fileName')
   * //or
   * Host.file.isFileExists('fileName').then(res => {
   * console.log('file exist at path:', res)
   * }).catch(err => {
   * // file name error or get file path with error
   * })
   */
  @report
  isFileExists(fileName) {
     return Promise.resolve(false)
  }
  /**
   * 读本地文件， 读取普通字符串， 与之对应的写文件为Host.file.writeFile(fileName, content)
   * @param {string} fileName - 文件名,可以是多重文件夹嵌套文件， e.g 'path/path2/filename.txt'
   * @param {json} [opt={}] - 其他设置项
   * @returns {Promise<String>}
   * 成功时：直接返回文件内容
   * 失败时：{"code":xxx, "message":"xxx" }
   * @example
   * import {Host} from 'miot'
   * ...
   * Host.filereadFile('name').then(content =>{
   *  console.log('file content:', content)
   * })
   */
  @report
  readFile(fileName) {
     return Promise.resolve(null);
  }
  /**
   * 读本地文件， 通常用于读取蓝牙设备需要的文件数据
   * @param {string} fileName - 文件名, 可以是多重文件夹嵌套文件， e.g 'path/path2/filename.txt'
   * @returns {Promise}
   * 成功时：直接返回文件内容
   * 失败时：{"code":xxx, "message":"xxx" }
   * @example
   * import {Host} from 'miot'
   * ...
   * Host.filereadFileToHexString('name').then(content =>{
   *  console.log('file content:', content)
   * })
   */
  @report
  readFileToHexString(fileName) {
     return Promise.resolve(null);
  }
  /**
   * 读文件，并转换为 Base64 编码
   * @param {string} fileName - 文件名, 可以是多重文件夹嵌套文件， e.g 'path/path2/filename.txt'
   * @returns {Promise}
   * 成功时：直接返回文件内容
   * 失败时：{"code":xxx, "message":"xxx" }
   */
  @report
  readFileToBase64(fileName) {
     return Promise.resolve(null);
  }
  /**
   * 读取一定字节的文件，并转换为 Base64 编码
   * @since 10045
   * @param {string} fileName - 文件名, 可以是多重文件夹嵌套文件， e.g 'path/path2/filename.txt'
   * @param {number} off - 在文件中读取数据的起始位置的偏移
   * @param {number} len - 读取的最大字节数
   * @returns {Promise}
   * 成功时：{content:"xxx",totalLength:xxx},
   * content为读取到的经过Base64编码后的文件内容，类型为string
   * totalLength为文件总长度，类型为number
   * 失败时：{"code":xxx, "message":"xxx" }
   */
  @report
  readFileSegmentToBase64(fileName, off, len) {
     return Promise.resolve(null);
  }
  /**
   * 写文件， 与之对应的读文件为Host.file.readFile(fileName)
   * @param {string} fileName - 文件名, 可以是多重文件夹嵌套文件， e.g 'path/path2/filename.txt'
   * @param {string} utf8Content - 文件内容字符串
   * @returns {Promise}
   * 成功时：直接返回true
   * 失败时：{"code":xxx, "message":"xxx" }
   * @example
   * import {Host} from 'miot'
   * ...
   * Host.filewriteFile('name', 'content').then(_ =>{
   *  //写入成功
   *  console.log('write success')
   * })
   * ...
   *
   */
  @report
  writeFile(fileName, utf8Content) {
     return Promise.resolve(null);
  }
  /**
   * 写文件，输入为 Base64 编码的字符串， api内部会对字符串做 Base64 解码后存放到文件中
   * @param {string} fileName - 文件名, 可以是多重文件夹嵌套文件， e.g 'path/path2/filename.txt'
   * @param {string} fileContent - 需要写入的文件内容
   * @returns {Promise}
   * 成功时：直接返回true
   * 失败时：{"code":xxx, "message":"xxx" }
   * @example
   * import {Host} from 'miot'
   * ...
   * Host.filewriteFileThroughBase64('name', 'base64').then(_ =>{
   *  //写入成功
   *  console.log('write success')
   * })
   * ...
   */
  @report
  writeFileThroughBase64(fileName, fileContent) {
     return Promise.resolve(null);
  }
  /**
   * 向已存在的文件追加内容, 通常是通过使用writeFile接口来写的文件
   * @param {string} fileName - 文件名, 可以是多重文件夹嵌套文件， e.g 'path/path2/filename.txt'
   * @param {string} utf8Content - 文件内容字符串
   * @returns {Promise}
   * 成功时：直接返回true
   * 失败时：{"code":xxx, "message":"xxx" }
   * @example
   * import {Host} from 'miot'
   * ...
   * Host.fileappendFile('name', 'base64').then(_ =>{
   *  //写入成功
   *  console.log('write success')
   * })
   * ...
   */
  @report
  appendFile(fileName, utf8Content) {
     return Promise.resolve(null);
  }
  /**
   * 向已存在的文件追加内容，输入为 Base64 编码的字符串， api内部会对字符串做 Base64 解码后存放到文件中
   * @param {string} fileName - 文件名, 可以是多重文件夹嵌套文件， e.g 'path/path2/filename.txt'
   * @param {string} fileContent - 需要写入的文件内容
   * @returns {Promise}
   * 成功时：直接返回true
   * 失败时：{"code":xxx, "message":"xxx" }
   * @example
   * import {Host} from 'miot'
   * ...
   * Host.fileappendFileThroughBase64('name', 'base64').then(_ =>{
   *  //写入成功
   *  console.log('write success')
   * })
   * ...
   *
   */
  @report
  appendFileThroughBase64(fileName, fileContent) {
     return Promise.resolve(null);
  }
  /**
   * 删除文件
   * @param {string} fileName - 文件名, 可以是多重文件夹嵌套文件， e.g 'path/path2/filename.txt'
   * @returns {Promise}
   * 成功时：直接返回true
   * 失败时：{"code":xxx, "message":"xxx" }
   * @example
   * import {Host} from 'miot'
   * ...
   * Host.filedeleteFile('name').then(_ =>{
   *  console.log('delete success')
   * })
   * ...
   */
  @report
  deleteFile(fileName) {
     return Promise.resolve(null);
  }
  /**
   * 上传普通文件，需要申请权限使用
   * 获取用于上传FDS文件的obj_name以及用于上传的url
   * 设备需要申请配置FDS权限，参考 https://iot.mi.com/new/doc/cloud-development/cloud-service/storage/fds.html
   * @since 10004
   * @param {string} did 设备did
   * @param {string} suffix 文件后缀 例如 'mp3', 'txt'
   * @example
   *  let did = Device.deviceID;
      let suffix = "mp3";
      Host.file.generateObjNameAndUrlForFDSUpload(did, suffix).then(res => {
      if (res.hasOwnProperty(suffix) && res[suffix]) {
          let obj = res[suffix];
          let obj_name = obj.obj_name;
          let name = obj_name.substring(obj_name.length - 22)
          let content = "AC";
          let time = obj.time;
          this.file_obj_name = obj_name;
          console.log("pre upload", res)
          Host.file.writeFile(name, content).then(r => {
              let param = {
                  uploadUrl: obj.url,
                  method: obj.method,
                  headers: { "Content-Type": "" },
                  files: [{ filename: name }]
              }
              Host.file.uploadFileToFDS(param).then(rr => {
                  alert('上传成功' + JSON.stringify(rr))
                  console.log('upload file success', rr)
              }).catch(err => {
                  alert('上传失败' + JSON.stringify(err))
                  console.log('upload file failed', err)
              })
          }).catch(err => {
              alert('存储临时文件失败' + JSON.stringify(err))
              console.log("write file failed", err)
          })
      }
      })
   */
  @report
  generateObjNameAndUrlForFDSUpload(did, suffix) {
     return Promise.resolve(null);
  }
  /**
   * 上传日志文件。
   * 具体使用参考generateObjNameAndUrlForFDSUpload
   * @since 10011
   * @param {string} did
   * @param {string} suffix string or array<string>
   */
  @report
  generateObjNameAndUrlForLogFileFDSUpload(did, suffix) {
     return Promise.resolve(null);
  }
  /**
   * 获取FDS文件的信息，包含下载地址等信息
   * 设备需要申请配置FDS权限，参考 https://iot.mi.com/new/guide.html?file=08-%E4%BA%91%E6%9C%8D%E5%8A%A1%E5%BC%80%E5%8F%91%E6%8C%87%E5%8D%97/03-%E5%AD%98%E5%82%A8/01-%E4%BD%BF%E7%94%A8FDS%E5%AD%98%E5%82%A8%E7%94%A8%E6%88%B7%E6%96%87%E4%BB%B6
   *
   * 对于手动上传到fds的文件(没有genObjName ,在平台端直接上传的)，可直接设置成public，生成url。插件端需要用这个文件时，用通用下载接口下载此url即可。
   * getFDSFileInfoWithObjName,这个接口只是用来下载通过插件接口(Host.file.uploadFileToFDS)上传到FDS的文件
   *
   * @since 10004
   * @param {string} obj_name generateObjNameAndUrlForFDSUpload 生成的 obj_name
   * @example
   *  let did = Device.deviceID;
      let suffix = "mp3";
      let file_obj_name = this.file_obj_name //从服务端获取或者本地获取,通过generateObjNameAndUrlForFDSUpload 生成
      if (file_obj_name) {
      Host.file.getFDSFileInfoWithObjName(file_obj_name).then(res => {
          console.log('getfileurl success', res)
          alert('获取成功' + JSON.stringify(res))
      }).catch(err => {
          console.log('getfileurl failed', err)
      })
      } else {
      alert("先上传文件")
      }
   */
  @report
  getFDSFileInfoWithObjName(obj_name) {
     return Promise.resolve(null);
  }
  /**
   * @ typedef UploadParams - 参数字典
   * @ property {string} uploadUrl
   * @ property {'POST' | 'PUT'} method
   * @ property {{'Accept': 'application/json'}} headers
   * @ property {{}} fields
   * @ property {[{fileName: 'xxx'}]} files
   */
  /**
   * 上传文件
   * @param {UploadParams} params - 参数字典
   * @returns {Promise}
   * @example
   * import {Host} from 'miot'
   * ...
   * let params = {
   *  uploadUrl: 'http://127.0.0.1:3000',
   *  method: 'POST', // default 'POST',support 'POST' and 'PUT'
   *  headers: {
   *      'Accept': 'application/json',
   *  },
   *  fields: {
   *      'hello': 'world',
   *  },
   *  files: [
   *      {
   *          filename: 'fileName.png', // 必选， 只能上传插件sandbox里的文件
   *          range: {start: 10, length: 100} // 可选， since 10037， 从start开始读取lengt长度的文件，可选，不配置则表示文件从头到尾
   *          formdata: {name: 'name1.png', filename: 'customFileName.png'} // 可选， since 10038， 用于自定义formdata中的name和filename
   *      },
   *  ]
   * };
   * Host.file.uploadFile(params).then(res => {
   *  console.log('upload success with res:', res)
   * }).catch(err => {
   *  console.log('upload failed with err:', err)
   * })
   * ...
   */
  @report
  uploadFile(params) {
     return Promise.resolve(null);
  }
  /**
   * 上传文件到小米云FDS
   * @param {UploadParams} params - 参数字典
   * @returns {Promise}
   * @example
   * same as Host.file.uploadFile
   */
  @report
  uploadFileToFDS(params) {
     return Promise.resolve(null);
  }
  /**
   * @ typedef DownloadParams - 参数字典
   * @ property {string} taskID -  可选 since 10038 下载任务唯一标示, 如 MD5(url + timestamp)
   */
  /**
   * 下载文件到插件沙盒目录, 文件下载完成后才会回调
   * @param {string} url - 文件地址
   * @param {string} fileName - 存储到本地的文件名
   * @param {DownloadParams} params 参数字典 可选 since 10038
   * @returns {Promise}
   * 成功时：{header:{}, path:xxx, filename:xxx,status:xxx}
   * 失败时：{"code":xxx, "message":"xxx" }
   * @example
   * import {Host} from 'miot'
   * ...
   * Host.file.downloadFile('url', 'targetName').then(res =>{
   *  console.log('download success with res:', res)
   * }).catch(err => {
   *  console.log('download failed with err:', err)
   * })
   * ...
   */
  @report
  downloadFile(url, fileName, params = null) {
     return Promise.resolve(null);
  }
  /**
   * 取消指定的下载任务
   * @param {string} taskID - since 10038 下载任务的唯一ID， 与 downloadFile 传入的 taskID 一致
   * @returns {Promise}
   * 成功时：{code:0, data:{}}
   * 失败时：{code:-1, message:'xxx'}
   */
  cancelDownloadFile(taskID) {
     return Promise.resolve(null);
  }
  /**
   * 获取 base64 编码的数据长度
   * @param {string} base64Data - base64 编码的字符串
   * @returns {Promise}  返回具体的长度
   * @example
   * import {Host} from 'miot'
   * ...
   * let len = await Host.file.dataLengthOfBase64Data('data')
   * //or
   * Host.file.dataLengthOfBase64Data('data').then(len => console.log('len:', len))
   * ...
   */
  @report
  dataLengthOfBase64Data(base64Data) {
     return Promise.resolve(null);
  }
  /**
   * 获取一个data的子data（base64编码）
   * @param {string} base64Data - base64 编码的数据
   * @param {number} loc - 起始位置
   * @param {number} len - 长度
   * @returns {Promise}
   */
  @report
  subBase64DataOfBase64Data(base64Data, loc, len) {
     return Promise.resolve(null);
  }
  /**
   * 解压缩一个zip文件，解压缩后的文件会直接存储在插件存储空间的根目录下
   * @param {string} fileName - 文件名（插件存储空间内的文件）
   * * @param {string} desitinationPath - 目标解压缩文件夹，默认解压到当前文件夹，如果指定名称，压缩包内容会解压到指定文件夹
   * @returns {Promise}
   * 成功时：返回true
   * 失败时：{"code":xxx, "message":"xxx" }
   */
  @report
  unzipFile(fileName, desitinationPath = '') {
     return Promise.resolve(null);
  }
  /**
   * 解压缩一个gz文件, 并以base64编码的形式直接返回给插件, 不做本地存储
   * @param {string} fileName - 文件名（插件存储空间内的文件）
   * @return {Promise}
   * 成功时：返回文件的内容
   * 失败时：{"code":xxx, "message":"xxx" }
   */
  @report
  ungzFile(fileName) {
     return Promise.resolve(null);
  }
  /**
  * 保存指定照片文件到系统相册
  * @param {string} fileName 可以是多重文件夹嵌套文件， e.g 'path/path2/filename.txt'
  * @returns {Promise}
   * 成功时：返回true
   * 失败时：{"code":xxx, "message":"xxx" }
  * @example  参考com.xiaomi.demo Host-->PhotoDemo.js
  * import {Host} from 'miot'
  * ...
  * Host.file.saveImageToPhotosAlbum('name').then(_ =>{
  *  console.log('successful save to PhotosAlbum')
  * })
  * ...
  */
  @report
  saveImageToPhotosAlbum(fileName) {
     return Promise.resolve(false)
  }
  /**
   * 保存指定文件到系统相册
   * @since 10037
   * @param {string} fileName 可以是多重文件夹嵌套文件， e.g 'path/path2/filename.txt'
   * @returns {Promise}
   * 成功时：返回true
   * 失败时：{"code":xxx, "message":"xxx" }
   * @example 参考com.xiaomi.demo Host-->PhotoDemo.js
  */
  @report
  saveFileToPhotosAlbum(fileName) {
     return Promise.resolve(false)
  }
  /**
   * 保存指定图片文件到以did命名的相册中
   * 该方法会在系统相册中创建一个以did[-customDirName]命名的相册（如果不存在），并将图片保存在其中
   * @since 10037
   * @param {string} fileName 图片在沙盒中的文件名
   * @param {string} customDirName 自定义相册名称，默认为null，since 10042
   * @returns {Promiste}
   * 成功时：返回true
   * 失败时：
   *  {"code":-401, "message":"access to photo library denied" }
   *  {"code":-1, "message":"did cannot be empty" }
   *  {"code":-2, "message":"did cannot be empty" }
   *  {"code":-3, "message":"path is ilegal or file not exist" }
   *  {"code":-5, "message":"filepath cannot convert to a image, please check" }
   *  {"code":-100, "message":"failed to save image" }
   *  {"code":-101, "message":"failed to create album" }
   * @example 参考com.xiaomi.demo Host-->PhotoDemo.js
   */
  @report
  saveImageToPhotosDidAlbum(fileName, customDirName = null) {
     return Promise.resolve(false)
  }
  /**
   * 保存指定照片文件到以did命名的相册中
   * 该方法会在系统相册中创建一个以did命名的相册（如果不存在），并将视频保存在其中
   * @since 10037
   * @param {string} fileName
   * @param {string} customDirName 自定义相册名称，默认为null, since 10042
   * @returns {Promise}
   * 成功时：返回true
   * 失败时：
   *  {"code":-401, "message":"access to photo library denied" }
   *  {"code":-1, "message":"did cannot be empty" }
   *  {"code":-2, "message":"did cannot be empty" }
   *  {"code":-3, "message":"path is ilegal or file not exist" }
   *  {"code":-4, "message":"filepath cannot seek to be video file" }
   *  {"code":-6, "message":"file cannot save to album as a video" }
   *  {"code":-100, "message":"failed to save video" }
   *  {"code":-101, "message":"failed to create album" }
   * @example 参考com.xiaomi.demo Host-->PhotoDemo.js
   */
  @report
  saveVideoToPhotosDidAlbum(fileName, customDirName = null) {
     return Promise.resolve(false)
  }
  /**
   * 从did命名的相册中 通过url获取视频文件的filepath
   * @since 10037
   * @param {string} url
   * @param {string} customDirName 自定义相册名称，默认为null, since 10042
   * @returns {Promise}
   * 成功时：返回true
   * 失败时：
   *  {"code":-401, "message":"access to photo library denied" }
   *  {"code":-1, "message":"did cannot be empty" }
   *  {"code":-2, "message":"did cannot be empty" }
   *  {"code":-3, "message":"url cannot be empty" }
   * @example 参考com.xiaomi.demo Host-->PhotoDemo.js
   */
  @report
  fetchLocalVideoFilePathFromDidAlbumByUrl(url, customDirName = null) {
     return Promise.resolve(false)
  }
  /**
   * 获取指定以did命名的相册中所有的图片和视频
   * 如果不存在该相册，返回空数组
   * @since 10037
   * @param {string} customDirName 自定义相册名称，默认为null, since 10042
   * @returns {Promise}
   * 成功时：{"code":0, "data":[] }
   *      返回图片和视频信息
   *          ios 返回 图片scheme协议 miotph:// 视频scheme miotvideo://
   *          android 返回图片和视频文件的fileurl
   *      每个图片信息包含key
   *      {'url':<'miotph://XXXXXX'(ios) 'file://XXXXXX' (android)>,
   *      'mediaType' : <number>, // 0 : unknowntype, 1: image, 2:video, 3: audio(10037暂不支持)
   *      'pixelWidth' :<number>, // width信息，0 代表unknown
   *      'pixelHeight' :<number>, // height 0 代表unknown
   *      'creationDate' :<number>, // 创建时间信息，unix时间戳
   *      'modificationDate' : <number>, // 修改时间信息， unix时间戳
   *      'duration' : <number>, // 持续时间 信息 图片文件返回0  单位ms 10042之前ios返回的是秒，安卓返回的是ms 在10042 之后ios修正为ms
   *      }
   * 失败时：
   *  {"code":-401, "message":"access to photo library denied" }
   *  {"code":-1, "message":"did cannot be empty" }
   *  {"code":-2, "message":"did cannot be empty" }
   * @example 参考com.xiaomi.demo Host-->PhotoDemo.js
   */
  @report
  getAllSourceFromPhotosDidAlbum(customDirName = null) {
     return Promise.resolve(false)
  }
  /**
   * 在相册中通过url 删除指定的assets
   * @since 10037
   * @param {array} urls
   * @returns {Promise}
   * 成功时：返回true
   * 失败时：
   *  {"code":-401, "message":"access to photo library denied" }
   *  {"code":-1, "message":"did cannot be empty" }
   *  {"code":-2, "message":"did cannot be empty" }
   *  {"code":-3, "message":"urls cannot be parsed to a Array or it is empty" }
   *  {"code":-100, "message":"delete assets failed" }
   * @example 参考com.xiaomi.demo Host-->PhotoDemo.js
   */
  @report
  deleteAssetsFromAlbumByUrls(urls) {
     return Promise.resolve(false)
  }
  /**
   * 屏幕全屏截图
   * @param {string} imageName - 图片名称，png,
   * @return {Promise<string>} - 截图成功回调函数返回存储图片的绝对路径，加载图片时直接使用即可
   * 成功时：返回图片的路径
   * 失败时：{"code":xxx, "message":"xxx" }
   * @example
   * <Image source={{local:imageName, scale:PixelRatio.get()}} />
   *
   */
  @report
  screenShot(imageName) {
     return Promise.resolve("...");
  }
  /**
   * 自定义范围的屏幕截图
   * @param {string} imageName - 图片名称，png
   * @param {{l:int, t:int, w:int, h:int}} rect - 截屏范围
   * @return {Promise<string>} -  截图成功 返回图片地址
   * 成功时：返回图片的路径
   * 失败时：{"code":xxx, "message":"xxx" }
   *
   */
  @report
  screenShotInRect(imageName, rect) {
     return Promise.resolve("...");
  }
  /**
   * 长截屏，用来截scrollView，会把超出屏幕的部分也截到
   * @param {number} viewRef - scrollView的引用
   * @param {string} imageName - 图片名称，png
   * @returns {Promise<string>}
   * 成功时：返回图片的路径
   * 失败时：{"code":xxx, "message":"xxx" }
   * @example
   *  var findNodeHandle = require('findNodeHandle');
   *  var myScrollView = findNodeHandle(this.refs.myScrollView);
   *  Host.file.longScreenShot(myScrollView, 'test2.png').then(imagePath=>{
   *      console.log(imagePath);
   *  });
   */
  @report
  longScreenShot(viewRef, imageName) {
     return Promise.resolve(null);
  }
  /**
   * 高德地图截屏
   * @param {number} viewRef - MAMapView(MHMapView的父类)的引用
   * @param {string} imageName - 图片名称，自动添加后缀png
   * @return {Promise}
   * 成功时：返回图片的路径
   * 失败时：{"code":xxx, "message":"xxx" }
   * @example
   * const findNodeHandle = require('findNodeHandle');
   * const myMapViewRef = findNodeHandle(this.refs.myMapView);
   * const imageName = 'mapToShare.png';
   * let imageToShow = null;
   * Host.file.amapScreenShot(myMapViewRef, imageName).then(() => {
   *    imageToShow = <Image source={{local:imageName}}>
   *    console.log("ok");
   * });
   */
  @report
  amapScreenShot(viewRef, imageName) {
     return Promise.resolve("...");
  }
  /**
   * 获取图片指定点的色值, 传空数组将返回所有点的色值
   * @param {string} imagePath - 图片文件路径
   * @param {Array<{x:int,y:int}>} points - 位置数组
   * @returns {Promise}
   */
  @report
  getRGBAValueFromImageAtPath(imagePath, points) {
     return Promise.resolve(null);
  }
  /**
   * 沙盒路径
   */
  get storageBasePath() {
  }
  /**
   * 创建目录
   * @since 10042
   * @param {json} params {dirPath:‘xxx’,//本地路径如：dir0,/dir0/dir1
   *                       recursive: [true/false],//是否递归创建目录。如果为 true，则创建该目录和该目录下的所有子目录
   *                      }
   * @returns {Promise<json>} 成功时：{code:0,message:'success'},
   *              失败时可能的返回值有：{code:-1,message:'directory name is not valid'},
   *                                {code:-2,message:'file ${dirPath} already exist'},
   *                                {code:-3,message:'parent directory is not exist:${dirPath}'},
   *                                {code:-4,message:'permission denied,cannot access dir:${dirPath}'},
   * @example
   * let params ={
   *  dirPath: 'dir0/dir1',
   *  recursive: true,
   * };
   * Host.file.mkdir(params)
   *      .then(res=>{alert(JSON.stringify(res))})
   *      .catch(err=>{alert(JSON.stringify(err))})
   */
  @report
  mkdir(params) {
  }
=======
    /**
     * 读取沙盒内文件列表, 返回文件的名称和文件的大小， 注意文件夹大小为：-1, 大小单位为B（字节）
     * * @param {string} subFolder 读取沙盒文件夹下某子文件夹中文件内容，用于解压缩文件中带有文件夹，或者读取指定文件夹解压后的文件,标准path结构，不以'/'开头
     * @returns {Promise}
     * 成功时：[{name:'xxx', size: 'xxx'}, {name:'xxx', size: 'xxx'}, ...]  数组的形式返回数组
     * 失败时：result: {"code":xxx, "message":"xxx" }
     * @example
     * import {Host} from 'miot'
     * ...
     * Host.file.readFileList().then(res => {
     *  console.log('read fiel list:', res)
     * }).catch((isOk, result)=>{
     *   console.log(isOk, result)
     * });
     *
     * Host.file.readFileList('mysubfolder/aaa').then(res => {
     *  console.log('read fiel list:', res)
     * })
     */
    @report
  readFileList(subFolder = '') {
     return Promise.resolve([]);
  }
    /**
     * 判断文件是否存在
     * @param {string} fileName 可以是多重文件夹嵌套文件， e.g 'path/path2/filename.txt'
     * @returns {Promise<boolean>}
     * 成功时：直接返回true or false
     * 失败时：{"code":xxx, "message":"xxx" }
     * @example
     * import {Host} from 'miot'
     * ...
     * let fileExist = await Host.file.isFileExists('fileName')
     * //or
     * Host.file.isFileExists('fileName').then(res => {
     * console.log('file exist at path:', res)
     * }).catch(err => {
     * // file name error or get file path with error
     * })
     */
    @report
    isFileExists(fileName) {
       return Promise.resolve(false)
    }
    /**
     * 读本地文件， 读取普通字符串， 与之对应的写文件为Host.file.writeFile(fileName, content)
     * @param {string} fileName - 文件名,可以是多重文件夹嵌套文件， e.g 'path/path2/filename.txt'
     * @param {json} [opt={}] - 其他设置项
     * @returns {Promise<String>}
     * 成功时：直接返回文件内容
     * 失败时：{"code":xxx, "message":"xxx" }
     * @example
     * import {Host} from 'miot'
     * ...
     * Host.filereadFile('name').then(content =>{
     *  console.log('file content:', content)
     * })
     */
    @report
    readFile(fileName) {
       return Promise.resolve(null);
    }
    /**
     * 读本地文件， 通常用于读取蓝牙设备需要的文件数据
     * @param {string} fileName - 文件名, 可以是多重文件夹嵌套文件， e.g 'path/path2/filename.txt'
     * @returns {Promise}
     * 成功时：直接返回文件内容
     * 失败时：{"code":xxx, "message":"xxx" }
     * @example
     * import {Host} from 'miot'
     * ...
     * Host.filereadFileToHexString('name').then(content =>{
     *  console.log('file content:', content)
     * })
     */
    @report
    readFileToHexString(fileName) {
       return Promise.resolve(null);
    }
    /**
     * 读文件，并转换为 Base64 编码
     * @param {string} fileName - 文件名, 可以是多重文件夹嵌套文件， e.g 'path/path2/filename.txt'
     * @returns {Promise}
     * 成功时：直接返回文件内容
     * 失败时：{"code":xxx, "message":"xxx" }
     */
    @report
    readFileToBase64(fileName) {
       return Promise.resolve(null);
    }
    /**
     * 写文件， 与之对应的读文件为Host.file.readFile(fileName)
     * @param {string} fileName - 文件名, 可以是多重文件夹嵌套文件， e.g 'path/path2/filename.txt'
     * @param {string} utf8Content - 文件内容字符串
     * @returns {Promise}
     * 成功时：直接返回true
     * 失败时：{"code":xxx, "message":"xxx" }
     * @example
     * import {Host} from 'miot'
     * ...
     * Host.filewriteFile('name', 'content').then(_ =>{
     *  //写入成功
     *  console.log('write success')
     * })
     * ...
     *
     */
    @report
    writeFile(fileName, utf8Content) {
       return Promise.resolve(null);
    }
    /**
     * 写文件，输入为 Base64 编码的字符串， api内部会对字符串做 Base64 解码后存放到文件中
     * @param {string} fileName - 文件名, 可以是多重文件夹嵌套文件， e.g 'path/path2/filename.txt'
     * @param {string} fileContent - 需要写入的文件内容
     * @returns {Promise}
     * 成功时：直接返回true
     * 失败时：{"code":xxx, "message":"xxx" }
     * @example
     * import {Host} from 'miot'
     * ...
     * Host.filewriteFileThroughBase64('name', 'base64').then(_ =>{
     *  //写入成功
     *  console.log('write success')
     * })
     * ...
     */
    @report
    writeFileThroughBase64(fileName, fileContent) {
       return Promise.resolve(null);
    }
    /**
     * 向已存在的文件追加内容, 通常是通过使用writeFile接口来写的文件
     * @param {string} fileName - 文件名, 可以是多重文件夹嵌套文件， e.g 'path/path2/filename.txt'
     * @param {string} utf8Content - 文件内容字符串
     * @returns {Promise}
     * 成功时：直接返回true
     * 失败时：{"code":xxx, "message":"xxx" }
     * @example
     * import {Host} from 'miot'
     * ...
     * Host.fileappendFile('name', 'base64').then(_ =>{
     *  //写入成功
     *  console.log('write success')
     * })
     * ...
     */
    @report
    appendFile(fileName, utf8Content) {
       return Promise.resolve(null);
    }
    /**
     * 向已存在的文件追加内容，输入为 Base64 编码的字符串， api内部会对字符串做 Base64 解码后存放到文件中
     * @param {string} fileName - 文件名, 可以是多重文件夹嵌套文件， e.g 'path/path2/filename.txt'
     * @param {string} fileContent - 需要写入的文件内容
     * @returns {Promise}
     * 成功时：直接返回true
     * 失败时：{"code":xxx, "message":"xxx" }
     * @example
     * import {Host} from 'miot'
     * ...
     * Host.fileappendFileThroughBase64('name', 'base64').then(_ =>{
     *  //写入成功
     *  console.log('write success')
     * })
     * ...
     *
     */
    @report
    appendFileThroughBase64(fileName, fileContent) {
       return Promise.resolve(null);
    }
    /**
     * 删除文件
     * @param {string} fileName - 文件名, 可以是多重文件夹嵌套文件， e.g 'path/path2/filename.txt'
     * @returns {Promise}
     * 成功时：直接返回true
     * 失败时：{"code":xxx, "message":"xxx" }
     * @example
     * import {Host} from 'miot'
     * ...
     * Host.filedeleteFile('name').then(_ =>{
     *  console.log('delete success')
     * })
     * ...
     */
    @report
    deleteFile(fileName) {
       return Promise.resolve(null);
    }
    /**
     * 上传普通文件，需要申请权限使用
     * 获取用于上传FDS文件的obj_name以及用于上传的url
     * 设备需要申请配置FDS权限，参考 https://iot.mi.com/new/guide.html?file=08-%E4%BA%91%E6%9C%8D%E5%8A%A1%E5%BC%80%E5%8F%91%E6%8C%87%E5%8D%97/03-%E5%AD%98%E5%82%A8/01-%E4%BD%BF%E7%94%A8FDS%E5%AD%98%E5%82%A8%E7%94%A8%E6%88%B7%E6%96%87%E4%BB%B6
     * @since 10004
     * @param {string} did 设备did
     * @param {string} suffix 文件后缀 例如 'mp3', 'txt'
     * @example
     *  let did = Device.deviceID;
        let suffix = "mp3";
        Host.file.generateObjNameAndUrlForFDSUpload(did, suffix).then(res => {
        if (res.hasOwnProperty(suffix) && res[suffix]) {
            let obj = res[suffix];
            let obj_name = obj.obj_name;
            let name = obj_name.substring(obj_name.length - 22)
            let content = "AC";
            let time = obj.time;
            this.file_obj_name = obj_name;
            console.log("pre upload", res)
            Host.file.writeFile(name, content).then(r => {
                let param = {
                    uploadUrl: obj.url,
                    method: obj.method,
                    headers: { "Content-Type": "" },
                    files: [{ filename: name }]
                }
                Host.file.uploadFileToFDS(param).then(rr => {
                    alert('上传成功' + JSON.stringify(rr))
                    console.log('upload file success', rr)
                }).catch(err => {
                    alert('上传失败' + JSON.stringify(err))
                    console.log('upload file failed', err)
                })
            }).catch(err => {
                alert('存储临时文件失败' + JSON.stringify(err))
                console.log("write file failed", err)
            })
        }
        })
     */
    @report
    generateObjNameAndUrlForFDSUpload(did, suffix) {
       return Promise.resolve(null);
    }
    /**
     * 上传日志文件。
     * 具体使用参考generateObjNameAndUrlForFDSUpload
     * @since 10011
     * @param {string} did
     * @param {string} suffix string or array<string>
     */
    @report
    generateObjNameAndUrlForLogFileFDSUpload(did, suffix) {
       return Promise.resolve(null);
    }
    /**
     * 获取FDS文件的信息，包含下载地址等信息
     * 设备需要申请配置FDS权限，参考 https://iot.mi.com/new/guide.html?file=08-%E4%BA%91%E6%9C%8D%E5%8A%A1%E5%BC%80%E5%8F%91%E6%8C%87%E5%8D%97/03-%E5%AD%98%E5%82%A8/01-%E4%BD%BF%E7%94%A8FDS%E5%AD%98%E5%82%A8%E7%94%A8%E6%88%B7%E6%96%87%E4%BB%B6
     *
     * 对于手动上传到fds的文件(没有genObjName ,在平台端直接上传的)，可直接设置成public，生成url。插件端需要用这个文件时，用通用下载接口下载此url即可。
     * getFDSFileInfoWithObjName,这个接口只是用来下载通过插件接口(Host.file.uploadFileToFDS)上传到FDS的文件
     *
     * @since 10004
     * @param {string} obj_name generateObjNameAndUrlForFDSUpload 生成的 obj_name
     * @example
     *  let did = Device.deviceID;
        let suffix = "mp3";
        let file_obj_name = this.file_obj_name //从服务端获取或者本地获取,通过generateObjNameAndUrlForFDSUpload 生成
        if (file_obj_name) {
        Host.file.getFDSFileInfoWithObjName(file_obj_name).then(res => {
            console.log('getfileurl success', res)
            alert('获取成功' + JSON.stringify(res))
        }).catch(err => {
            console.log('getfileurl failed', err)
        })
        } else {
        alert("先上传文件")
        }
     */
    @report
    getFDSFileInfoWithObjName(obj_name) {
       return Promise.resolve(null);
    }
    /**
     * @ typedef UploadParams - 参数字典
     * @ property {string} uploadUrl
     * @ property {'POST' | 'PUT'} method
     * @ property {{'Accept': 'application/json'}} headers
     * @ property {{}} fields
     * @ property {[{fileName: 'xxx'}]} files
     */
    /**
     * 上传文件
     * @param {UploadParams} params - 参数字典
     * @returns {Promise}
     * @example
     * import {Host} from 'miot'
     * ...
     * let params = {
     *  uploadUrl: 'http://127.0.0.1:3000',
     *  method: 'POST', // default 'POST',support 'POST' and 'PUT'
     *  headers: {
     *      'Accept': 'application/json',
     *  },
     *  fields: {
     *      'hello': 'world',
     *  },
     *  files: [
     *      {
     *          filename: 'fileName.png', // 必选， 只能上传插件sandbox里的文件
     *          range: {start: 10, length: 100} // 可选， since 10037， 从start开始读取lengt长度的文件，可选，不配置则表示文件从头到尾
     *          formdata: {name: 'name1.png', filename: 'customFileName.png'} // 可选， since 10038， 用于自定义formdata中的name和filename
     *      },
     *  ]
     * };
     * Host.file.uploadFile(params).then(res => {
     *  console.log('upload success with res:', res)
     * }).catch(err => {
     *  console.log('upload failed with err:', err)
     * })
     * ...
     */
    @report
    uploadFile(params) {
       return Promise.resolve(null);
    }
    /**
     * 上传文件到小米云FDS
     * @param {UploadParams} params - 参数字典
     * @returns {Promise}
     * @example
     * same as Host.file.uploadFile
     */
    @report
    uploadFileToFDS(params) {
       return Promise.resolve(null);
    }
    /**
     * @ typedef DownloadParams - 参数字典
     * @ property {string} taskID -  可选 since 10038 下载任务唯一标示, 如 MD5(url + timestamp)
     */
    /**
     * 下载文件到插件沙盒目录, 文件下载完成后才会回调
     * @param {string} url - 文件地址
     * @param {string} fileName - 存储到本地的文件名
     * @param {DownloadParams} params 参数字典 可选 since 10038
     * @returns {Promise}
     * 成功时：{header:{}, path:xxx, filename:xxx,status:xxx}
     * 失败时：{"code":xxx, "message":"xxx" }
     * @example
     * import {Host} from 'miot'
     * ...
     * Host.file.downloadFile('url', 'targetName').then(res =>{
     *  console.log('download success with res:', res)
     * }).catch(err => {
     *  console.log('download failed with err:', err)
     * })
     * ...
     */
    @report
    downloadFile(url, fileName, params = null) {
       return Promise.resolve(null);
    }
    /**
     * 取消指定的下载任务
     * @param {string} taskID - since 10038 下载任务的唯一ID， 与 downloadFile 传入的 taskID 一致
     * @returns {Promise}
     * 成功时：{code:0, data:{}}
     * 失败时：{code:-1, message:'xxx'}
     */
    cancelDownloadFile(taskID) {
       return Promise.resolve(null);
    }
    /**
     * 获取 base64 编码的数据长度
     * @param {string} base64Data - base64 编码的字符串
     * @returns {Promise}  返回具体的长度
     * @example
     * import {Host} from 'miot'
     * ...
     * let len = await Host.file.dataLengthOfBase64Data('data')
     * //or
     * Host.file.dataLengthOfBase64Data('data').then(len => console.log('len:', len))
     * ...
     */
    @report
    dataLengthOfBase64Data(base64Data) {
       return Promise.resolve(null);
    }
    /**
     * 获取一个data的子data（base64编码）
     * @param {string} base64Data - base64 编码的数据
     * @param {number} loc - 起始位置
     * @param {number} len - 长度
     * @returns {Promise}
     */
    @report
    subBase64DataOfBase64Data(base64Data, loc, len) {
       return Promise.resolve(null);
    }
    /**
     * 解压缩一个zip文件，解压缩后的文件会直接存储在插件存储空间的根目录下
     * @param {string} fileName - 文件名（插件存储空间内的文件）
     * * @param {string} desitinationPath - 目标解压缩文件夹，默认解压到当前文件夹，如果指定名称，压缩包内容会解压到指定文件夹
     * @returns {Promise}
     * 成功时：返回true
     * 失败时：{"code":xxx, "message":"xxx" }
     */
    @report
    unzipFile(fileName, desitinationPath = '') {
       return Promise.resolve(null);
    }
    /**
     * 解压缩一个gz文件, 并以base64编码的形式直接返回给插件, 不做本地存储
     * @param {string} fileName - 文件名（插件存储空间内的文件）
     * @return {Promise}
     * 成功时：返回文件的内容
     * 失败时：{"code":xxx, "message":"xxx" }
     */
    @report
    ungzFile(fileName) {
       return Promise.resolve(null);
    }
    /**
    * 保存指定照片文件到系统相册
    * @param {string} fileName 可以是多重文件夹嵌套文件， e.g 'path/path2/filename.txt'
    * @returns {Promise}
     * 成功时：返回true
     * 失败时：{"code":xxx, "message":"xxx" }
    * @example  参考com.xiaomi.demo Host-->PhotoDemo.js
    * import {Host} from 'miot'
    * ...
    * Host.file.saveImageToPhotosAlbum('name').then(_ =>{
    *  console.log('successful save to PhotosAlbum')
    * })
    * ...
    */
    @report
    saveImageToPhotosAlbum(fileName) {
       return Promise.resolve(false)
    }
    /**
     * 保存指定文件到系统相册
     * @since 10037
     * @param {string} fileName 可以是多重文件夹嵌套文件， e.g 'path/path2/filename.txt'
     * @returns {Promise}
     * 成功时：返回true
     * 失败时：{"code":xxx, "message":"xxx" }
     * @example 参考com.xiaomi.demo Host-->PhotoDemo.js
    */
    @report
    saveFileToPhotosAlbum(fileName) {
       return Promise.resolve(false)
    }
    /**
     * 保存指定图片文件到以did命名的相册中
     * 该方法会在系统相册中创建一个以did命名的相册（如果不存在），并将图片保存在其中
     * @since 10037
     * @param {string} fileName
     * @returns {Promise}
     * 成功时：返回true
     * 失败时：
     *  {"code":-401, "message":"access to photo library denied" }
     *  {"code":-1, "message":"did cannot be empty" }
     *  {"code":-2, "message":"did cannot be empty" }
     *  {"code":-3, "message":"path is ilegal or file not exist" }
     *  {"code":-5, "message":"filepath cannot convert to a image, please check" }
     *  {"code":-100, "message":"failed to save image" }
     *  {"code":-101, "message":"failed to create album" }
     * @example 参考com.xiaomi.demo Host-->PhotoDemo.js
     */
    @report
    saveImageToPhotosDidAlbum(fileName) {
       return Promise.resolve(false)
    }
    /**
     * 保存指定照片文件到以did命名的相册中
     * 该方法会在系统相册中创建一个以did命名的相册（如果不存在），并将视频保存在其中
     * @since 10037
     * @param {string} fileName
     * @returns {Promise}
     * 成功时：返回true
     * 失败时：
     *  {"code":-401, "message":"access to photo library denied" }
     *  {"code":-1, "message":"did cannot be empty" }
     *  {"code":-2, "message":"did cannot be empty" }
     *  {"code":-3, "message":"path is ilegal or file not exist" }
     *  {"code":-4, "message":"filepath cannot seek to be video file" }
     *  {"code":-6, "message":"file cannot save to album as a video" }
     *  {"code":-100, "message":"failed to save video" }
     *  {"code":-101, "message":"failed to create album" }
     * @example 参考com.xiaomi.demo Host-->PhotoDemo.js
     */
    @report
    saveVideoToPhotosDidAlbum(fileName) {
       return Promise.resolve(false)
    }
    /**
     * 从did命名的相册中 通过url获取视频文件的filepath
     * @since 10037
     * @param {string} url
     * @returns {Promise}
     * 成功时：返回true
     * 失败时：
     *  {"code":-401, "message":"access to photo library denied" }
     *  {"code":-1, "message":"did cannot be empty" }
     *  {"code":-2, "message":"did cannot be empty" }
     *  {"code":-3, "message":"url cannot be empty" }
     * @example 参考com.xiaomi.demo Host-->PhotoDemo.js
     */
    @report
    fetchLocalVideoFilePathFromDidAlbumByUrl(url) {
       return Promise.resolve(false)
    }
    /**
     * 获取指定以did命名的相册中所有的图片和视频
     * 如果不存在该相册，返回空数组
     * @since 10037
     * @returns {Promise}
     * 成功时：{"code":0, "data":[] }
     *      返回图片和视频信息
     *          ios 返回 图片scheme协议 miotph:// 视频scheme miotvideo://
     *          android 返回图片和视频文件的fileurl
     *      每个图片信息包含key
     *      {'url':<'miotph://XXXXXX'(ios) 'file://XXXXXX' (android)>,
     *      'mediaType' : <number>, // 0 : unknowntype, 1: image, 2:video, 3: audio(10037暂不支持)
     *      'pixelWidth' :<number>, // width信息，0 代表unknown
     *      'pixelHeight' :<number>, // height 0 代表unknown
     *      'creationDate' :<number>, // 创建时间信息，unix时间戳
     *      'modificationDate' : <number>, // 修改时间信息， unix时间戳
     *      'duration' : <number>, // 持续时间 信息 图片文件返回0
     *      }
     * 失败时：
     *  {"code":-401, "message":"access to photo library denied" }
     *  {"code":-1, "message":"did cannot be empty" }
     *  {"code":-2, "message":"did cannot be empty" }
     * @example 参考com.xiaomi.demo Host-->PhotoDemo.js
     */
    @report
    getAllSourceFromPhotosDidAlbum() {
       return Promise.resolve(false)
    }
    /**
     * 在相册中通过url 删除指定的assets
     * @since 10037
     * @param {array} urls
     * @returns {Promise}
     * 成功时：返回true
     * 失败时：
     *  {"code":-401, "message":"access to photo library denied" }
     *  {"code":-1, "message":"did cannot be empty" }
     *  {"code":-2, "message":"did cannot be empty" }
     *  {"code":-3, "message":"urls cannot be parsed to a Array or it is empty" }
     *  {"code":-100, "message":"delete assets failed" }
     * @example 参考com.xiaomi.demo Host-->PhotoDemo.js
     */
    @report
    deleteAssetsFromAlbumByUrls(urls) {
       return Promise.resolve(false)
    }
    /**
     * 屏幕全屏截图
     * @param {string} imageName - 图片名称，png,
     * @return {Promise<string>} - 截图成功回调函数返回存储图片的绝对路径，加载图片时直接使用即可
     * 成功时：返回图片的路径
     * 失败时：{"code":xxx, "message":"xxx" }
     * @example
     * <Image source={{local:imageName, scale:PixelRatio.get()}} />
     *
     */
    @report
    screenShot(imageName) {
       return Promise.resolve("...");
    }
    /**
     * 自定义范围的屏幕截图
     * @param {string} imageName - 图片名称，png
     * @param {{l:int, t:int, w:int, h:int}} rect - 截屏范围
     * @return {Promise<string>} -  截图成功 返回图片地址
     * 成功时：返回图片的路径
     * 失败时：{"code":xxx, "message":"xxx" }
     *
     */
    @report
    screenShotInRect(imageName, rect) {
       return Promise.resolve("...");
    }
    /**
     * 长截屏，用来截scrollView，会把超出屏幕的部分也截到
     * @param {number} viewRef - scrollView的引用
     * @param {string} imageName - 图片名称，png
     * @returns {Promise<string>}
     * 成功时：返回图片的路径
     * 失败时：{"code":xxx, "message":"xxx" }
     * @example
     *  var findNodeHandle = require('findNodeHandle');
     *  var myScrollView = findNodeHandle(this.refs.myScrollView);
     *  Host.file.longScreenShot(myScrollView, 'test2.png').then(imagePath=>{
     *      console.log(imagePath);
     *  });
     */
    @report
    longScreenShot(viewRef, imageName) {
       return Promise.resolve(null);
    }
    /**
     * 高德地图截屏
     * @param {number} viewRef - MAMapView(MHMapView的父类)的引用
     * @param {string} imageName - 图片名称，自动添加后缀png
     * @return {Promise}
     * 成功时：返回图片的路径
     * 失败时：{"code":xxx, "message":"xxx" }
     * @example
     * const findNodeHandle = require('findNodeHandle');
     * const myMapViewRef = findNodeHandle(this.refs.myMapView);
     * const imageName = 'mapToShare.png';
     * let imageToShow = null;
     * Host.file.amapScreenShot(myMapViewRef, imageName).then(() => {
     *    imageToShow = <Image source={{local:imageName}}>
     *    console.log("ok");
     * });
     */
    @report
    amapScreenShot(viewRef, imageName) {
       return Promise.resolve("...");
    }
    /**
     * 获取图片指定点的色值, 传空数组将返回所有点的色值
     * @param {string} imagePath - 图片文件路径
     * @param {Array<{x:int,y:int}>} points - 位置数组
     * @returns {Promise}
     */
    @report
    getRGBAValueFromImageAtPath(imagePath, points) {
       return Promise.resolve(null);
    }
    /**
     * 沙盒路径
     */
    get storageBasePath() {
    }
>>>>>>> 18f99a2b
}
const FileInstance = new IFile();
export default FileInstance;<|MERGE_RESOLUTION|>--- conflicted
+++ resolved
@@ -50,12 +50,12 @@
  *
  */
 class IFile {
-<<<<<<< HEAD
-  /**
-   * 读取沙盒内文件列表, 返回文件的名称和文件的大小， 注意文件夹大小为：-1, 大小单位为B（字节）
+  /**
+   * 读取沙盒内文件列表, 返回文件的名称和文件的大小， 注意文件夹大小为：-1, 大小单位为B（字节）;
+   * 从10047起，新增 modifyTime 字段：文件保存时的时间戳，单位秒
    * * @param {string} subFolder 读取沙盒文件夹下某子文件夹中文件内容，用于解压缩文件中带有文件夹，或者读取指定文件夹解压后的文件,标准path结构，不以'/'开头
    * @returns {Promise}
-   * 成功时：[{name:'xxx', size: 'xxx'}, {name:'xxx', size: 'xxx'}, ...]  数组的形式返回数组
+   * 成功时：[{name:'xxx', size: 'xxx' , 'modifyTime': xxx(文件保存时的时间戳，单位秒)}, {name:'xxx', size: 'xxx', 'modifyTime': xxx(文件保存时的时间戳，单位秒)}, ...]  数组的形式返回数组
    * 失败时：result: {"code":xxx, "message":"xxx" }
    * @example
    * import {Host} from 'miot'
@@ -725,639 +725,6 @@
   @report
   mkdir(params) {
   }
-=======
-    /**
-     * 读取沙盒内文件列表, 返回文件的名称和文件的大小， 注意文件夹大小为：-1, 大小单位为B（字节）
-     * * @param {string} subFolder 读取沙盒文件夹下某子文件夹中文件内容，用于解压缩文件中带有文件夹，或者读取指定文件夹解压后的文件,标准path结构，不以'/'开头
-     * @returns {Promise}
-     * 成功时：[{name:'xxx', size: 'xxx'}, {name:'xxx', size: 'xxx'}, ...]  数组的形式返回数组
-     * 失败时：result: {"code":xxx, "message":"xxx" }
-     * @example
-     * import {Host} from 'miot'
-     * ...
-     * Host.file.readFileList().then(res => {
-     *  console.log('read fiel list:', res)
-     * }).catch((isOk, result)=>{
-     *   console.log(isOk, result)
-     * });
-     *
-     * Host.file.readFileList('mysubfolder/aaa').then(res => {
-     *  console.log('read fiel list:', res)
-     * })
-     */
-    @report
-  readFileList(subFolder = '') {
-     return Promise.resolve([]);
-  }
-    /**
-     * 判断文件是否存在
-     * @param {string} fileName 可以是多重文件夹嵌套文件， e.g 'path/path2/filename.txt'
-     * @returns {Promise<boolean>}
-     * 成功时：直接返回true or false
-     * 失败时：{"code":xxx, "message":"xxx" }
-     * @example
-     * import {Host} from 'miot'
-     * ...
-     * let fileExist = await Host.file.isFileExists('fileName')
-     * //or
-     * Host.file.isFileExists('fileName').then(res => {
-     * console.log('file exist at path:', res)
-     * }).catch(err => {
-     * // file name error or get file path with error
-     * })
-     */
-    @report
-    isFileExists(fileName) {
-       return Promise.resolve(false)
-    }
-    /**
-     * 读本地文件， 读取普通字符串， 与之对应的写文件为Host.file.writeFile(fileName, content)
-     * @param {string} fileName - 文件名,可以是多重文件夹嵌套文件， e.g 'path/path2/filename.txt'
-     * @param {json} [opt={}] - 其他设置项
-     * @returns {Promise<String>}
-     * 成功时：直接返回文件内容
-     * 失败时：{"code":xxx, "message":"xxx" }
-     * @example
-     * import {Host} from 'miot'
-     * ...
-     * Host.filereadFile('name').then(content =>{
-     *  console.log('file content:', content)
-     * })
-     */
-    @report
-    readFile(fileName) {
-       return Promise.resolve(null);
-    }
-    /**
-     * 读本地文件， 通常用于读取蓝牙设备需要的文件数据
-     * @param {string} fileName - 文件名, 可以是多重文件夹嵌套文件， e.g 'path/path2/filename.txt'
-     * @returns {Promise}
-     * 成功时：直接返回文件内容
-     * 失败时：{"code":xxx, "message":"xxx" }
-     * @example
-     * import {Host} from 'miot'
-     * ...
-     * Host.filereadFileToHexString('name').then(content =>{
-     *  console.log('file content:', content)
-     * })
-     */
-    @report
-    readFileToHexString(fileName) {
-       return Promise.resolve(null);
-    }
-    /**
-     * 读文件，并转换为 Base64 编码
-     * @param {string} fileName - 文件名, 可以是多重文件夹嵌套文件， e.g 'path/path2/filename.txt'
-     * @returns {Promise}
-     * 成功时：直接返回文件内容
-     * 失败时：{"code":xxx, "message":"xxx" }
-     */
-    @report
-    readFileToBase64(fileName) {
-       return Promise.resolve(null);
-    }
-    /**
-     * 写文件， 与之对应的读文件为Host.file.readFile(fileName)
-     * @param {string} fileName - 文件名, 可以是多重文件夹嵌套文件， e.g 'path/path2/filename.txt'
-     * @param {string} utf8Content - 文件内容字符串
-     * @returns {Promise}
-     * 成功时：直接返回true
-     * 失败时：{"code":xxx, "message":"xxx" }
-     * @example
-     * import {Host} from 'miot'
-     * ...
-     * Host.filewriteFile('name', 'content').then(_ =>{
-     *  //写入成功
-     *  console.log('write success')
-     * })
-     * ...
-     *
-     */
-    @report
-    writeFile(fileName, utf8Content) {
-       return Promise.resolve(null);
-    }
-    /**
-     * 写文件，输入为 Base64 编码的字符串， api内部会对字符串做 Base64 解码后存放到文件中
-     * @param {string} fileName - 文件名, 可以是多重文件夹嵌套文件， e.g 'path/path2/filename.txt'
-     * @param {string} fileContent - 需要写入的文件内容
-     * @returns {Promise}
-     * 成功时：直接返回true
-     * 失败时：{"code":xxx, "message":"xxx" }
-     * @example
-     * import {Host} from 'miot'
-     * ...
-     * Host.filewriteFileThroughBase64('name', 'base64').then(_ =>{
-     *  //写入成功
-     *  console.log('write success')
-     * })
-     * ...
-     */
-    @report
-    writeFileThroughBase64(fileName, fileContent) {
-       return Promise.resolve(null);
-    }
-    /**
-     * 向已存在的文件追加内容, 通常是通过使用writeFile接口来写的文件
-     * @param {string} fileName - 文件名, 可以是多重文件夹嵌套文件， e.g 'path/path2/filename.txt'
-     * @param {string} utf8Content - 文件内容字符串
-     * @returns {Promise}
-     * 成功时：直接返回true
-     * 失败时：{"code":xxx, "message":"xxx" }
-     * @example
-     * import {Host} from 'miot'
-     * ...
-     * Host.fileappendFile('name', 'base64').then(_ =>{
-     *  //写入成功
-     *  console.log('write success')
-     * })
-     * ...
-     */
-    @report
-    appendFile(fileName, utf8Content) {
-       return Promise.resolve(null);
-    }
-    /**
-     * 向已存在的文件追加内容，输入为 Base64 编码的字符串， api内部会对字符串做 Base64 解码后存放到文件中
-     * @param {string} fileName - 文件名, 可以是多重文件夹嵌套文件， e.g 'path/path2/filename.txt'
-     * @param {string} fileContent - 需要写入的文件内容
-     * @returns {Promise}
-     * 成功时：直接返回true
-     * 失败时：{"code":xxx, "message":"xxx" }
-     * @example
-     * import {Host} from 'miot'
-     * ...
-     * Host.fileappendFileThroughBase64('name', 'base64').then(_ =>{
-     *  //写入成功
-     *  console.log('write success')
-     * })
-     * ...
-     *
-     */
-    @report
-    appendFileThroughBase64(fileName, fileContent) {
-       return Promise.resolve(null);
-    }
-    /**
-     * 删除文件
-     * @param {string} fileName - 文件名, 可以是多重文件夹嵌套文件， e.g 'path/path2/filename.txt'
-     * @returns {Promise}
-     * 成功时：直接返回true
-     * 失败时：{"code":xxx, "message":"xxx" }
-     * @example
-     * import {Host} from 'miot'
-     * ...
-     * Host.filedeleteFile('name').then(_ =>{
-     *  console.log('delete success')
-     * })
-     * ...
-     */
-    @report
-    deleteFile(fileName) {
-       return Promise.resolve(null);
-    }
-    /**
-     * 上传普通文件，需要申请权限使用
-     * 获取用于上传FDS文件的obj_name以及用于上传的url
-     * 设备需要申请配置FDS权限，参考 https://iot.mi.com/new/guide.html?file=08-%E4%BA%91%E6%9C%8D%E5%8A%A1%E5%BC%80%E5%8F%91%E6%8C%87%E5%8D%97/03-%E5%AD%98%E5%82%A8/01-%E4%BD%BF%E7%94%A8FDS%E5%AD%98%E5%82%A8%E7%94%A8%E6%88%B7%E6%96%87%E4%BB%B6
-     * @since 10004
-     * @param {string} did 设备did
-     * @param {string} suffix 文件后缀 例如 'mp3', 'txt'
-     * @example
-     *  let did = Device.deviceID;
-        let suffix = "mp3";
-        Host.file.generateObjNameAndUrlForFDSUpload(did, suffix).then(res => {
-        if (res.hasOwnProperty(suffix) && res[suffix]) {
-            let obj = res[suffix];
-            let obj_name = obj.obj_name;
-            let name = obj_name.substring(obj_name.length - 22)
-            let content = "AC";
-            let time = obj.time;
-            this.file_obj_name = obj_name;
-            console.log("pre upload", res)
-            Host.file.writeFile(name, content).then(r => {
-                let param = {
-                    uploadUrl: obj.url,
-                    method: obj.method,
-                    headers: { "Content-Type": "" },
-                    files: [{ filename: name }]
-                }
-                Host.file.uploadFileToFDS(param).then(rr => {
-                    alert('上传成功' + JSON.stringify(rr))
-                    console.log('upload file success', rr)
-                }).catch(err => {
-                    alert('上传失败' + JSON.stringify(err))
-                    console.log('upload file failed', err)
-                })
-            }).catch(err => {
-                alert('存储临时文件失败' + JSON.stringify(err))
-                console.log("write file failed", err)
-            })
-        }
-        })
-     */
-    @report
-    generateObjNameAndUrlForFDSUpload(did, suffix) {
-       return Promise.resolve(null);
-    }
-    /**
-     * 上传日志文件。
-     * 具体使用参考generateObjNameAndUrlForFDSUpload
-     * @since 10011
-     * @param {string} did
-     * @param {string} suffix string or array<string>
-     */
-    @report
-    generateObjNameAndUrlForLogFileFDSUpload(did, suffix) {
-       return Promise.resolve(null);
-    }
-    /**
-     * 获取FDS文件的信息，包含下载地址等信息
-     * 设备需要申请配置FDS权限，参考 https://iot.mi.com/new/guide.html?file=08-%E4%BA%91%E6%9C%8D%E5%8A%A1%E5%BC%80%E5%8F%91%E6%8C%87%E5%8D%97/03-%E5%AD%98%E5%82%A8/01-%E4%BD%BF%E7%94%A8FDS%E5%AD%98%E5%82%A8%E7%94%A8%E6%88%B7%E6%96%87%E4%BB%B6
-     *
-     * 对于手动上传到fds的文件(没有genObjName ,在平台端直接上传的)，可直接设置成public，生成url。插件端需要用这个文件时，用通用下载接口下载此url即可。
-     * getFDSFileInfoWithObjName,这个接口只是用来下载通过插件接口(Host.file.uploadFileToFDS)上传到FDS的文件
-     *
-     * @since 10004
-     * @param {string} obj_name generateObjNameAndUrlForFDSUpload 生成的 obj_name
-     * @example
-     *  let did = Device.deviceID;
-        let suffix = "mp3";
-        let file_obj_name = this.file_obj_name //从服务端获取或者本地获取,通过generateObjNameAndUrlForFDSUpload 生成
-        if (file_obj_name) {
-        Host.file.getFDSFileInfoWithObjName(file_obj_name).then(res => {
-            console.log('getfileurl success', res)
-            alert('获取成功' + JSON.stringify(res))
-        }).catch(err => {
-            console.log('getfileurl failed', err)
-        })
-        } else {
-        alert("先上传文件")
-        }
-     */
-    @report
-    getFDSFileInfoWithObjName(obj_name) {
-       return Promise.resolve(null);
-    }
-    /**
-     * @ typedef UploadParams - 参数字典
-     * @ property {string} uploadUrl
-     * @ property {'POST' | 'PUT'} method
-     * @ property {{'Accept': 'application/json'}} headers
-     * @ property {{}} fields
-     * @ property {[{fileName: 'xxx'}]} files
-     */
-    /**
-     * 上传文件
-     * @param {UploadParams} params - 参数字典
-     * @returns {Promise}
-     * @example
-     * import {Host} from 'miot'
-     * ...
-     * let params = {
-     *  uploadUrl: 'http://127.0.0.1:3000',
-     *  method: 'POST', // default 'POST',support 'POST' and 'PUT'
-     *  headers: {
-     *      'Accept': 'application/json',
-     *  },
-     *  fields: {
-     *      'hello': 'world',
-     *  },
-     *  files: [
-     *      {
-     *          filename: 'fileName.png', // 必选， 只能上传插件sandbox里的文件
-     *          range: {start: 10, length: 100} // 可选， since 10037， 从start开始读取lengt长度的文件，可选，不配置则表示文件从头到尾
-     *          formdata: {name: 'name1.png', filename: 'customFileName.png'} // 可选， since 10038， 用于自定义formdata中的name和filename
-     *      },
-     *  ]
-     * };
-     * Host.file.uploadFile(params).then(res => {
-     *  console.log('upload success with res:', res)
-     * }).catch(err => {
-     *  console.log('upload failed with err:', err)
-     * })
-     * ...
-     */
-    @report
-    uploadFile(params) {
-       return Promise.resolve(null);
-    }
-    /**
-     * 上传文件到小米云FDS
-     * @param {UploadParams} params - 参数字典
-     * @returns {Promise}
-     * @example
-     * same as Host.file.uploadFile
-     */
-    @report
-    uploadFileToFDS(params) {
-       return Promise.resolve(null);
-    }
-    /**
-     * @ typedef DownloadParams - 参数字典
-     * @ property {string} taskID -  可选 since 10038 下载任务唯一标示, 如 MD5(url + timestamp)
-     */
-    /**
-     * 下载文件到插件沙盒目录, 文件下载完成后才会回调
-     * @param {string} url - 文件地址
-     * @param {string} fileName - 存储到本地的文件名
-     * @param {DownloadParams} params 参数字典 可选 since 10038
-     * @returns {Promise}
-     * 成功时：{header:{}, path:xxx, filename:xxx,status:xxx}
-     * 失败时：{"code":xxx, "message":"xxx" }
-     * @example
-     * import {Host} from 'miot'
-     * ...
-     * Host.file.downloadFile('url', 'targetName').then(res =>{
-     *  console.log('download success with res:', res)
-     * }).catch(err => {
-     *  console.log('download failed with err:', err)
-     * })
-     * ...
-     */
-    @report
-    downloadFile(url, fileName, params = null) {
-       return Promise.resolve(null);
-    }
-    /**
-     * 取消指定的下载任务
-     * @param {string} taskID - since 10038 下载任务的唯一ID， 与 downloadFile 传入的 taskID 一致
-     * @returns {Promise}
-     * 成功时：{code:0, data:{}}
-     * 失败时：{code:-1, message:'xxx'}
-     */
-    cancelDownloadFile(taskID) {
-       return Promise.resolve(null);
-    }
-    /**
-     * 获取 base64 编码的数据长度
-     * @param {string} base64Data - base64 编码的字符串
-     * @returns {Promise}  返回具体的长度
-     * @example
-     * import {Host} from 'miot'
-     * ...
-     * let len = await Host.file.dataLengthOfBase64Data('data')
-     * //or
-     * Host.file.dataLengthOfBase64Data('data').then(len => console.log('len:', len))
-     * ...
-     */
-    @report
-    dataLengthOfBase64Data(base64Data) {
-       return Promise.resolve(null);
-    }
-    /**
-     * 获取一个data的子data（base64编码）
-     * @param {string} base64Data - base64 编码的数据
-     * @param {number} loc - 起始位置
-     * @param {number} len - 长度
-     * @returns {Promise}
-     */
-    @report
-    subBase64DataOfBase64Data(base64Data, loc, len) {
-       return Promise.resolve(null);
-    }
-    /**
-     * 解压缩一个zip文件，解压缩后的文件会直接存储在插件存储空间的根目录下
-     * @param {string} fileName - 文件名（插件存储空间内的文件）
-     * * @param {string} desitinationPath - 目标解压缩文件夹，默认解压到当前文件夹，如果指定名称，压缩包内容会解压到指定文件夹
-     * @returns {Promise}
-     * 成功时：返回true
-     * 失败时：{"code":xxx, "message":"xxx" }
-     */
-    @report
-    unzipFile(fileName, desitinationPath = '') {
-       return Promise.resolve(null);
-    }
-    /**
-     * 解压缩一个gz文件, 并以base64编码的形式直接返回给插件, 不做本地存储
-     * @param {string} fileName - 文件名（插件存储空间内的文件）
-     * @return {Promise}
-     * 成功时：返回文件的内容
-     * 失败时：{"code":xxx, "message":"xxx" }
-     */
-    @report
-    ungzFile(fileName) {
-       return Promise.resolve(null);
-    }
-    /**
-    * 保存指定照片文件到系统相册
-    * @param {string} fileName 可以是多重文件夹嵌套文件， e.g 'path/path2/filename.txt'
-    * @returns {Promise}
-     * 成功时：返回true
-     * 失败时：{"code":xxx, "message":"xxx" }
-    * @example  参考com.xiaomi.demo Host-->PhotoDemo.js
-    * import {Host} from 'miot'
-    * ...
-    * Host.file.saveImageToPhotosAlbum('name').then(_ =>{
-    *  console.log('successful save to PhotosAlbum')
-    * })
-    * ...
-    */
-    @report
-    saveImageToPhotosAlbum(fileName) {
-       return Promise.resolve(false)
-    }
-    /**
-     * 保存指定文件到系统相册
-     * @since 10037
-     * @param {string} fileName 可以是多重文件夹嵌套文件， e.g 'path/path2/filename.txt'
-     * @returns {Promise}
-     * 成功时：返回true
-     * 失败时：{"code":xxx, "message":"xxx" }
-     * @example 参考com.xiaomi.demo Host-->PhotoDemo.js
-    */
-    @report
-    saveFileToPhotosAlbum(fileName) {
-       return Promise.resolve(false)
-    }
-    /**
-     * 保存指定图片文件到以did命名的相册中
-     * 该方法会在系统相册中创建一个以did命名的相册（如果不存在），并将图片保存在其中
-     * @since 10037
-     * @param {string} fileName
-     * @returns {Promise}
-     * 成功时：返回true
-     * 失败时：
-     *  {"code":-401, "message":"access to photo library denied" }
-     *  {"code":-1, "message":"did cannot be empty" }
-     *  {"code":-2, "message":"did cannot be empty" }
-     *  {"code":-3, "message":"path is ilegal or file not exist" }
-     *  {"code":-5, "message":"filepath cannot convert to a image, please check" }
-     *  {"code":-100, "message":"failed to save image" }
-     *  {"code":-101, "message":"failed to create album" }
-     * @example 参考com.xiaomi.demo Host-->PhotoDemo.js
-     */
-    @report
-    saveImageToPhotosDidAlbum(fileName) {
-       return Promise.resolve(false)
-    }
-    /**
-     * 保存指定照片文件到以did命名的相册中
-     * 该方法会在系统相册中创建一个以did命名的相册（如果不存在），并将视频保存在其中
-     * @since 10037
-     * @param {string} fileName
-     * @returns {Promise}
-     * 成功时：返回true
-     * 失败时：
-     *  {"code":-401, "message":"access to photo library denied" }
-     *  {"code":-1, "message":"did cannot be empty" }
-     *  {"code":-2, "message":"did cannot be empty" }
-     *  {"code":-3, "message":"path is ilegal or file not exist" }
-     *  {"code":-4, "message":"filepath cannot seek to be video file" }
-     *  {"code":-6, "message":"file cannot save to album as a video" }
-     *  {"code":-100, "message":"failed to save video" }
-     *  {"code":-101, "message":"failed to create album" }
-     * @example 参考com.xiaomi.demo Host-->PhotoDemo.js
-     */
-    @report
-    saveVideoToPhotosDidAlbum(fileName) {
-       return Promise.resolve(false)
-    }
-    /**
-     * 从did命名的相册中 通过url获取视频文件的filepath
-     * @since 10037
-     * @param {string} url
-     * @returns {Promise}
-     * 成功时：返回true
-     * 失败时：
-     *  {"code":-401, "message":"access to photo library denied" }
-     *  {"code":-1, "message":"did cannot be empty" }
-     *  {"code":-2, "message":"did cannot be empty" }
-     *  {"code":-3, "message":"url cannot be empty" }
-     * @example 参考com.xiaomi.demo Host-->PhotoDemo.js
-     */
-    @report
-    fetchLocalVideoFilePathFromDidAlbumByUrl(url) {
-       return Promise.resolve(false)
-    }
-    /**
-     * 获取指定以did命名的相册中所有的图片和视频
-     * 如果不存在该相册，返回空数组
-     * @since 10037
-     * @returns {Promise}
-     * 成功时：{"code":0, "data":[] }
-     *      返回图片和视频信息
-     *          ios 返回 图片scheme协议 miotph:// 视频scheme miotvideo://
-     *          android 返回图片和视频文件的fileurl
-     *      每个图片信息包含key
-     *      {'url':<'miotph://XXXXXX'(ios) 'file://XXXXXX' (android)>,
-     *      'mediaType' : <number>, // 0 : unknowntype, 1: image, 2:video, 3: audio(10037暂不支持)
-     *      'pixelWidth' :<number>, // width信息，0 代表unknown
-     *      'pixelHeight' :<number>, // height 0 代表unknown
-     *      'creationDate' :<number>, // 创建时间信息，unix时间戳
-     *      'modificationDate' : <number>, // 修改时间信息， unix时间戳
-     *      'duration' : <number>, // 持续时间 信息 图片文件返回0
-     *      }
-     * 失败时：
-     *  {"code":-401, "message":"access to photo library denied" }
-     *  {"code":-1, "message":"did cannot be empty" }
-     *  {"code":-2, "message":"did cannot be empty" }
-     * @example 参考com.xiaomi.demo Host-->PhotoDemo.js
-     */
-    @report
-    getAllSourceFromPhotosDidAlbum() {
-       return Promise.resolve(false)
-    }
-    /**
-     * 在相册中通过url 删除指定的assets
-     * @since 10037
-     * @param {array} urls
-     * @returns {Promise}
-     * 成功时：返回true
-     * 失败时：
-     *  {"code":-401, "message":"access to photo library denied" }
-     *  {"code":-1, "message":"did cannot be empty" }
-     *  {"code":-2, "message":"did cannot be empty" }
-     *  {"code":-3, "message":"urls cannot be parsed to a Array or it is empty" }
-     *  {"code":-100, "message":"delete assets failed" }
-     * @example 参考com.xiaomi.demo Host-->PhotoDemo.js
-     */
-    @report
-    deleteAssetsFromAlbumByUrls(urls) {
-       return Promise.resolve(false)
-    }
-    /**
-     * 屏幕全屏截图
-     * @param {string} imageName - 图片名称，png,
-     * @return {Promise<string>} - 截图成功回调函数返回存储图片的绝对路径，加载图片时直接使用即可
-     * 成功时：返回图片的路径
-     * 失败时：{"code":xxx, "message":"xxx" }
-     * @example
-     * <Image source={{local:imageName, scale:PixelRatio.get()}} />
-     *
-     */
-    @report
-    screenShot(imageName) {
-       return Promise.resolve("...");
-    }
-    /**
-     * 自定义范围的屏幕截图
-     * @param {string} imageName - 图片名称，png
-     * @param {{l:int, t:int, w:int, h:int}} rect - 截屏范围
-     * @return {Promise<string>} -  截图成功 返回图片地址
-     * 成功时：返回图片的路径
-     * 失败时：{"code":xxx, "message":"xxx" }
-     *
-     */
-    @report
-    screenShotInRect(imageName, rect) {
-       return Promise.resolve("...");
-    }
-    /**
-     * 长截屏，用来截scrollView，会把超出屏幕的部分也截到
-     * @param {number} viewRef - scrollView的引用
-     * @param {string} imageName - 图片名称，png
-     * @returns {Promise<string>}
-     * 成功时：返回图片的路径
-     * 失败时：{"code":xxx, "message":"xxx" }
-     * @example
-     *  var findNodeHandle = require('findNodeHandle');
-     *  var myScrollView = findNodeHandle(this.refs.myScrollView);
-     *  Host.file.longScreenShot(myScrollView, 'test2.png').then(imagePath=>{
-     *      console.log(imagePath);
-     *  });
-     */
-    @report
-    longScreenShot(viewRef, imageName) {
-       return Promise.resolve(null);
-    }
-    /**
-     * 高德地图截屏
-     * @param {number} viewRef - MAMapView(MHMapView的父类)的引用
-     * @param {string} imageName - 图片名称，自动添加后缀png
-     * @return {Promise}
-     * 成功时：返回图片的路径
-     * 失败时：{"code":xxx, "message":"xxx" }
-     * @example
-     * const findNodeHandle = require('findNodeHandle');
-     * const myMapViewRef = findNodeHandle(this.refs.myMapView);
-     * const imageName = 'mapToShare.png';
-     * let imageToShow = null;
-     * Host.file.amapScreenShot(myMapViewRef, imageName).then(() => {
-     *    imageToShow = <Image source={{local:imageName}}>
-     *    console.log("ok");
-     * });
-     */
-    @report
-    amapScreenShot(viewRef, imageName) {
-       return Promise.resolve("...");
-    }
-    /**
-     * 获取图片指定点的色值, 传空数组将返回所有点的色值
-     * @param {string} imagePath - 图片文件路径
-     * @param {Array<{x:int,y:int}>} points - 位置数组
-     * @returns {Promise}
-     */
-    @report
-    getRGBAValueFromImageAtPath(imagePath, points) {
-       return Promise.resolve(null);
-    }
-    /**
-     * 沙盒路径
-     */
-    get storageBasePath() {
-    }
->>>>>>> 18f99a2b
 }
 const FileInstance = new IFile();
 export default FileInstance;