--- conflicted
+++ resolved
@@ -541,57 +541,6 @@
                 }
             })
         })
-<<<<<<< HEAD
-=======
-    },
-    /**
-     * 批量删除自动化、场景
-     * @param {Array}  params 自动化、场景us_id数组
-     */
-    deleteSceneRecords(params) {
-        return new Promise((resolve, reject) => {
-            native.MIOTService.deleteSceneRecords(params, (ok, res) => {
-                if (ok) {
-                    resolve(res);
-                } else {
-                    reject(res);
-                }
-            })
-        })
-    },
-    triggerTemplatesForQualified(did) {
-        return new Promise((resolve, reject) => {
-            native.MIOTService.triggerTemplatesForQualifiedDid(did, (ok, res) => {
-                if (ok) {
-                    resolve(res)
-                } else {
-                    reject(res)
-                }
-            })
-        })
-    },
-    actionTemplatesForQualified(did) {
-        return new Promise((resolve, reject) => {
-            native.MIOTService.actionTemplatesForQualifiedDid(did, (ok, res) => {
-                if (ok) {
-                    resolve(res)
-                } else {
-                    reject(res)
-                }
-            })
-        })
-    },
-    loadSceneTemplate() {
-        return new Promise((resolve, reject) => {
-            native.MIOTRPC.standardCall("/scene/tplv2", null, (ok, res) => {
-                if (ok) {
-                    resolve(res);
-                } else {
-                    reject(res);
-                }
-            })
-        })
->>>>>>> 3ef53173
     },
     //@native end
     /**
@@ -702,7 +651,6 @@
         //@mark android undone
         native.MIOTHost.launchCountDownWhenDevice(isCountDownOn, setting);
         //@native end
-<<<<<<< HEAD
     },
     //@native begin
     /**
@@ -797,8 +745,6 @@
             });
         });
         //@native end
-=======
->>>>>>> 3ef53173
     },
     //@native end
 }