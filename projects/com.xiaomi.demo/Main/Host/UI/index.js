'use strict';

import { Device, Host, DeviceEvent, PackageEvent } from "miot";
import TitleBar from 'miot/ui/TitleBar';
import React from 'react';
import {
  ActionSheetIOS, Image, ListView, PixelRatio, StyleSheet, Text, TouchableHighlight, View
} from 'react-native';
let BUTTONS = [
  '测试对话框',
  '确定'
];

export default class UIDemo extends React.Component {

<<<<<<< HEAD
  static navigationOptions = ({ navigation }) => {
    return {
      header: <TitleBar type="dark" title={navigation.state.params.title} style={{ backgroundColor: '#fff' }}
        onPressLeft={() => {
          navigation.goBack();
        }} />
=======
    static navigationOptions = ({ navigation }) => {
      return {
        header: <TitleBar type="dark" title={navigation.state.params.title} style={{ backgroundColor: '#fff' }}
          onPressLeft={() => {
            navigation.goBack();
          }} />
      };
>>>>>>> 18f99a2b
    };
  };

<<<<<<< HEAD
  constructor(props) {
    super(props);
    let ds = new ListView.DataSource({ rowHasChanged: (r1, r2) => r1 !== r2 });
    this._createMenuData();
    this.state = { dataSource: ds.cloneWithRows(this._menuData.map((o) => ({ 'name': o.name, 'subtitle': o.subtitle }))) };
  }

  componentDidMount() {
    this._multiSwitchNameChangedListener = DeviceEvent.multiSwitchNameChanged.addListener((value, did) => {
      console.log(`switch name changed: ${ JSON.stringify(value) }`, 'did: ', did);
      alert(JSON.stringify(value));
    });
  }

  componentWillUnmount() {
    this._multiSwitchNameChangedListener && this._multiSwitchNameChangedListener.remove();
  }

  _createMenuData() {
    this._menuData = [
      {
        'name': '用户协议与隐私政策',
        'subtitle': 'navigate 到 PrivacyDemo',
        'func': () => {
          this.props.navigation.navigate('PrivacyDemo', { 'title': '用户协议与隐私政策' });
        }
      },
      {
        'name': '是否支持商城',
        'subtitle': 'canOpenStorePage',
        'func': () => {
          Host.ui.canOpenStorePage().then((isSupport) => {
            alert(`是否支持商城: ${ isSupport }`);
          }).catch((error) => {
            console.log(error);
          });
        }
      },
      {
        'name': '弹出删除设备的对话框',
        'subtitle': 'openDeleteDevice',
        'func': () => {
          Host.ui.openDeleteDevice('title test');
        }
      },
      {
        'name': '弹出删除设备的对话框(带回调)',
        'subtitle': 'openDeleteDeviceWithCallback',
        'func': () => {
          Host.ui.openDeleteDeviceWithCallback()
            .then((res) => {
              console.log(res);
            })
            .catch((err) => {
              console.log(err);
            });
        }
      },
      {
        'name': '打开分享设备的页面',
        'subtitle': 'openShareDevicePage',
        'func': () => {
          Host.ui.openShareDevicePage();
        }
      },
      {
        'name': '保持屏幕常亮',
        'subtitle': 'keepScreenNotLock(true)',
        'func': () => {
          Host.ui.keepScreenNotLock(true);
        }
      },
      {
        'name': '关闭保持屏幕常亮',
        'subtitle': 'keepScreenNotLock(false)',
        'func': () => {
          Host.ui.keepScreenNotLock(false);
        }
      },
      {
        'name': '打开房间设备管理的页面',
        'subtitle': 'openRoomManagementPage',
        'func': () => {
          Host.ui.openRoomManagementPage();
        }
      },
      {
        'name': '打开语音设备管理的页面',
        'subtitle': 'openVoiceCtrlDeviceAuthPage',
        'func': () => {
          Host.ui.openVoiceCtrlDeviceAuthPage();
        }
      },
      {
        'name': '打开反馈页',
        'subtitle': 'openFeedbackInput',
        'func': () => {
          Host.ui.openFeedbackInput();
        }
      },
      {
        'name': '打开安全管理页',
        'subtitle': 'openSecuritySetting',
        'func': () => {
          Host.ui.openSecuritySetting();
        }
      },
      {
        'name': '打开常见问题页，别名「使用帮助」',
        'subtitle': 'openHelpPage',
        'func': () => {
          Host.ui.openHelpPage();
        }
      },
      {
        'name': '打开分享列表页面',
        'subtitle': 'openShareListBar',
        'func': () => {
          Host.ui.openShareListBar(
            '小米智能家庭',
            '小米智能家庭',
            { uri: 'https://avatars3.githubusercontent.com/u/13726966?s=40&v=4' },
            'https://iot.mi.com/new/index.html'
          );
        }
      },
      {
        'name': '打开系统分享文件页面',
        'subtitle': 'openSystemShareWindow',
        'func': () => {
          // const path = Host.file.storageBasePath+'/test.wav';
          Host.ui.openSystemShareWindow('https://timgsa.baidu.com/timg?image&quality=80&size=b9999_10000&sec=1586433650723&di=44f673bd1ccbde2af32e1f7565de4484&imgtype=0&src=http%3A%2F%2Fn.sinaimg.cn%2Fsinacn%2Fw640h759%2F20180111%2F9ee0-fyqnick6733536.jpg');
        }
      },
      {
        'name': '获取设备列表中指定model的设备信息',
        'subtitle': 'getDevicesWithModel',
        'func': () => {
          Host.ui.getDevicesWithModel(Device.model)
            .then((res) => {
              alert(`success${ JSON.stringify(res) }`);
            })
            .catch((err) => {
              alert(`err ${ err }`);
            });
        }
      },
      {
        'name': '打开蓝牙网关页',
        'subtitle': 'openBtGatewayPage',
        'func': () => {
          Host.ui.openBtGatewayPage();
        }
      },
      {
        'name': '弹窗请求隐私政策和用户协议授权， 支持显示用户体验计划',
        'subtitle': 'alertLegalInformationAuthorization',
        'func': () => {
          const licenseURL = require('../../../Resources/raw/license_zh.html');
          const privacyURL = require('../../../Resources/raw/privacy_zh.html');
          let options = {};
          options.agreementURL = licenseURL;
          options.privacyURL = privacyURL;
          options.experiencePlanURL = licenseURL;
          options.hideAgreement = false;
          options.hideUserExperiencePlan = false;
          // 这是为了演示需要，使用的是强制弹出的模式 具体使用方法可以参考iot文档 或 com.xiaomi.demo/MainPage.js部分样例
          Host.ui.alertLegalInformationAuthorization(options).then(() => {
            alert('成功');
          }).catch(() => {
            alert('失败，可能是设备已离线');
          });
        }
      },
      {
        'name': '查看隐私政策和用户协议信息， 支持显示用户体验计划',
        'subtitle': 'previewLegalInformationAuthorization',
        'func': () => {
          const licenseURL = require('../../../Resources/raw/license_zh.html');
          const privacyURL = require('../../../Resources/raw/privacy_zh.html');
          let options = {};
          options.agreementURL = licenseURL;
          options.privacyURL = privacyURL;
          options.experiencePlanURL = licenseURL;
          options.hideAgreement = false;
          options.hideUserExperiencePlan = false;
          Host.ui.previewLegalInformationAuthorization(options).then((res) => {
            alert('成功');
          }).catch(() => {
            alert('失败，可能是设备已离线');
          });
        }
      },
      {
        'name': '打开重命名对话框',
        'subtitle': 'openChangeDeviceName',
        'func': () => {
          Host.ui.openChangeDeviceName();
        }
      },
      {
        'name': '添加桌面快捷方式',
        'subtitle': 'openAddToDesktopPage',
        'func': () => {
          Host.ui.openAddToDesktopPage();
        }
      },
      {
        'name': '打开设备检查固件升级页',
        'subtitle': 'openDeviceUpgradePage',
        'func': () => {
          Host.ui.openDeviceUpgradePage();
        }
      },
      {
        'name': '打开Mesh设备固件升级页。分享的设备点击此接口无反应',
        'subtitle': 'openBleMeshDeviceUpgradePage 只有mesh设备才能打开',
        'func': () => {
          Host.ui.openBleMeshDeviceUpgradePage();
        }
      },
      {
        'name': '打开通用协议的蓝牙固件OTA页面。分享的设备点击此接口无反应',
        'subtitle': 'openBleCommonDeviceUpgradePage',
        'func': () => {
          alert(' 蓝牙部分api请参考 com.xiaomi.bledemo 中的示例使用');
        }
      },
      {
        'name': '打开灯组2.0固件升级页。分享的设备点击此接口无反应',
        'subtitle': 'openLightGroupUpgradePage',
        'func': () => {
          Host.ui.openLightGroupUpgradePage();
        }
      },
      {
        'name': '打开设备时区设置页',
        'subtitle': 'openDeviceTimeZoneSettingPage  {"sync_device": false} ',
        'func': () => {
          Host.ui.openDeviceTimeZoneSettingPage({ "sync_device": false });
        }
      },
      {
        'name': '打开网关设备产品百科页面',
        'subtitle': 'openProductBaikeWebPage 网关设备',
        'func': () => {
          let url = 'https://home.mi.com/baike/index.html#/label/gateway';
          Host.ui.openProductBaikeWebPage(url);
        }
      },
      {
        'name': '打开商城某商品详情页面',
        'subtitle': 'openShopPage 小米台灯',
        'func': () => {
          Host.ui.openShopPage(102763);
        }
      },
      {
        'name': '打开有品商城搜索结果页面',
        'subtitle': 'openShopSearchPage(\'小米台灯\')',
        'func': () => {
          Host.ui.openShopSearchPage('小米台灯');
        }
      },
      {
        'name': '打开一次性密码设置页',
        'subtitle': 'openOneTimePassword',
        'func': () => {
          Host.ui.openOneTimePassword(Device.deviceID, 30, 6);
        }
      },
      {
        'name': '打开默认倒计时页面',
        'subtitle': 'openCountDownPage',
        'func': () => {
          Host.ui.openCountDownPage(true,
            {
              onMethod: "power_on",
              offMethod: 'power_off',
              onParam: 'on',
              offParam: 'off'
            });
        }
      },
      {
        'name': '打开自定义设置定时页面-Demo1',
        'subtitle': 'openTimerSettingPageWithOptions',
        'func': () => {
          Host.ui.openTimerSettingPageWithOptions(
            {
              onMethod: "power_on",
              onParam: "on",
              offMethod: "power_off",
              offParam: "off",
              timerTitle: "这是一个自定义标题",
              displayName: "自定义场景名称"
            });
        }
      },
      {
        'name': '打开自定义设置定时页面-Demo2',
        'subtitle': 'openTimerSettingPageWithOptions',
        'func': () => {
          let params = {
            onMethod: "power_on",
            onParam: "on",
            offMethod: "power_off",
            offParam: "off",
            timerTitle: "这是一个自定义标题",
            displayName: "自定义场景名称",
            identify: "identify_1",
            onTimerTips: '',
            offTimerTips: '定时列表页面、设置时间页面 关闭时间副标题（默认：关闭时间）',
            listTimerTips: '定时列表页面 定时时间段副标题（默认：开启时段）',
            bothTimerMustBeSet: false,
            showOnTimerType: true,
            showOffTimerType: false,
            showPeriodTimerType: false
          };
          Host.ui.openTimerSettingPageWithOptions(params);
        }
      },
      {
        'name': '多键开关设置',
        'subtitle': 'openPowerMultikeyPage',
        'func': () => {
          Host.ui.openPowerMultikeyPage(Device.deviceID, Device.mac);
        }
      },
      {
        'name': '打开一个原生类 className（只支持iOS）',
        'subtitle': 'openPageWithClassName',
        'func': () => {
          Host.ui.openPageWithClassName('MHDeviceTimerSettingNewViewController');
        }
      },
      {
        'name': '打开手机蓝牙设置页面（只支持android）',
        'subtitle': 'openPhoneBluSettingPage',
        'func': () => {
          Host.ui.openPhoneBluSettingPage();
        }
      },
      {
        'name': '显示打开蓝牙引导(仅ios)',
        'subtitle': 'showBLESwitchGuide',
        'func': () => {
          Host.ui.showBLESwitchGuide();
        }
      },
      {
        'name': '隐藏提示用户打开蓝牙的动画示意图(仅ios)',
        'subtitle': 'dismissBLESwitchGuide',
        'func': () => {
          Host.ui.dismissBLESwitchGuide();
        }
      },
      {
        'name': '打开快连成功页面',
        'subtitle': 'openConnectSucceedPage',
        'func': () => {
          Host.ui.openConnectSucceedPage(Device.model, Device.deviceID);
        }
      },
      {
        'name': '打开添加Zigbee网关插件子设备页面',
        'subtitle': 'openZigbeeConnectDeviceList',
        'func': () => {
          Host.ui.openZigbeeConnectDeviceList(Device.deviceID);
        }
      },
      {
        'name': '打开设备网络信息页面 此方法只针对wifi设备，combo设备，蓝牙设备请不要调用此方法。',
        'subtitle': 'openDeviceNetworkInfoPage',
        'func': () => {
          Host.ui.openDeviceNetworkInfoPage();
        }
      },
      {
        'name': '跳转到小米钱包（仅Android）',
        'subtitle': 'openMiPayPageForAndroid',
        'func': () => {
          let params = {
            action: 'issue_mifare',
            type: '1',
            product_id: '66666-00211',
            source_channel: 'mijia'
          };
          Host.ui.openMiPayPageForAndroid(params).then((res) => {
            console.log(res);
          }).catch((error) => {
            console.log(error);
          });
        }
      },
      {
        'name': '跳转到设备定向推荐界面',
        'subtitle': 'getRecommendScenes & openPluginRecommendScene',
        'func': () => {
          // TODO ios返回了带code的res，待anroid确认是不是统一
          // recommendId 通过 Device.getRecommendScenes(Device.model, Device.deviceID).then 来获取
          Device.getDeviceWifi().getRecommendScenes(Device.model, Device.deviceID).then((res) => {
            if (res.scene_recom && res.scene_recom.length > 0 && res.scene_recom[0] && res.scene_recom[0].info) {
              console.log("res", res.scene_recom[0].info.sr_id);
              Host.ui.openPluginRecommendScene(Device.deviceID, parseInt(res.scene_recom[0].info.sr_id));
            } else {
              alert(`res: ${ JSON.stringify(res) }`);
            }
          }).catch((error) => {
            alert(`error: ${ error }`);
          });
        }
      },
      {
        'name': '刷新设备列表',
        'subtitle': 'refreshDeviceList',
        'func': () => {
          Host.ui.refreshDeviceList().then((res) => {
            alert(res);
          }).catch((error) => {
            alert(JSON.stringify(error));
          });
        }
      },
      {
        'name': 'openTerminalDeviceSettingPage',
        'subtitle': '打开手机设置页中米家app配置页面',
        'func': () => {
          Host.ui.openTerminalDeviceSettingPage(1);
        }
      },
      {
        'name': 'openTerminalDeviceSettingPage',
        'subtitle': '打开手机WiFi设置页面',
        'func': () => {
          Host.ui.openTerminalDeviceSettingPage(2);
        }
      },
      {
        'name': 'checkAndroidLocationServerIsOpen',
        'subtitle': '检测手机位置服务是否打开(only Android)',
        'func': () => {
          Host.checkAndroidLocationServerIsOpen().then((result) => {
            console.log(result.data.locationServerIsOpen);
            alert(JSON.stringify(result));
          }).catch((error) => {
            alert(JSON.stringify(error));
          });
        }
      },
      {
        'name': 'openAndroidLocationServerSettingPage',
        'subtitle': '打开手机系统位置信息设置页(only Android)',
        'func': () => {
          Host.ui.openAndroidLocationServerSettingPage();
        }
      },
      {
        'name': 'getIOSLocationAuthorizationStatus',
        'subtitle': '获取定位授权状态(only iOS)',
        'func': () => {
          Host.getIOSLocationAuthorizationStatus().then((result) => {
            alert(`成功:${ JSON.stringify(result) }`);
          }).catch((error) => {
            alert(`失败:${ JSON.stringify(error) }`);
          });
        }
      },
      {
        'name': '监听跳转到Native页面',
        'subtitle': 'iOS Only',
        'func': () => {
          this.disappearListener = PackageEvent.packageViewWillDisappearIOS.addListener(() => {
            alert("packageViewWillDisappearIOS");
            this.disappearListener && this.disappearListener.remove();
            this.disappearListener = null;
          });
          Host.ui.openNewMorePage();
        }
      },
      {
        'name': 'checkAbilityOfJumpToThirdpartyApplication',
        'subtitle': '判断是否可以跳到其他App',
        'func': () => {
          Host.checkAbilityOfJumpToThirdpartyApplication("mihome://plugin")
            .then((res) => {
              alert(JSON.stringify(res));
            })
            .catch((error) => {
              alert(JSON.stringify(error));
            });
        }
      },
      {
        'name': 'jumpToThirdpartyApplication',
        'subtitle': '跳转到其他App',
        'func': () => {
          let params = {
            action: 'issue',
            type: 'MIFARE_ENTRANCE',
            source_channel: 'MiHome',
            product_id: '66666-00211',
            model: 'baiji'
          };
          // mihome://plugin?action=issue&type=MIFARE_ENTRANCE&source_channel=MiHome&product_id=66666-00211&model=xxxx&pass_through=B64String
          let passThrough = params;
          Host.jumpToThirdpartyApplication("mihome://plugin", params, passThrough)
            .then((res) => {
              alert(JSON.stringify(res));
            })
            .catch((error) => {
              alert(JSON.stringify(error));
            });
        }
      },
      {
        'name': 'openIOSDocumentFileChoosePage',
        'subtitle': '打开文件选择页面 only for iOS',
        'func': () => {
          if (Host.isIOS) {
            Host.ui.openIOSDocumentFileChoosePage().then((res) => {
              alert(JSON.stringify(res));
            }).catch((err) => {
              alert(JSON.stringify(err));
            });
          }
        }
      }
    ];
  }

  render() {
    return (
      <View style={styles.container}>
        <ListView style={styles.list} dataSource={this.state.dataSource} renderRow={this._renderRow.bind(this)} />
      </View>
    );
  }

  _renderRow(rowData, sectionID, rowID) {
    return (
      <TouchableHighlight underlayColor="#838383" onPress={() => this._pressRow(rowID)}>
        <View>
          <View style={styles.rowContainer}>
            <View style={{ flex: 1 }}>
              <Text style={styles.title}>{rowData.name}</Text>
              <Text style={styles.subtitle}>{rowData.subtitle}</Text>
            </View>
            <Image style={styles.subArrow} source={require("../../../Resources/sub_arrow.png")} />
          </View>
          <View style={styles.separator}></View>
        </View>
      </TouchableHighlight >
    );
  }

  _pressRow(rowID) {
    console.log(`row${ rowID }clicked!`);
    this._menuData[rowID].func();
  }

  showActionSheet() {
    if (Host.isIOS)
      ActionSheetIOS.showActionSheetWithOptions({
        options: BUTTONS,
        destructiveButtonIndex: 1
      },
      () => {});
  }
}

const styles = StyleSheet.create({
=======
    constructor(props) {
      super(props);
      let ds = new ListView.DataSource({ rowHasChanged: (r1, r2) => r1 !== r2 });
      this._createMenuData();
      this.state = { dataSource: ds.cloneWithRows(this._menuData.map((o) => ({ 'name': o.name, 'subtitle': o.subtitle }))) };
    }

    componentDidMount() {
      this._multiSwitchNameChangedListener = DeviceEvent.multiSwitchNameChanged.addListener((value, did) => {
        console.log(`switch name changed: ${ JSON.stringify(value) }`, 'did: ', did);
        alert(JSON.stringify(value));
      });
    }

    componentWillUnmount() {
      this._multiSwitchNameChangedListener && this._multiSwitchNameChangedListener.remove();
    }

    _createMenuData() {
      this._menuData = [
        {
          'name': '用户协议与隐私政策',
          'subtitle': 'navigate 到 PrivacyDemo',
          'func': () => {
            this.props.navigation.navigate('PrivacyDemo', { 'title': '用户协议与隐私政策' });
          }
        },
        {
          'name': '是否支持商城',
          'subtitle': 'canOpenStorePage',
          'func': () => {
            Host.ui.canOpenStorePage().then((isSupport) => {
              alert(`是否支持商城: ${ isSupport }`);
            }).catch((error) => {
              console.log(error);
            });
          }
        },
        {
          'name': '弹出删除设备的对话框',
          'subtitle': 'openDeleteDevice',
          'func': () => {
            Host.ui.openDeleteDevice('title test');
          }
        },
        {
          'name': '弹出删除设备的对话框(带回调)',
          'subtitle': 'openDeleteDeviceWithCallback',
          'func': () => {
            Host.ui.openDeleteDeviceWithCallback()
              .then((res) => {
                console.log(res);
              })
              .catch((err) => {
                console.log(err);
              });
          }
        },
        {
          'name': '打开分享设备的页面',
          'subtitle': 'openShareDevicePage',
          'func': () => {
            Host.ui.openShareDevicePage();
          }
        },
        {
          'name': '保持屏幕常亮',
          'subtitle': 'keepScreenNotLock(true)',
          'func': () => {
            Host.ui.keepScreenNotLock(true);
          }
        },
        {
          'name': '关闭保持屏幕常亮',
          'subtitle': 'keepScreenNotLock(false)',
          'func': () => {
            Host.ui.keepScreenNotLock(false);
          }
        },
        {
          'name': '打开房间设备管理的页面',
          'subtitle': 'openRoomManagementPage',
          'func': () => {
            Host.ui.openRoomManagementPage();
          }
        },
        {
          'name': '打开语音设备管理的页面',
          'subtitle': 'openVoiceCtrlDeviceAuthPage',
          'func': () => {
            Host.ui.openVoiceCtrlDeviceAuthPage();
          }
        },
        {
          'name': '打开添加智能的页面',
          'subtitle': 'openIftttAutoPage',
          'func': () => {
            Host.ui.openIftttAutoPage();
          }
        },
        {
          'name': '打开反馈页',
          'subtitle': 'openFeedbackInput',
          'func': () => {
            Host.ui.openFeedbackInput();
          }
        },
        {
          'name': '打开安全管理页',
          'subtitle': 'openSecuritySetting',
          'func': () => {
            Host.ui.openSecuritySetting();
          }
        },
        {
          'name': '打开常见问题页，别名「使用帮助」',
          'subtitle': 'openHelpPage',
          'func': () => {
            Host.ui.openHelpPage();
          }
        },
        {
          'name': '打开分享列表页面',
          'subtitle': 'openShareListBar',
          'func': () => {
            Host.ui.openShareListBar(
              '小米智能家庭',
              '小米智能家庭',
              { uri: 'https://avatars3.githubusercontent.com/u/13726966?s=40&v=4' },
              'https://iot.mi.com/new/index.html'
            );
          }
        },
        {
          'name': '打开系统分享文件页面',
          'subtitle': 'openSystemShareWindow',
          'func': () => {
            // const path = Host.file.storageBasePath+'/test.wav';
            Host.ui.openSystemShareWindow('https://timgsa.baidu.com/timg?image&quality=80&size=b9999_10000&sec=1586433650723&di=44f673bd1ccbde2af32e1f7565de4484&imgtype=0&src=http%3A%2F%2Fn.sinaimg.cn%2Fsinacn%2Fw640h759%2F20180111%2F9ee0-fyqnick6733536.jpg');
          }
        },
        {
          'name': '获取设备列表中指定model的设备信息',
          'subtitle': 'getDevicesWithModel',
          'func': () => {
            Host.ui.getDevicesWithModel(Device.model)
              .then((res) => {
                alert(`success${ JSON.stringify(res) }`);
              })
              .catch((err) => {
                alert(`err ${ err }`);
              });
          }
        },
        {
          'name': '打开蓝牙网关页',
          'subtitle': 'openBtGatewayPage',
          'func': () => {
            Host.ui.openBtGatewayPage();
          }
        },
        {
          'name': '弹窗请求隐私政策和用户协议授权， 支持显示用户体验计划',
          'subtitle': 'alertLegalInformationAuthorization',
          'func': () => {
            const licenseURL = require('../../../Resources/raw/license_zh.html');
            const privacyURL = require('../../../Resources/raw/privacy_zh.html');
            let options = {};
            options.agreementURL = licenseURL;
            options.privacyURL = privacyURL;
            options.experiencePlanURL = licenseURL;
            options.hideAgreement = false;
            options.hideUserExperiencePlan = false;
            // 这是为了演示需要，使用的是强制弹出的模式 具体使用方法可以参考iot文档 或 com.xiaomi.demo/MainPage.js部分样例
            Host.ui.alertLegalInformationAuthorization(options).then((res) => {
              alert('成功');
            }).catch(() => {
              alert('失败，可能是设备已离线');
            });
          }
        },
        {
          'name': '查看隐私政策和用户协议信息， 支持显示用户体验计划',
          'subtitle': 'previewLegalInformationAuthorization',
          'func': () => {
            const licenseURL = require('../../../Resources/raw/license_zh.html');
            const privacyURL = require('../../../Resources/raw/privacy_zh.html');
            let options = {};
            options.agreementURL = licenseURL;
            options.privacyURL = privacyURL;
            options.experiencePlanURL = licenseURL;
            options.hideAgreement = false;
            options.hideUserExperiencePlan = false;
            Host.ui.previewLegalInformationAuthorization(options).then((res) => {
              alert('成功');
            }).catch(() => {
              alert('失败，可能是设备已离线');
            });
          }
        },
        {
          'name': '打开重命名对话框',
          'subtitle': 'openChangeDeviceName',
          'func': () => {
            Host.ui.openChangeDeviceName();
          }
        },
        {
          'name': '添加桌面快捷方式',
          'subtitle': 'openAddToDesktopPage',
          'func': () => {
            Host.ui.openAddToDesktopPage();
          }
        },
        {
          'name': '打开设备检查固件升级页',
          'subtitle': 'openDeviceUpgradePage',
          'func': () => {
            Host.ui.openDeviceUpgradePage();
          }
        },
        {
          'name': '打开Mesh设备固件升级页。分享的设备点击此接口无反应',
          'subtitle': 'openBleMeshDeviceUpgradePage 只有mesh设备才能打开',
          'func': () => {
            Host.ui.openBleMeshDeviceUpgradePage();
          }
        },
        {
          'name': '打开通用协议的蓝牙固件OTA页面。分享的设备点击此接口无反应',
          'subtitle': 'openBleCommonDeviceUpgradePage',
          'func': () => {
            alert(' 蓝牙部分api请参考 com.xiaomi.bledemo 中的示例使用');
          }
        },
        {
          'name': '打开灯组2.0固件升级页。分享的设备点击此接口无反应',
          'subtitle': 'openLightGroupUpgradePage',
          'func': () => {
            Host.ui.openLightGroupUpgradePage();
          }
        },
        {
          'name': '打开设备时区设置页',
          'subtitle': 'openDeviceTimeZoneSettingPage  {"sync_device": false} ',
          'func': () => {
            Host.ui.openDeviceTimeZoneSettingPage({ "sync_device": false });
          }
        },
        {
          'name': '打开网关设备产品百科页面',
          'subtitle': 'openProductBaikeWebPage 网关设备',
          'func': () => {
            let url = 'https://home.mi.com/baike/index.html#/label/gateway';
            Host.ui.openProductBaikeWebPage(url);
          }
        },
        {
          'name': '打开商城某商品详情页面',
          'subtitle': 'openShopPage 小米台灯',
          'func': () => {
            Host.ui.openShopPage(102763);
          }
        },
        {
          'name': '打开有品商城搜索结果页面',
          'subtitle': 'openShopSearchPage(\'小米台灯\')',
          'func': () => {
            Host.ui.openShopSearchPage('小米台灯');
          }
        },
        {
          'name': '打开一次性密码设置页',
          'subtitle': 'openOneTimePassword',
          'func': () => {
            Host.ui.openOneTimePassword(Device.deviceID, 30, 6);
          }
        },
        {
          'name': '打开默认倒计时页面',
          'subtitle': 'openCountDownPage',
          'func': () => {
            Host.ui.openCountDownPage(true,
              {
                onMethod: "power_on",
                offMethod: 'power_off',
                onParam: 'on',
                offParam: 'off'
              });
          }
        },
        {
          'name': '打开自定义设置定时页面-Demo1',
          'subtitle': 'openTimerSettingPageWithOptions',
          'func': () => {
            Host.ui.openTimerSettingPageWithOptions(
              {
                onMethod: "power_on",
                onParam: "on",
                offMethod: "power_off",
                offParam: "off",
                timerTitle: "这是一个自定义标题",
                displayName: "自定义场景名称"
              });
          }
        },
        {
          'name': '打开自定义设置定时页面-Demo2',
          'subtitle': 'openTimerSettingPageWithOptions',
          'func': () => {
            let params = {
              onMethod: "power_on",
              onParam: "on",
              offMethod: "power_off",
              offParam: "off",
              timerTitle: "这是一个自定义标题",
              displayName: "自定义场景名称",
              identify: "identify_1",
              onTimerTips: '',
              offTimerTips: '定时列表页面、设置时间页面 关闭时间副标题（默认：关闭时间）',
              listTimerTips: '定时列表页面 定时时间段副标题（默认：开启时段）',
              bothTimerMustBeSet: false,
              showOnTimerType: true,
              showOffTimerType: false,
              showPeriodTimerType: false
            };
            Host.ui.openTimerSettingPageWithOptions(params);
          }
        },
        {
          'name': '多键开关设置',
          'subtitle': 'openPowerMultikeyPage',
          'func': () => {
            Host.ui.openPowerMultikeyPage(Device.deviceID, Device.mac);
          }
        },
        {
          'name': '打开一个原生类 className（只支持iOS）',
          'subtitle': 'openPageWithClassName',
          'func': () => {
            Host.ui.openPageWithClassName('MHDeviceTimerSettingNewViewController');
          }
        },
        {
          'name': '打开手机蓝牙设置页面（只支持android）',
          'subtitle': 'openPhoneBluSettingPage',
          'func': () => {
            Host.ui.openPhoneBluSettingPage();
          }
        },
        {
          'name': '显示打开蓝牙引导(仅ios)',
          'subtitle': 'showBLESwitchGuide',
          'func': () => {
            Host.ui.showBLESwitchGuide();
          }
        },
        {
          'name': '隐藏提示用户打开蓝牙的动画示意图(仅ios)',
          'subtitle': 'dismissBLESwitchGuide',
          'func': () => {
            Host.ui.dismissBLESwitchGuide();
          }
        },
        {
          'name': '打开快连成功页面',
          'subtitle': 'openConnectSucceedPage',
          'func': () => {
            Host.ui.openConnectSucceedPage(Device.model, Device.deviceID);
          }
        },
        {
          'name': '打开添加Zigbee网关插件子设备页面',
          'subtitle': 'openZigbeeConnectDeviceList',
          'func': () => {
            Host.ui.openZigbeeConnectDeviceList(Device.deviceID);
          }
        },
        {
          'name': '打开设备网络信息页面 此方法只针对wifi设备，combo设备，蓝牙设备请不要调用此方法。',
          'subtitle': 'openDeviceNetworkInfoPage',
          'func': () => {
            Host.ui.openDeviceNetworkInfoPage();
          }
        },
        {
          'name': '跳转到小米钱包（仅Android）',
          'subtitle': 'openMiPayPageForAndroid',
          'func': () => {
            let params = {
              action: 'issue_mifare',
              type: '1',
              product_id: '66666-00211',
              source_channel: 'mijia'
            };
            Host.ui.openMiPayPageForAndroid(params).then((res) => {
              console.log(res);
            }).catch((error) => {
              console.log(error);
            });
          }
        },
        {
          'name': '跳转到设备定向推荐界面',
          'subtitle': 'getRecommendScenes & openPluginRecommendScene',
          'func': () => {
            // TODO ios返回了带code的res，待anroid确认是不是统一
            // recommendId 通过 Device.getRecommendScenes(Device.model, Device.deviceID).then 来获取
            Device.getRecommendScenes(Device.model, Device.deviceID).then((res) => {
              if (res.scene_recom && res.scene_recom.length > 0 && res.scene_recom[0] && res.scene_recom[0].info) {
                console.log("res", res.scene_recom[0].info.sr_id);
                Host.ui.openPluginRecommendScene(Device.deviceID, parseInt(res.scene_recom[0].info.sr_id));
              } else {
                alert(`res: ${ JSON.stringify(res) }`);
              }
            }).catch((error) => {
              alert(`error: ${ error }`);
            });
          }
        },
        {
          'name': '刷新设备列表',
          'subtitle': 'refreshDeviceList',
          'func': () => {
            Host.ui.refreshDeviceList().then((res) => {
              alert(res);
            }).catch((error) => {
              alert(JSON.stringify(error));
            });
          }
        },
        {
          'name': 'openNewMorePage(仅iOS)',
          'subtitle': '打开更多设置页面（通常包括安全设置，常见问题与用户反馈）',
          'func': () => {
            Host.ui.openNewMorePage();
          }
        },
        {
          'name': 'openTerminalDeviceSettingPage',
          'subtitle': '打开手机设置页中米家app配置页面',
          'func': () => {
            Host.ui.openTerminalDeviceSettingPage(1);
          }
        },
        {
          'name': 'openTerminalDeviceSettingPage',
          'subtitle': '打开手机WiFi设置页面',
          'func': () => {
            Host.ui.openTerminalDeviceSettingPage(2);
          }
        },
        {
          'name': 'checkAndroidLocationServerIsOpen',
          'subtitle': '检测手机位置服务是否打开(only Android)',
          'func': () => {
            Host.checkAndroidLocationServerIsOpen().then((result) => {
              console.log(result.data.locationServerIsOpen);
              alert(JSON.stringify(result));
            }).catch((error) => {
              alert(JSON.stringify(error));
            });
          }
        },
        {
          'name': 'openAndroidLocationServerSettingPage',
          'subtitle': '打开手机系统位置信息设置页(only Android)',
          'func': () => {
            Host.ui.openAndroidLocationServerSettingPage();
          }
        },
        {
          'name': 'getIOSLocationAuthorizationStatus',
          'subtitle': '获取定位授权状态(only iOS)',
          'func': () => {
            Host.getIOSLocationAuthorizationStatus().then((result) => {
              alert(`成功:${ JSON.stringify(result) }`);
            }).catch((error) => {
              alert(`失败:${ JSON.stringify(error) }`);
            });
          }
        },
        {
          'name': '监听跳转到Native页面',
          'subtitle': 'iOS Only',
          'func': () => {
            this.disappearListener = PackageEvent.packageViewWillDisappearIOS.addListener(() => {
              alert("packageViewWillDisappearIOS");
              this.disappearListener && this.disappearListener.remove();
              this.disappearListener = null;
            });
            Host.ui.openNewMorePage();
          }
        },
        {
          'name': 'checkAbilityOfJumpToThirdpartyApplication',
          'subtitle': '判断是否可以跳到其他App',
          'func': () => {
            Host.checkAbilityOfJumpToThirdpartyApplication("mihome://plugin")
              .then((res) => {
                alert(JSON.stringify(res));
              })
              .catch((error) => {
                alert(JSON.stringify(error));
              });
          }
        },
        {
          'name': 'jumpToThirdpartyApplication',
          'subtitle': '跳转到其他App',
          'func': () => {
            let params = {
              action: 'issue',
              type: 'MIFARE_ENTRANCE',
              source_channel: 'MiHome',
              product_id: '66666-00211',
              model: 'baiji'
            };
            // mihome://plugin?action=issue&type=MIFARE_ENTRANCE&source_channel=MiHome&product_id=66666-00211&model=xxxx&pass_through=B64String
            let passThrough = params;
            Host.jumpToThirdpartyApplication("mihome://plugin", params, passThrough)
              .then((res) => {
                alert(JSON.stringify(res));
              })
              .catch((error) => {
                alert(JSON.stringify(error));
              });
          }
        }
      ];
    }

    render() {
      return (
        <View style={styles.container}>
          <ListView style={styles.list} dataSource={this.state.dataSource} renderRow={this._renderRow.bind(this)} />
        </View>
      );
    }

    _renderRow(rowData, sectionID, rowID) {
      return (
        <TouchableHighlight underlayColor="#838383" onPress={() => this._pressRow(rowID)}>
          <View>
            <View style={styles.rowContainer}>
              <View style={{ flex: 1 }}>
                <Text style={styles.title}>{rowData.name}</Text>
                <Text style={styles.subtitle}>{rowData.subtitle}</Text>
              </View>
              <Image style={styles.subArrow} source={require("../../../Resources/sub_arrow.png")} />
            </View>
            <View style={styles.separator}></View>
          </View>
        </TouchableHighlight >
      );
    }

    _pressRow(rowID) {
      console.log(`row${ rowID }clicked!`);
      this._menuData[rowID].func();
    }

    showActionSheet() {
      if (Host.isIOS)
        ActionSheetIOS.showActionSheetWithOptions({
          options: BUTTONS,
          destructiveButtonIndex: 1
        },
        (buttonIndex) => {

        });
    }

}

var styles = StyleSheet.create({
>>>>>>> 18f99a2b
  container: {
    flex: 1,
    borderTopColor: '#f1f1f1',
    borderTopWidth: 1,
    flexDirection: 'row',
    justifyContent: 'center',
    alignItems: 'center',
    backgroundColor: '#ffffff',
    marginBottom: 0,
    marginTop: 0
  },

  rowContainer: {
    height: 62,
    alignSelf: 'stretch',
    flexDirection: 'row',
    paddingLeft: 23,
    paddingRight: 23,
    alignItems: 'center',
    flex: 1
  },
  list: {
    alignSelf: 'stretch',
    marginBottom: 20
  },
  title: {
    fontSize: 15,
    color: '#333333',
    alignItems: 'center'
  },
  subtitle: {
    fontSize: 12,
    color: '#666666',
    alignItems: 'center'
  },
  subArrow: {
    width: 7,
    height: 14
  },
  separator: {
    height: 1 / PixelRatio.get(),
    backgroundColor: '#e5e5e5',
    marginLeft: 20
  }
});<|MERGE_RESOLUTION|>--- conflicted
+++ resolved
@@ -1,11 +1,12 @@
 'use strict';
 
 import { Device, Host, DeviceEvent, PackageEvent } from "miot";
-import TitleBar from 'miot/ui/TitleBar';
 import React from 'react';
 import {
   ActionSheetIOS, Image, ListView, PixelRatio, StyleSheet, Text, TouchableHighlight, View
 } from 'react-native';
+import Logger from '../../Logger';
+
 let BUTTONS = [
   '测试对话框',
   '确定'
@@ -13,31 +14,12 @@
 
 export default class UIDemo extends React.Component {
 
-<<<<<<< HEAD
-  static navigationOptions = ({ navigation }) => {
-    return {
-      header: <TitleBar type="dark" title={navigation.state.params.title} style={{ backgroundColor: '#fff' }}
-        onPressLeft={() => {
-          navigation.goBack();
-        }} />
-=======
-    static navigationOptions = ({ navigation }) => {
-      return {
-        header: <TitleBar type="dark" title={navigation.state.params.title} style={{ backgroundColor: '#fff' }}
-          onPressLeft={() => {
-            navigation.goBack();
-          }} />
-      };
->>>>>>> 18f99a2b
-    };
-  };
-
-<<<<<<< HEAD
   constructor(props) {
     super(props);
     let ds = new ListView.DataSource({ rowHasChanged: (r1, r2) => r1 !== r2 });
     this._createMenuData();
     this.state = { dataSource: ds.cloneWithRows(this._menuData.map((o) => ({ 'name': o.name, 'subtitle': o.subtitle }))) };
+    Logger.trace(this);
   }
 
   componentDidMount() {
@@ -560,6 +542,20 @@
             });
           }
         }
+      },
+      {
+        'name': 'openConnectSucceedPage',
+        'subtitle': '跳转到房间设置的页面',
+        'func': () => {
+          Host.ui.openConnectSucceedPage(Device.model, Device.deviceID);
+        }
+      },
+      {
+        'name': 'openTerminalDeviceSettingPage',
+        'subtitle': '跳转到WiFi选择页面 ',
+        'func': () => {
+          Host.ui.openTerminalDeviceSettingPage(3);
+        }
       }
     ];
   }
@@ -592,6 +588,7 @@
   _pressRow(rowID) {
     console.log(`row${ rowID }clicked!`);
     this._menuData[rowID].func();
+    Logger.trace(this, this._pressRow, this._menuData[rowID]);
   }
 
   showActionSheet() {
@@ -600,589 +597,11 @@
         options: BUTTONS,
         destructiveButtonIndex: 1
       },
-      () => {});
+      () => { });
   }
 }
 
 const styles = StyleSheet.create({
-=======
-    constructor(props) {
-      super(props);
-      let ds = new ListView.DataSource({ rowHasChanged: (r1, r2) => r1 !== r2 });
-      this._createMenuData();
-      this.state = { dataSource: ds.cloneWithRows(this._menuData.map((o) => ({ 'name': o.name, 'subtitle': o.subtitle }))) };
-    }
-
-    componentDidMount() {
-      this._multiSwitchNameChangedListener = DeviceEvent.multiSwitchNameChanged.addListener((value, did) => {
-        console.log(`switch name changed: ${ JSON.stringify(value) }`, 'did: ', did);
-        alert(JSON.stringify(value));
-      });
-    }
-
-    componentWillUnmount() {
-      this._multiSwitchNameChangedListener && this._multiSwitchNameChangedListener.remove();
-    }
-
-    _createMenuData() {
-      this._menuData = [
-        {
-          'name': '用户协议与隐私政策',
-          'subtitle': 'navigate 到 PrivacyDemo',
-          'func': () => {
-            this.props.navigation.navigate('PrivacyDemo', { 'title': '用户协议与隐私政策' });
-          }
-        },
-        {
-          'name': '是否支持商城',
-          'subtitle': 'canOpenStorePage',
-          'func': () => {
-            Host.ui.canOpenStorePage().then((isSupport) => {
-              alert(`是否支持商城: ${ isSupport }`);
-            }).catch((error) => {
-              console.log(error);
-            });
-          }
-        },
-        {
-          'name': '弹出删除设备的对话框',
-          'subtitle': 'openDeleteDevice',
-          'func': () => {
-            Host.ui.openDeleteDevice('title test');
-          }
-        },
-        {
-          'name': '弹出删除设备的对话框(带回调)',
-          'subtitle': 'openDeleteDeviceWithCallback',
-          'func': () => {
-            Host.ui.openDeleteDeviceWithCallback()
-              .then((res) => {
-                console.log(res);
-              })
-              .catch((err) => {
-                console.log(err);
-              });
-          }
-        },
-        {
-          'name': '打开分享设备的页面',
-          'subtitle': 'openShareDevicePage',
-          'func': () => {
-            Host.ui.openShareDevicePage();
-          }
-        },
-        {
-          'name': '保持屏幕常亮',
-          'subtitle': 'keepScreenNotLock(true)',
-          'func': () => {
-            Host.ui.keepScreenNotLock(true);
-          }
-        },
-        {
-          'name': '关闭保持屏幕常亮',
-          'subtitle': 'keepScreenNotLock(false)',
-          'func': () => {
-            Host.ui.keepScreenNotLock(false);
-          }
-        },
-        {
-          'name': '打开房间设备管理的页面',
-          'subtitle': 'openRoomManagementPage',
-          'func': () => {
-            Host.ui.openRoomManagementPage();
-          }
-        },
-        {
-          'name': '打开语音设备管理的页面',
-          'subtitle': 'openVoiceCtrlDeviceAuthPage',
-          'func': () => {
-            Host.ui.openVoiceCtrlDeviceAuthPage();
-          }
-        },
-        {
-          'name': '打开添加智能的页面',
-          'subtitle': 'openIftttAutoPage',
-          'func': () => {
-            Host.ui.openIftttAutoPage();
-          }
-        },
-        {
-          'name': '打开反馈页',
-          'subtitle': 'openFeedbackInput',
-          'func': () => {
-            Host.ui.openFeedbackInput();
-          }
-        },
-        {
-          'name': '打开安全管理页',
-          'subtitle': 'openSecuritySetting',
-          'func': () => {
-            Host.ui.openSecuritySetting();
-          }
-        },
-        {
-          'name': '打开常见问题页，别名「使用帮助」',
-          'subtitle': 'openHelpPage',
-          'func': () => {
-            Host.ui.openHelpPage();
-          }
-        },
-        {
-          'name': '打开分享列表页面',
-          'subtitle': 'openShareListBar',
-          'func': () => {
-            Host.ui.openShareListBar(
-              '小米智能家庭',
-              '小米智能家庭',
-              { uri: 'https://avatars3.githubusercontent.com/u/13726966?s=40&v=4' },
-              'https://iot.mi.com/new/index.html'
-            );
-          }
-        },
-        {
-          'name': '打开系统分享文件页面',
-          'subtitle': 'openSystemShareWindow',
-          'func': () => {
-            // const path = Host.file.storageBasePath+'/test.wav';
-            Host.ui.openSystemShareWindow('https://timgsa.baidu.com/timg?image&quality=80&size=b9999_10000&sec=1586433650723&di=44f673bd1ccbde2af32e1f7565de4484&imgtype=0&src=http%3A%2F%2Fn.sinaimg.cn%2Fsinacn%2Fw640h759%2F20180111%2F9ee0-fyqnick6733536.jpg');
-          }
-        },
-        {
-          'name': '获取设备列表中指定model的设备信息',
-          'subtitle': 'getDevicesWithModel',
-          'func': () => {
-            Host.ui.getDevicesWithModel(Device.model)
-              .then((res) => {
-                alert(`success${ JSON.stringify(res) }`);
-              })
-              .catch((err) => {
-                alert(`err ${ err }`);
-              });
-          }
-        },
-        {
-          'name': '打开蓝牙网关页',
-          'subtitle': 'openBtGatewayPage',
-          'func': () => {
-            Host.ui.openBtGatewayPage();
-          }
-        },
-        {
-          'name': '弹窗请求隐私政策和用户协议授权， 支持显示用户体验计划',
-          'subtitle': 'alertLegalInformationAuthorization',
-          'func': () => {
-            const licenseURL = require('../../../Resources/raw/license_zh.html');
-            const privacyURL = require('../../../Resources/raw/privacy_zh.html');
-            let options = {};
-            options.agreementURL = licenseURL;
-            options.privacyURL = privacyURL;
-            options.experiencePlanURL = licenseURL;
-            options.hideAgreement = false;
-            options.hideUserExperiencePlan = false;
-            // 这是为了演示需要，使用的是强制弹出的模式 具体使用方法可以参考iot文档 或 com.xiaomi.demo/MainPage.js部分样例
-            Host.ui.alertLegalInformationAuthorization(options).then((res) => {
-              alert('成功');
-            }).catch(() => {
-              alert('失败，可能是设备已离线');
-            });
-          }
-        },
-        {
-          'name': '查看隐私政策和用户协议信息， 支持显示用户体验计划',
-          'subtitle': 'previewLegalInformationAuthorization',
-          'func': () => {
-            const licenseURL = require('../../../Resources/raw/license_zh.html');
-            const privacyURL = require('../../../Resources/raw/privacy_zh.html');
-            let options = {};
-            options.agreementURL = licenseURL;
-            options.privacyURL = privacyURL;
-            options.experiencePlanURL = licenseURL;
-            options.hideAgreement = false;
-            options.hideUserExperiencePlan = false;
-            Host.ui.previewLegalInformationAuthorization(options).then((res) => {
-              alert('成功');
-            }).catch(() => {
-              alert('失败，可能是设备已离线');
-            });
-          }
-        },
-        {
-          'name': '打开重命名对话框',
-          'subtitle': 'openChangeDeviceName',
-          'func': () => {
-            Host.ui.openChangeDeviceName();
-          }
-        },
-        {
-          'name': '添加桌面快捷方式',
-          'subtitle': 'openAddToDesktopPage',
-          'func': () => {
-            Host.ui.openAddToDesktopPage();
-          }
-        },
-        {
-          'name': '打开设备检查固件升级页',
-          'subtitle': 'openDeviceUpgradePage',
-          'func': () => {
-            Host.ui.openDeviceUpgradePage();
-          }
-        },
-        {
-          'name': '打开Mesh设备固件升级页。分享的设备点击此接口无反应',
-          'subtitle': 'openBleMeshDeviceUpgradePage 只有mesh设备才能打开',
-          'func': () => {
-            Host.ui.openBleMeshDeviceUpgradePage();
-          }
-        },
-        {
-          'name': '打开通用协议的蓝牙固件OTA页面。分享的设备点击此接口无反应',
-          'subtitle': 'openBleCommonDeviceUpgradePage',
-          'func': () => {
-            alert(' 蓝牙部分api请参考 com.xiaomi.bledemo 中的示例使用');
-          }
-        },
-        {
-          'name': '打开灯组2.0固件升级页。分享的设备点击此接口无反应',
-          'subtitle': 'openLightGroupUpgradePage',
-          'func': () => {
-            Host.ui.openLightGroupUpgradePage();
-          }
-        },
-        {
-          'name': '打开设备时区设置页',
-          'subtitle': 'openDeviceTimeZoneSettingPage  {"sync_device": false} ',
-          'func': () => {
-            Host.ui.openDeviceTimeZoneSettingPage({ "sync_device": false });
-          }
-        },
-        {
-          'name': '打开网关设备产品百科页面',
-          'subtitle': 'openProductBaikeWebPage 网关设备',
-          'func': () => {
-            let url = 'https://home.mi.com/baike/index.html#/label/gateway';
-            Host.ui.openProductBaikeWebPage(url);
-          }
-        },
-        {
-          'name': '打开商城某商品详情页面',
-          'subtitle': 'openShopPage 小米台灯',
-          'func': () => {
-            Host.ui.openShopPage(102763);
-          }
-        },
-        {
-          'name': '打开有品商城搜索结果页面',
-          'subtitle': 'openShopSearchPage(\'小米台灯\')',
-          'func': () => {
-            Host.ui.openShopSearchPage('小米台灯');
-          }
-        },
-        {
-          'name': '打开一次性密码设置页',
-          'subtitle': 'openOneTimePassword',
-          'func': () => {
-            Host.ui.openOneTimePassword(Device.deviceID, 30, 6);
-          }
-        },
-        {
-          'name': '打开默认倒计时页面',
-          'subtitle': 'openCountDownPage',
-          'func': () => {
-            Host.ui.openCountDownPage(true,
-              {
-                onMethod: "power_on",
-                offMethod: 'power_off',
-                onParam: 'on',
-                offParam: 'off'
-              });
-          }
-        },
-        {
-          'name': '打开自定义设置定时页面-Demo1',
-          'subtitle': 'openTimerSettingPageWithOptions',
-          'func': () => {
-            Host.ui.openTimerSettingPageWithOptions(
-              {
-                onMethod: "power_on",
-                onParam: "on",
-                offMethod: "power_off",
-                offParam: "off",
-                timerTitle: "这是一个自定义标题",
-                displayName: "自定义场景名称"
-              });
-          }
-        },
-        {
-          'name': '打开自定义设置定时页面-Demo2',
-          'subtitle': 'openTimerSettingPageWithOptions',
-          'func': () => {
-            let params = {
-              onMethod: "power_on",
-              onParam: "on",
-              offMethod: "power_off",
-              offParam: "off",
-              timerTitle: "这是一个自定义标题",
-              displayName: "自定义场景名称",
-              identify: "identify_1",
-              onTimerTips: '',
-              offTimerTips: '定时列表页面、设置时间页面 关闭时间副标题（默认：关闭时间）',
-              listTimerTips: '定时列表页面 定时时间段副标题（默认：开启时段）',
-              bothTimerMustBeSet: false,
-              showOnTimerType: true,
-              showOffTimerType: false,
-              showPeriodTimerType: false
-            };
-            Host.ui.openTimerSettingPageWithOptions(params);
-          }
-        },
-        {
-          'name': '多键开关设置',
-          'subtitle': 'openPowerMultikeyPage',
-          'func': () => {
-            Host.ui.openPowerMultikeyPage(Device.deviceID, Device.mac);
-          }
-        },
-        {
-          'name': '打开一个原生类 className（只支持iOS）',
-          'subtitle': 'openPageWithClassName',
-          'func': () => {
-            Host.ui.openPageWithClassName('MHDeviceTimerSettingNewViewController');
-          }
-        },
-        {
-          'name': '打开手机蓝牙设置页面（只支持android）',
-          'subtitle': 'openPhoneBluSettingPage',
-          'func': () => {
-            Host.ui.openPhoneBluSettingPage();
-          }
-        },
-        {
-          'name': '显示打开蓝牙引导(仅ios)',
-          'subtitle': 'showBLESwitchGuide',
-          'func': () => {
-            Host.ui.showBLESwitchGuide();
-          }
-        },
-        {
-          'name': '隐藏提示用户打开蓝牙的动画示意图(仅ios)',
-          'subtitle': 'dismissBLESwitchGuide',
-          'func': () => {
-            Host.ui.dismissBLESwitchGuide();
-          }
-        },
-        {
-          'name': '打开快连成功页面',
-          'subtitle': 'openConnectSucceedPage',
-          'func': () => {
-            Host.ui.openConnectSucceedPage(Device.model, Device.deviceID);
-          }
-        },
-        {
-          'name': '打开添加Zigbee网关插件子设备页面',
-          'subtitle': 'openZigbeeConnectDeviceList',
-          'func': () => {
-            Host.ui.openZigbeeConnectDeviceList(Device.deviceID);
-          }
-        },
-        {
-          'name': '打开设备网络信息页面 此方法只针对wifi设备，combo设备，蓝牙设备请不要调用此方法。',
-          'subtitle': 'openDeviceNetworkInfoPage',
-          'func': () => {
-            Host.ui.openDeviceNetworkInfoPage();
-          }
-        },
-        {
-          'name': '跳转到小米钱包（仅Android）',
-          'subtitle': 'openMiPayPageForAndroid',
-          'func': () => {
-            let params = {
-              action: 'issue_mifare',
-              type: '1',
-              product_id: '66666-00211',
-              source_channel: 'mijia'
-            };
-            Host.ui.openMiPayPageForAndroid(params).then((res) => {
-              console.log(res);
-            }).catch((error) => {
-              console.log(error);
-            });
-          }
-        },
-        {
-          'name': '跳转到设备定向推荐界面',
-          'subtitle': 'getRecommendScenes & openPluginRecommendScene',
-          'func': () => {
-            // TODO ios返回了带code的res，待anroid确认是不是统一
-            // recommendId 通过 Device.getRecommendScenes(Device.model, Device.deviceID).then 来获取
-            Device.getRecommendScenes(Device.model, Device.deviceID).then((res) => {
-              if (res.scene_recom && res.scene_recom.length > 0 && res.scene_recom[0] && res.scene_recom[0].info) {
-                console.log("res", res.scene_recom[0].info.sr_id);
-                Host.ui.openPluginRecommendScene(Device.deviceID, parseInt(res.scene_recom[0].info.sr_id));
-              } else {
-                alert(`res: ${ JSON.stringify(res) }`);
-              }
-            }).catch((error) => {
-              alert(`error: ${ error }`);
-            });
-          }
-        },
-        {
-          'name': '刷新设备列表',
-          'subtitle': 'refreshDeviceList',
-          'func': () => {
-            Host.ui.refreshDeviceList().then((res) => {
-              alert(res);
-            }).catch((error) => {
-              alert(JSON.stringify(error));
-            });
-          }
-        },
-        {
-          'name': 'openNewMorePage(仅iOS)',
-          'subtitle': '打开更多设置页面（通常包括安全设置，常见问题与用户反馈）',
-          'func': () => {
-            Host.ui.openNewMorePage();
-          }
-        },
-        {
-          'name': 'openTerminalDeviceSettingPage',
-          'subtitle': '打开手机设置页中米家app配置页面',
-          'func': () => {
-            Host.ui.openTerminalDeviceSettingPage(1);
-          }
-        },
-        {
-          'name': 'openTerminalDeviceSettingPage',
-          'subtitle': '打开手机WiFi设置页面',
-          'func': () => {
-            Host.ui.openTerminalDeviceSettingPage(2);
-          }
-        },
-        {
-          'name': 'checkAndroidLocationServerIsOpen',
-          'subtitle': '检测手机位置服务是否打开(only Android)',
-          'func': () => {
-            Host.checkAndroidLocationServerIsOpen().then((result) => {
-              console.log(result.data.locationServerIsOpen);
-              alert(JSON.stringify(result));
-            }).catch((error) => {
-              alert(JSON.stringify(error));
-            });
-          }
-        },
-        {
-          'name': 'openAndroidLocationServerSettingPage',
-          'subtitle': '打开手机系统位置信息设置页(only Android)',
-          'func': () => {
-            Host.ui.openAndroidLocationServerSettingPage();
-          }
-        },
-        {
-          'name': 'getIOSLocationAuthorizationStatus',
-          'subtitle': '获取定位授权状态(only iOS)',
-          'func': () => {
-            Host.getIOSLocationAuthorizationStatus().then((result) => {
-              alert(`成功:${ JSON.stringify(result) }`);
-            }).catch((error) => {
-              alert(`失败:${ JSON.stringify(error) }`);
-            });
-          }
-        },
-        {
-          'name': '监听跳转到Native页面',
-          'subtitle': 'iOS Only',
-          'func': () => {
-            this.disappearListener = PackageEvent.packageViewWillDisappearIOS.addListener(() => {
-              alert("packageViewWillDisappearIOS");
-              this.disappearListener && this.disappearListener.remove();
-              this.disappearListener = null;
-            });
-            Host.ui.openNewMorePage();
-          }
-        },
-        {
-          'name': 'checkAbilityOfJumpToThirdpartyApplication',
-          'subtitle': '判断是否可以跳到其他App',
-          'func': () => {
-            Host.checkAbilityOfJumpToThirdpartyApplication("mihome://plugin")
-              .then((res) => {
-                alert(JSON.stringify(res));
-              })
-              .catch((error) => {
-                alert(JSON.stringify(error));
-              });
-          }
-        },
-        {
-          'name': 'jumpToThirdpartyApplication',
-          'subtitle': '跳转到其他App',
-          'func': () => {
-            let params = {
-              action: 'issue',
-              type: 'MIFARE_ENTRANCE',
-              source_channel: 'MiHome',
-              product_id: '66666-00211',
-              model: 'baiji'
-            };
-            // mihome://plugin?action=issue&type=MIFARE_ENTRANCE&source_channel=MiHome&product_id=66666-00211&model=xxxx&pass_through=B64String
-            let passThrough = params;
-            Host.jumpToThirdpartyApplication("mihome://plugin", params, passThrough)
-              .then((res) => {
-                alert(JSON.stringify(res));
-              })
-              .catch((error) => {
-                alert(JSON.stringify(error));
-              });
-          }
-        }
-      ];
-    }
-
-    render() {
-      return (
-        <View style={styles.container}>
-          <ListView style={styles.list} dataSource={this.state.dataSource} renderRow={this._renderRow.bind(this)} />
-        </View>
-      );
-    }
-
-    _renderRow(rowData, sectionID, rowID) {
-      return (
-        <TouchableHighlight underlayColor="#838383" onPress={() => this._pressRow(rowID)}>
-          <View>
-            <View style={styles.rowContainer}>
-              <View style={{ flex: 1 }}>
-                <Text style={styles.title}>{rowData.name}</Text>
-                <Text style={styles.subtitle}>{rowData.subtitle}</Text>
-              </View>
-              <Image style={styles.subArrow} source={require("../../../Resources/sub_arrow.png")} />
-            </View>
-            <View style={styles.separator}></View>
-          </View>
-        </TouchableHighlight >
-      );
-    }
-
-    _pressRow(rowID) {
-      console.log(`row${ rowID }clicked!`);
-      this._menuData[rowID].func();
-    }
-
-    showActionSheet() {
-      if (Host.isIOS)
-        ActionSheetIOS.showActionSheetWithOptions({
-          options: BUTTONS,
-          destructiveButtonIndex: 1
-        },
-        (buttonIndex) => {
-
-        });
-    }
-
-}
-
-var styles = StyleSheet.create({
->>>>>>> 18f99a2b
   container: {
     flex: 1,
     borderTopColor: '#f1f1f1',
