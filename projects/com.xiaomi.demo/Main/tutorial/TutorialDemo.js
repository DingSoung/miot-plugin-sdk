import React from 'react';
import { View, ScrollView } from 'react-native';

import { ListItem } from 'miot/ui/ListItem';
import Separator from 'miot/ui/Separator';

export default class TutorialDemo extends React.Component {

  constructor(props) {
    super(props);
    this.state = {
      dataSource: [
        {
          'title': '插件通用设置项',
          'key': 'Setting'
<<<<<<< HEAD
        },
        {
          'title': '通用设置页',
          'key': 'SettingPage'
        },
        {
          'title': '系统功能',
          'key': 'systemDemo'
=======
>>>>>>> 18f99a2b
        },
        {
          'title': '空白页',
          'key': 'blankDemo'
        },
        {
          'title': "JSExecutor",
          'key': 'JSExecutor'
        },
        {
          'title': 'RPC与设备交互',
          'key': 'RPCControl'
        },
        {
          'title': '与服务器交互 ',
          'key': 'callSmartHomeAPIDemo'
        },
        {
          'title': '账户信息',
          'key': 'accountDemo'
<<<<<<< HEAD
=======
        },
        {
          'title': 'KeyValue存储',
          'key': 'storageDemo'
        },
        {
          'title': '文件存储',
          'key': 'fileStorage'
>>>>>>> 18f99a2b
        },
        {
          'title': 'device 信息',
          'key': 'DeviceDemo'
        },
        {
          'title': '插件包信息',
          'key': 'PackageDemo'
        },
        {
          'title': '定位相关',
          'key': 'LocaleServer'
        },
        {
          'title': '系统深色模式',
          'key': 'DarkModeDemo'
        }
      ]
    };
  }

  render() {
    return (
<<<<<<< HEAD
      <View style={{ flex: 1 }}>
        <Separator />
        <ScrollView showsVerticalScrollIndicator={false}>
          {
            this.state.dataSource.map((item, index) => {
              return <ListItem
                key={index}
                title={item.title}
                onPress={() => {
                  let params = { title: item.title };
                  if (item.params) {
                    params = { params, ...item.params };
                  }
                  this.props.navigation.navigate(item.key, params);
                }} />;
            })
          }
        </ScrollView>
      </View>
    );
  }
}
=======
      <FlatList
        ItemSeparatorComponent={ItemSeparator}
        style={styles.list}
        data={this.state.dataSource}
        keyExtractor={this._keyExtractor}
        renderItem={({ item }) => {
          return (
            <TouchableHighlight style={{ height: 44 }} onPress={() => {
              this.props.navigation.navigate(item.key, { title: item.title });
            }} >
              <View style={[{ flexDirection: 'row', margin: 10 }]}>
                <Text style={[styles.rowTitleText]}>{item.title}</Text>
              </View>
            </TouchableHighlight>
          );
        }
        } />
    );
  }
}


var styles = StyleSheet.create({
  listContainer: {
    flex: 1
  },
  list: {
    backgroundColor: '#eeeeee'
  },
  sectionHeader: {
    backgroundColor: '#eeeeee',
    padding: 5,
    fontWeight: '500',
    fontSize: 11
  },
  row: {
    backgroundColor: 'white',
    justifyContent: 'center',
    paddingHorizontal: 15,
    paddingVertical: 8
  },
  image: {
    width: 44,
    height: 44,
    margin: 15

  },
  separator: {
    height: StyleSheet.hairlineWidth,
    backgroundColor: '#bbbbbb',
    marginLeft: 15
  },
  separatorHighlighted: {
    height: StyleSheet.hairlineWidth,
    backgroundColor: 'rgb(217, 217, 217)'
  },
  rowTitleText: {
    fontSize: 17,
    fontWeight: '500',
    color: '#333333'
  },
  rowDetailText: {
    fontSize: 15,
    color: '#888888',
    lineHeight: 20
  },
  searchRow: {
    backgroundColor: '#eeeeee',
    padding: 10
  },
  searchTextInput: {
    backgroundColor: 'white',
    borderColor: '#cccccc',
    borderRadius: 3,
    borderWidth: 1,
    paddingLeft: 8,
    paddingVertical: 0,
    height: 35
  }
});
>>>>>>> 18f99a2b
<|MERGE_RESOLUTION|>--- conflicted
+++ resolved
@@ -3,6 +3,7 @@
 
 import { ListItem } from 'miot/ui/ListItem';
 import Separator from 'miot/ui/Separator';
+import Logger from '../Logger';
 
 export default class TutorialDemo extends React.Component {
 
@@ -13,7 +14,6 @@
         {
           'title': '插件通用设置项',
           'key': 'Setting'
-<<<<<<< HEAD
         },
         {
           'title': '通用设置页',
@@ -22,8 +22,6 @@
         {
           'title': '系统功能',
           'key': 'systemDemo'
-=======
->>>>>>> 18f99a2b
         },
         {
           'title': '空白页',
@@ -44,17 +42,6 @@
         {
           'title': '账户信息',
           'key': 'accountDemo'
-<<<<<<< HEAD
-=======
-        },
-        {
-          'title': 'KeyValue存储',
-          'key': 'storageDemo'
-        },
-        {
-          'title': '文件存储',
-          'key': 'fileStorage'
->>>>>>> 18f99a2b
         },
         {
           'title': 'device 信息',
@@ -74,11 +61,11 @@
         }
       ]
     };
+    Logger.trace(this);
   }
 
   render() {
     return (
-<<<<<<< HEAD
       <View style={{ flex: 1 }}>
         <Separator />
         <ScrollView showsVerticalScrollIndicator={false}>
@@ -93,6 +80,7 @@
                     params = { params, ...item.params };
                   }
                   this.props.navigation.navigate(item.key, params);
+                  Logger.trace(this, this.render, item);
                 }} />;
             })
           }
@@ -100,86 +88,4 @@
       </View>
     );
   }
-}
-=======
-      <FlatList
-        ItemSeparatorComponent={ItemSeparator}
-        style={styles.list}
-        data={this.state.dataSource}
-        keyExtractor={this._keyExtractor}
-        renderItem={({ item }) => {
-          return (
-            <TouchableHighlight style={{ height: 44 }} onPress={() => {
-              this.props.navigation.navigate(item.key, { title: item.title });
-            }} >
-              <View style={[{ flexDirection: 'row', margin: 10 }]}>
-                <Text style={[styles.rowTitleText]}>{item.title}</Text>
-              </View>
-            </TouchableHighlight>
-          );
-        }
-        } />
-    );
-  }
-}
-
-
-var styles = StyleSheet.create({
-  listContainer: {
-    flex: 1
-  },
-  list: {
-    backgroundColor: '#eeeeee'
-  },
-  sectionHeader: {
-    backgroundColor: '#eeeeee',
-    padding: 5,
-    fontWeight: '500',
-    fontSize: 11
-  },
-  row: {
-    backgroundColor: 'white',
-    justifyContent: 'center',
-    paddingHorizontal: 15,
-    paddingVertical: 8
-  },
-  image: {
-    width: 44,
-    height: 44,
-    margin: 15
-
-  },
-  separator: {
-    height: StyleSheet.hairlineWidth,
-    backgroundColor: '#bbbbbb',
-    marginLeft: 15
-  },
-  separatorHighlighted: {
-    height: StyleSheet.hairlineWidth,
-    backgroundColor: 'rgb(217, 217, 217)'
-  },
-  rowTitleText: {
-    fontSize: 17,
-    fontWeight: '500',
-    color: '#333333'
-  },
-  rowDetailText: {
-    fontSize: 15,
-    color: '#888888',
-    lineHeight: 20
-  },
-  searchRow: {
-    backgroundColor: '#eeeeee',
-    padding: 10
-  },
-  searchTextInput: {
-    backgroundColor: 'white',
-    borderColor: '#cccccc',
-    borderRadius: 3,
-    borderWidth: 1,
-    paddingLeft: 8,
-    paddingVertical: 0,
-    height: 35
-  }
-});
->>>>>>> 18f99a2b
+}