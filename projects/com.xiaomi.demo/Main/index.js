/**
 * The examples provided by Facebook are for non-commercial testing and
 * evaluation purposes only.
 *
 * Facebook reserves all rights not expressly granted.
 *
 * THE SOFTWARE IS PROVIDED "AS IS", WITHOUT WARRANTY OF ANY KIND, EXPRESS
 * OR IMPLIED, INCLUDING BUT NOT LIMITED TO THE WARRANTIES OF MERCHANTABILITY,
 * FITNESS FOR A PARTICULAR PURPOSE AND NON INFRINGEMENT. IN NO EVENT SHALL
 * FACEBOOK BE LIABLE FOR ANY CLAIM, DAMAGES OR OTHER LIABILITY, WHETHER IN
 * AN ACTION OF CONTRACT, TORT OR OTHERWISE, ARISING FROM, OUT OF OR IN
 * CONNECTION WITH THE SOFTWARE OR THE USE OR OTHER DEALINGS IN THE SOFTWARE.
*/
'use strict';

// ART的demo }
import { FirmwareUpgrade, MoreSetting } from "miot/ui/CommonSetting";
import TitleBar from "miot/ui/TitleBar";
import React from 'react';
import { createStackNavigator } from 'react-navigation'; //
import HelloDeveloper from '../CommonModules/HelloDeveloper';
import HelloReactART from '../CommonModules/HelloReactART';
import AccountDemo from './Account';
import AnimCustomCompDemo from './AnimationComponentDemo/AnimCustomCompDemo'; //自定义动画组
import AnimEffectsDemo from './AnimationComponentDemo/AnimEffectsDemo'; //动画特效
import AnimEventsDemo from './AnimationComponentDemo/AnimEventsDemo'; //动画事件
import AnimFadeInOutDemo from './AnimationComponentDemo/AnimFadeInOutDemo'; //淡入淡出
import AnimTransformDemo from './AnimationComponentDemo/AnimTransformDemo'; //旋转翻转
import AnimTranslationDemo from './AnimationComponentDemo/AnimTranslationDemo'; //平行移动
import LayoutAnimationDemo from './AnimationComponentDemo/LayoutAnimationDemo'; //其他动画
import ControlDemo from './Device/ControlDemo';
import DeviceControl from "./Device/DeviceControl";
import DeviceDemo from "./Device/DeviceDemo";
import MHAudioDemo from './Host/MHAudioDemo';
import OrientationDemo from './Host/OrientationDemo';
import NavigateUIDemo from "./Host/UI";
import PrivacyDemo from "./Host/UI/privacy";
import VideoDemo from './Host/VideoDemo';
import MainPage from './MainPage';
import MoreMenu from './MoreMenu';
import ImagePathDemo from './NewStructureTest';
import MemberAPIDemo from './Service/member';
import CallSmartHomeAPIDemo from './Service/smarthome';
import AddressBookDemo from './ThirdPartDemo/AddressBookDemo';
import ARTCircleDemo from './ThirdPartDemo/ARTComponentDemo/ARTCircleDemo'; //圆形：Circle，
import ARTEllipseDemo from './ThirdPartDemo/ARTComponentDemo/ARTEllipseDemo'; //椭圆：Ellipse
import ARTGradientDemo from './ThirdPartDemo/ARTComponentDemo/ARTGradientDemo'; //LinearGradient：线性渐变,RadialGradient：径向渐变
import ARTGroupDemo from './ThirdPartDemo/ARTComponentDemo/ARTGroupDemo'; //分组：Group,
import ARTLineDemo from './ThirdPartDemo/ARTComponentDemo/ARTLineDemo'; //直线：Line,多边线：Polyline
import ARTPatternDemo from './ThirdPartDemo/ARTComponentDemo/ARTPatternDemo'; //Pattern 图案
import ARTRectDemo from './ThirdPartDemo/ARTComponentDemo/ARTRectDemo'; //矩形：Rect，多边形：Polygon,多边线：Polyline
// ART的demo  {
import ARTSVGDemo from './ThirdPartDemo/ARTComponentDemo/ARTSVGDemo'; //图片：SVG，
import ARTTextDemo from './ThirdPartDemo/ARTComponentDemo/ARTTextDemo'; //文字：Text
// import CardStackStyleInterpolator from 'react-navigation/src/views/StackView/StackViewStyleInterpolator';
import CircularSliderDemo from './ThirdPartDemo/CircularSliderDemo';
import ImagePickerDemo from './ThirdPartDemo/ImagePickerDemo';
import MHMapDemo from './ThirdPartDemo/MHMapDemo';
import GLAnimated from './ThirdPartDemo/openGL/Animated';
// import GLAdvancedEffects from './openGL/AdvancedEffects';
import GLHearts from './ThirdPartDemo/openGL/Hearts';
import GLOrientation from './ThirdPartDemo/openGL/Orientation';
import GLParticles from './ThirdPartDemo/openGL/Particles';
import GLSimple from './ThirdPartDemo/openGL/Simple';
// import GLTests from './ThirdPartDemo/openGL/Tests';
// import OpenLibList from './OpenLibList';
import ParticleDemo from './ThirdPartDemo/ParticleDemo';
import ProgressDemo from './ThirdPartDemo/ProgressDemo';
import SQLiteDemo from './ThirdPartDemo/SQLiteDemo';
import SVGDemo from './ThirdPartDemo/SVGDemo';
import { GroupExample, HoverExample, PressExample } from './ThirdPartDemo/SVGDemo2';
import ThirdPartyDemo from './ThirdPartDemo/ThirdPartyDemo';
import AreaView from './ThirdPartDemo/Victory-Native/views/area-view';
import AxisView from './ThirdPartDemo/Victory-Native/views/axis-view';
import BarView from './ThirdPartDemo/Victory-Native/views/bar-view';
import BoxPlotView from './ThirdPartDemo/Victory-Native/views/boxplot-view';
import ChartView from './ThirdPartDemo/Victory-Native/views/chart-view';
import ContainersView from './ThirdPartDemo/Victory-Native/views/containers-view';
import CreateContainerView from './ThirdPartDemo/Victory-Native/views/create-container-view';
import ErrorsTooltipsView from './ThirdPartDemo/Victory-Native/views/errors-tooltips-view';
import LegendsView from './ThirdPartDemo/Victory-Native/views/legends-view';
import LineView from './ThirdPartDemo/Victory-Native/views/line-view';
import PieView from './ThirdPartDemo/Victory-Native/views/pie-view';
import ScatterView from './ThirdPartDemo/Victory-Native/views/scatter-view';
import WebViewBridageDemo from './ThirdPartDemo/WebViewBridageDemo';
import BlankDemo from './tutorial/BlankDemo';
import JSExecutor from './tutorial/JSExecutor';
import List from "./tutorial/List";
import LocaleServer from './tutorial/LocaleServer';
import OperationDemoIndex from './tutorial/operation/OperationDemoIndex';
import PackageDemo from "./tutorial/PackageDemo";
import RPCControl from './tutorial/RPCControl';
import Setting from "./tutorial/Setting";
import FileStorage from './tutorial/storage/FileStorage';
import StorageDemo from './tutorial/storage/StorageDemo';
import TutorialDemo from './tutorial/TutorialDemo';
import CardPage from "./UIComponent/CardPage";
import DialogTest from './UIComponent/DialogTest';
import ImageCapInsetDemo from './UIComponent/ImageCapInsetDemo'; // working but no title displayed
import MiotAndroidScrollViewDemo from './UIComponent/MiotAndroidScrollViewDemo';
import Parallax from "./UIComponent/Parallax";
import RefreshListView from './UIComponent/RefreshListView';
import Dynamic from './UIComponent/swiper/Dynamic/';
import LoadMinimal from './UIComponent/swiper/LoadMinimal/';
import Phone from './UIComponent/swiper/Phone/';
import Swiper from './UIComponent/swiper/Swiper/'; // working but no title displayed
import SwiperNumber from './UIComponent/swiper/SwiperNumber/'; // working but no title displayed
// import BLEConnectionDemo from './tutorial/operation/bluetooth/BLEConnectionDemo';
import UIDemo from './UIComponent/UIDemo';
import CustomContainer from './uikit/components/CustomContainer';
import * as Screens from "./uikit/screens";
import MHSetting from './unuse/MHSetting';
// class HomeScreen extends React.Component {
//   render() {
//     return (
//       <View style={{ flex: 1, alignItems: 'center', justifyContent: 'center' }}>
//         <Text>Home Screen</Text>
//       </View>
//     );
//   }
// }

const RootStack = createStackNavigator({
    Home: MainPage,
    Setting,
    List,
<<<<<<< HEAD
    MoreSetting,
    FirmwareUpgrade,
    CustomContainer,
=======
    CardPage,
    MoreSetting,
    FirmwareUpgrade,
    CustomContainer,
    Parallax,
>>>>>>> 189e2f3e
    tutorialDemo: TutorialDemo,
    LocaleServer: LocaleServer,
    blankDemo: BlankDemo,
    DeviceControl: DeviceControl,
    NavigateUIDemo: NavigateUIDemo,
    JSExecutor: JSExecutor,
    DeviceDemo: DeviceDemo,
    PackageDemo: PackageDemo,
    accountDemo: AccountDemo,
    ControlDemo: ControlDemo,
    storageDemo: StorageDemo,
    fileStorage: FileStorage,
    callSmartHomeAPIDemo: CallSmartHomeAPIDemo,
    MemberAPIDemo,
    RPCControl: RPCControl,
    OperationDemoIndex: OperationDemoIndex,
<<<<<<< HEAD
    // BLEConnectionDemo: BLEConnectionDemo,

    UIDemo: UIDemo,
=======
    PrivacyDemo,
    // BLEConnectionDemo: BLEConnectionDemo,

    UIDemo: UIDemo,
    MiotAndroidScrollViewDemo: MiotAndroidScrollViewDemo,
>>>>>>> 189e2f3e
    RefreshListView: RefreshListView,

    ThirdPartyDemo: ThirdPartyDemo,
    setting: MHSetting,
    moreMenu: MoreMenu,
    // OpenLibList:OpenLibList,
    helloDeveloper: HelloDeveloper,
    helloReactART: HelloReactART,
    mhMapDemo: MHMapDemo,
    audioDemo: MHAudioDemo,
    imagePathDemo: ImagePathDemo,
    //swiper 开始
    swiperDynamic: Dynamic,
    swiperLoadMinimal: LoadMinimal,
    // swiperPhotoView:PhotoView,
    swiperPhone: Phone,
    swiperSwiper: Swiper,
    swiperNumber: SwiperNumber,
    //swiper 结束
    ProgressDemo: ProgressDemo,
    ImageCapInsetDemo: ImageCapInsetDemo,
    UIKitHome: { screen: Screens.ComponentsScreen },
    Picker: { screen: Screens.PickerScreen },
    Button: { screen: Screens.ButtonScreen },
    Switch: { screen: Screens.SwitchScreen },
    Choice: { screen: Screens.ChoiceScreen },
    Tab: { screen: Screens.TabScreen },
    Card: { screen: Screens.CardScreen },
    Avatar: { screen: Screens.AvatarScreen },
    Input: { screen: Screens.InputScreen },
    Image: { screen: Screens.ImageScreen },
    Gallery: { screen: Screens.GalleryScreen },
    Settings: { screen: Screens.SettingsScreen },
    ChoiceCustomization: { screen: Screens.ChoiceCustomizationScreen },

    // 第三方库 demo 开始
    SQLiteDemo: SQLiteDemo,
    OrientationDemo: OrientationDemo,
    AddressBookDemo: AddressBookDemo,
    WebViewBridageDemo: WebViewBridageDemo,
    SVGDemo: SVGDemo,
    PressExample: PressExample,
    HoverExample: HoverExample,
    GroupExample: GroupExample,
    LegendsView: LegendsView,
    AxisView: AxisView,
    ContainersView: ContainersView,
    CreateContainerView: CreateContainerView,
    ErrorsTooltipsView: ErrorsTooltipsView,
    AreaView: AreaView,
    PieView: PieView,
    BarView: BarView,
    ChartView: ChartView,
    LineView: LineView,
    ScatterView: ScatterView,
    BoxPlotView: BoxPlotView,
    GLSimple: GLSimple,
    // GLAdvancedEffects:GLAdvancedEffects, //  有bug
    GLHearts: GLHearts,
    // GLTests:  GLTests, // 有bug
    GLAnimated: GLAnimated,
    GLParticles: GLParticles,
    GLOrientation: GLOrientation,
    videoDemo: VideoDemo,
    ParticleDemo: ParticleDemo,//iOS 特有的,粒子系统
    ImagePickerDemo: ImagePickerDemo,

    // svg

    ARTSVGDemo: ARTSVGDemo,
    ARTRectDemo: ARTRectDemo,
    ARTCircleDemo: ARTCircleDemo,
    ARTEllipseDemo: ARTEllipseDemo,
    ARTLineDemo: ARTLineDemo,
    ARTTextDemo: ARTTextDemo,
    ARTGroupDemo: ARTGroupDemo,
    ARTGradientDemo: ARTGradientDemo,
    ARTPatternDemo: ARTPatternDemo,


    // animation
    AnimFadeInOutDemo: AnimFadeInOutDemo,
    AnimTransformDemo: AnimTransformDemo,
    AnimTranslationDemo: AnimTranslationDemo,
    AnimEffectsDemo: AnimEffectsDemo,
    AnimEventsDemo: AnimEventsDemo,
    LayoutAnimationDemo: LayoutAnimationDemo,
    AnimCustomCompDemo: AnimCustomCompDemo,

    // 第三方库 demo 结束

    // 米家iOS 自定义第三方库<
    CircularSliderDemo: CircularSliderDemo,
    // 米家iOS 自定义第三方库>
    //dialog
    DialogTest: DialogTest,
},
    {
        // ThirdPartyDemo
        initialRouteName: 'Home',
        navigationOptions: ({ navigation }) => {
            return {
                header: <TitleBar
                    title={navigation.state.params ? navigation.state.params.title : ''}
                    // style={{ backgroundColor: '#fff' }}
                    type='dark'
                    onPressLeft={() => {
                        navigation.goBack();
                    }} />,
            };
        },
        transitionConfig: () => ({
            screenInterpolator: interpolator,
        }),
    });


function interpolator(props) {
    const { layout, position, scene } = props;

    if (!layout.isMeasured) {
        return (props) => {
            const { navigation, scene } = props;

            const focused = navigation.state.index === scene.index;
            const opacity = focused ? 1 : 0;
            // If not focused, move the scene far away.
            const translate = focused ? 0 : 1000000;
            return {
                opacity,
                transform: [{ translateX: translate }, { translateY: translate }],
            };
        };
    }
    const interpolate = (props) => {
        const { scene, scenes } = props;
        const index = scene.index;
        const lastSceneIndexInScenes = scenes.length - 1;
        const isBack = !scenes[lastSceneIndexInScenes].isActive;

        if (isBack) {
            const currentSceneIndexInScenes = scenes.findIndex(item => item === scene);
            const targetSceneIndexInScenes = scenes.findIndex(item => item.isActive);
            const targetSceneIndex = scenes[targetSceneIndexInScenes].index;
            const lastSceneIndex = scenes[lastSceneIndexInScenes].index;

            if (
                index !== targetSceneIndex &&
                currentSceneIndexInScenes === lastSceneIndexInScenes
            ) {
                return {
                    first: Math.min(targetSceneIndex, index - 1),
                    last: index + 1,
                };
            } else if (
                index === targetSceneIndex &&
                currentSceneIndexInScenes === targetSceneIndexInScenes
            ) {
                return {
                    first: index - 1,
                    last: Math.max(lastSceneIndex, index + 1),
                };
            } else if (
                index === targetSceneIndex ||
                currentSceneIndexInScenes > targetSceneIndexInScenes
            ) {
                return null;
            } else {
                return { first: index - 1, last: index + 1 };
            }
        } else {
            return { first: index - 1, last: index + 1 };
        }
    };

    if (!interpolate) return { opacity: 0 };
    const p = interpolate(props);
    if (!p) return;
    const { first, last } = p
    const index = scene.index;
    const opacity = position.interpolate({
        inputRange: [first, first + 0.01, index, last - 0.01, last],
        outputRange: [0, 1, 1, 0.85, 0],
    });

    const width = layout.initWidth;
    const translateX = position.interpolate({
        inputRange: [first, index, last],
        outputRange: false ? [-width, 0, width * 0.3] : [width, 0, width * -0.3],
    });
    const translateY = 0;

    return {
        opacity,
        transform: [{ translateX }, { translateY }],
    };
};

export default class App extends React.Component {
    render() {
        return <RootStack />;
    }

}<|MERGE_RESOLUTION|>--- conflicted
+++ resolved
@@ -124,17 +124,11 @@
     Home: MainPage,
     Setting,
     List,
-<<<<<<< HEAD
-    MoreSetting,
-    FirmwareUpgrade,
-    CustomContainer,
-=======
     CardPage,
     MoreSetting,
     FirmwareUpgrade,
     CustomContainer,
     Parallax,
->>>>>>> 189e2f3e
     tutorialDemo: TutorialDemo,
     LocaleServer: LocaleServer,
     blankDemo: BlankDemo,
@@ -151,17 +145,11 @@
     MemberAPIDemo,
     RPCControl: RPCControl,
     OperationDemoIndex: OperationDemoIndex,
-<<<<<<< HEAD
-    // BLEConnectionDemo: BLEConnectionDemo,
-
-    UIDemo: UIDemo,
-=======
     PrivacyDemo,
     // BLEConnectionDemo: BLEConnectionDemo,
 
     UIDemo: UIDemo,
     MiotAndroidScrollViewDemo: MiotAndroidScrollViewDemo,
->>>>>>> 189e2f3e
     RefreshListView: RefreshListView,
 
     ThirdPartyDemo: ThirdPartyDemo,
