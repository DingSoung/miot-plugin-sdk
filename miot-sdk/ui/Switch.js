import PropTypes from 'prop-types';
import React from 'react';
import { Animated, StyleSheet, TouchableOpacity, View } from 'react-native';
import { Styles } from '../resources';
const OFF_COLOR = '#f0f0f0';
const BORDER_COLOR = 'rgba(0,0,0,0.1)';
const BACK_WIDTH = 44; // 默认宽度
const BACK_HEIGHT = 24; // 默认高度
const BORDER_WIDTH = StyleSheet.hairlineWidth;
const ratio = 6.5; // 容器高度和滚球尺寸比例
const minMargin = 2.5 // 容器和滚球之间的最小间距
/**
 * @export public
 * @doc_name 常用UI组件
 * @doc_index 23
 * @author Geeook
 * @since
 * @module Switch
 * @description Switch for Android and iOS
 * @property {bool} value - 开关状态，默认值 false
 * @property {style} style - 开关样式，仅支持宽高
 * @property {string} onTintColor - 打开时的背景颜色
 * @property {string} tintColor - 关闭时的背景颜色
 * @property {bool} disabled - 是否禁用，默认值 false
 * @property {function} onValueChange - 切换开关的回调函数
 */
export default class Switch extends React.Component {
  static propTypes = {
    value: PropTypes.bool.isRequired,
    style: PropTypes.object,
    onTintColor: PropTypes.string,
    tintColor: PropTypes.string,
    disabled: PropTypes.bool,
    onValueChange: PropTypes.func.isRequired,
  }
  static defaultProps = {
    value: false,
    style: {},
    onTintColor: Styles.common.MHGreen,
    tintColor: OFF_COLOR,
    disabled: false,
  }
  offsetX = new Animated.Value(0);
  constructor(props) {
    super(props);
    this.state = {
      value: this.props.value
    }
    // 根据style的宽度计算出滚球的大小和间距
    const { width, height } = this.props.style;
    const backWidth = width || BACK_WIDTH;
    const backHeight = height || BACK_HEIGHT;
    const margin = (backHeight / ratio) < minMargin
      ? minMargin
      : Math.round(backHeight / ratio);
    const circleSize = backHeight - 2 * margin;
    // 滚球滚动最大距离
    this.offsetXMax = backWidth - backHeight;
    // 容器实际样式
    this.backStyle = {
      width: backWidth,
      height: backHeight,
      borderRadius: backHeight / 2,
    }
    //滚球实际样式
    this.circleStyle = {
      margin,
      width: circleSize,
      height: circleSize,
      borderRadius: circleSize / 2,
    }
  }
  componentWillReceiveProps(newProps) {
    if (newProps.value !== this.state.value) {
      this.setState({ value: newProps.value }, this.animated);
    }
  }
  render() {
    const backgroundColor = this.state.value ? this.props.onTintColor : this.props.tintColor;
    const opacity = this.props.disabled ? 0.5 : 1;
<<<<<<< HEAD
    Animated.spring(this.offsetX,
      {
        toValue,
        bounciness: 9,
        speed: 9,
      }
    ).start();
=======
>>>>>>> 11f22c9e
    return (
      <View style={styles.container}>
        <TouchableOpacity
          style={[styles.back, this.backStyle, { backgroundColor, opacity }]}
          disabled={this.props.disabled}
          activeOpacity={0.8}
          onPress={_ => this._onValueChange()}
        >
          <Animated.View
            style={[styles.circle, this.circleStyle, { transform: [{ translateX: this.offsetX }] }]}
          />
        </TouchableOpacity>
      </View>
    );
  }
  animated() {
    const toValue = this.state.value ? this.offsetXMax : 0;
    Animated.spring(this.offsetX,
      {
        toValue,
        bounciness: 9,
        speed: 9,
      }
    ).start();
  }
  _onValueChange() {
    const value = !this.state.value;
    if (this.props.onValueChange) {
      this.props.onValueChange(value);
    }
    this.setState({ value }, this.animated);
  }
  componentDidMount() {
    this.animated();
  }
}
const styles = StyleSheet.create({
  container: {
    flexDirection: 'row',
    alignItems: 'center',
  },
  back: {
    justifyContent: 'center',
    borderWidth: BORDER_WIDTH,
    borderColor: BORDER_COLOR,
  },
  circle: {
    position: 'absolute',
    borderWidth: BORDER_WIDTH,
    borderColor: BORDER_COLOR,
    backgroundColor: '#fff',
  }
});<|MERGE_RESOLUTION|>--- conflicted
+++ resolved
@@ -78,16 +78,6 @@
   render() {
     const backgroundColor = this.state.value ? this.props.onTintColor : this.props.tintColor;
     const opacity = this.props.disabled ? 0.5 : 1;
-<<<<<<< HEAD
-    Animated.spring(this.offsetX,
-      {
-        toValue,
-        bounciness: 9,
-        speed: 9,
-      }
-    ).start();
-=======
->>>>>>> 11f22c9e
     return (
       <View style={styles.container}>
         <TouchableOpacity
