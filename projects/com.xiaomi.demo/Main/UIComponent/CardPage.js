import { Images, Styles } from 'miot/resources';
import Card from 'miot/ui/Card';
import MHCard from 'miot/ui/Card/MHCard';
import Separator from 'miot/ui/Separator';
import TitleBar from 'miot/ui/TitleBar';
import React from 'react';
import { Dimensions, Image, ScrollView, StyleSheet, Text, View } from 'react-native';

const { width, height } = Dimensions.get('window');
const ICON_SIZE = 40;
const DEFAULT_MARGIN = 10;

export default class CardPage extends React.Component {

  static navigationOptions = ({ navigation }) => ({
    header: <TitleBar
      type="dark"
      title="卡片"
      style={{ backgroundColor: '#fff' }}
      onPressLeft={_ => navigation.goBack()}
    />
  });

  constructor(props, context) {
    super(props, context);
    const visible = Math.random() > 0.5 ? true : false;
<<<<<<< HEAD
=======
    const visible5 = Math.random() > 0.5 ? true : false;
>>>>>>> 11f22c9e
    this.state = {
      visible,
      visible1: visible,
      visible2: visible,
      visible3: visible,
      visible4: visible,
<<<<<<< HEAD
      text: visible ? '隐藏全部' : '显示全部'
=======
      text: visible ? '隐藏☝️' : '显示☝️',
      visible5,
      text1: visible5 ? '隐藏👇' : '显示👇',
      value: false,
>>>>>>> 11f22c9e
    };
  }

  getInnerView() {
    return (
      <View style={styles.innerContainer}>
        <Image
          style={styles.innerIcon}
          source={Images.common.mihome}
          resizeMode="contain"
        />
        <View style={{ flex: 1 }}>
          <Text
            style={styles.innerTitle}
            numberOfLines={1}
            ellipsizeMode="tail"
          >
            {'自定义innerView的标题'}
          </Text>
          <Text
            style={styles.innersubTitle}
            numberOfLines={1}
            ellipsizeMode="tail"
          >
            {'自定义innerView的副标题'}
          </Text>
        </View>
      </View>
    );
  }

  render() {
    return (
      <View style={styles.container}>
        <Separator style={{ height: 0.75 }} />
        <ScrollView
          showsVerticalScrollIndicator={false}
        >
          <View style={{ alignItems: 'center', paddingVertical: 20 }}>
            <Card
              icon={Images.common.mihome}
              text="默认卡片有icon/文字/阴影/，没有圆角/右上角x"
              visible={this.state.visible1}
              dismiss={_ => this.setState({ visible1: false })}
            />
            <Card
              text="没有图标，没有阴影，只有文字"
              visible={this.state.visible2}
              dismiss={_ => this.setState({ visible2: false })}
              showShadow={false}
              showDismiss
              onPress={_ => this.setState({ visible1: false })}
            />
            <Card
              icon={Images.common.mihome}
              text="自定义卡片"
              visible={this.state.visible3}
              dismiss={_ => this.setState({ visible3: false })}
              showDismiss
              onPress={_ => this.setState({ visible2: false })}
              cardStyle={{ width: width / 2, height: 75, borderRadius: 12, backgroundColor: 'pink' }}
              iconStyle={{ width: ICON_SIZE, height: ICON_SIZE }}
              textStyle={{ fontSize: 10, color: 'red' }}
            />
            <Card
              innerView={this.getInnerView()}
              visible={this.state.visible4}
              dismiss={_ => this.setState({ visible4: false })}
              showShadow={false}
              showDismiss
              onPress={_ => this.setState({ visible3: false })}
              cardStyle={{ width: 222, height: 80 }}
            />
            <Card
              text={this.state.text}
              onPress={_ => this.toggle()}
              cardStyle={{ width: 90, height: 50, backgroundColor: Styles.common.MHGreen, borderRadius: 10 }}
            />
            <Card
              text={this.state.text1}
              onPress={_ => this.toggle1()}
              cardStyle={{ width: 90, height: 50, backgroundColor: Styles.common.MHGreen, borderRadius: 10 }}
            />
            <MHCard
              title='标题标题标题标题标题标题标题标题标题标题标题标题标题标题标题'
              titleStyle={{ color: '#f0ac3d', fontSize: 18 }}
              subtitle='副标题副标题副标题副标题副标题副标题副标题副标题副标题副标题副标题'
              subtitleStyle={{ color: 'blue', fontSize: 15 }}
              rightText='测试测试测试测试测试测试测试测试测试'
              rightTextStyle={{ color: '#f43f31', fontSize: 13 }}
              cardType={MHCard.CARD_TYPE.NORMAL}
              cardRadiusType={MHCard.CARD_RADIUS_TYPE.TOP}
              onPress={_ => console.log('onPress')}
              showShadow={true}
              visible={this.state.visible5}
              marginTop={15}
            />
            <MHCard
              title='标题标题标题标题标题标题标题标题标题标题标题标题标题标题标题'
              titleStyle={{ color: '#f0ac3d', fontSize: 18 }}
              subtitle='副标题副标题副标题副标题副标题副标题副标题副标题副标题副标题副标题'
              subtitleStyle={{ color: 'blue', fontSize: 15 }}
              cardType={MHCard.CARD_TYPE.SWITCH}
              cardRadiusType={MHCard.CARD_RADIUS_TYPE.NONE}
              onValueChange={value => console.log(value)}
              onPress={_ => console.log('onPress')}
              switchValue={this.state.value}
              tintColor='#666'
              onTintColor='#67b688'
              showShadow={true}
              marginTop={15}
            />
            <MHCard
              title='标题标题标题标题标题标题标题标题标题标题标题标题标题标题标题'
              titleStyle={{ color: '#f0ac3d', fontSize: 18 }}
              subtitle='副标题副标题副标题副标题副标题副标题副标题副标题副标题副标题副标题'
              subtitleStyle={{ color: 'blue', fontSize: 15 }}
              cardType={MHCard.CARD_TYPE.SWITCH}
              cardRadiusType={MHCard.CARD_RADIUS_TYPE.BOTTOM}
              onValueChange={value => console.log(value)}
              switchValue={this.state.value}
              tintColor='red'
              onTintColor='#67b688'
              disabled={true}
              showShadow={true}
              marginTop={15}
            />
            <MHCard
              title='滤芯购买'
              subtitle='约可用27天，去商城看看'
              rightText='20 %'
              marginTop={15}
              cardType={MHCard.CARD_TYPE.NORMAL}
              cardRadiusType={MHCard.CARD_RADIUS_TYPE.TOP}
              onPress={_ => console.log('onPress')}
            />
            <Separator style={{ height: 0.75 }} />
            <MHCard
              title='滤芯购买'
              subtitle='约可用27天，去商城看看'
              rightText='20 %'
              cardType={MHCard.CARD_TYPE.NORMAL}
              cardRadiusType={MHCard.CARD_RADIUS_TYPE.NONE}
              disabled={true}
              onPress={_ => console.log('onPress')}
            />
            <Separator style={{ height: 0.75 }} />
            <MHCard
              title='定时'
              hideArrow={true}
              cardType={MHCard.CARD_TYPE.NORMAL}
              cardRadiusType={MHCard.CARD_RADIUS_TYPE.NONE}
              onPress={_ => console.log('onPress')}
            />
            <Separator style={{ height: 0.75 }} />
            <MHCard
              title='定时'
              hideArrow={true}
              cardType={MHCard.CARD_TYPE.NORMAL}
              cardRadiusType={MHCard.CARD_RADIUS_TYPE.NONE}
              disabled={true}
              onPress={_ => console.log('onPress')}
            />
            <Separator style={{ height: 0.75 }} />
            <MHCard
              title='警报器提示音'
              onValueChange={value => console.log(value)}
              switchValue={this.state.value}
              onTintColor='#67b688'
              cardType={MHCard.CARD_TYPE.SWITCH}
              cardRadiusType={MHCard.CARD_RADIUS_TYPE.NONE}
            />
            <Separator style={{ height: 0.75 }} />
            <MHCard
              title='警报器提示音'
              disabled={true}
              onValueChange={value => console.log(value)}
              switchValue={this.state.value}
              onTintColor='#67b688'
              cardType={MHCard.CARD_TYPE.SWITCH}
              cardRadiusType={MHCard.CARD_RADIUS_TYPE.NONE}
            />
            <Separator style={{ height: 0.75 }} />
            <MHCard
              title='运行异常提醒'
              subtitle='当设备运行异常时，将通知提醒您'
              switchValue={this.state.value}
              onTintColor='#67b688'
              onValueChange={value => console.log(value)}
              cardType={MHCard.CARD_TYPE.SWITCH}
              cardRadiusType={MHCard.CARD_RADIUS_TYPE.NONE}
            />
            <Separator style={{ height: 0.75 }} />
            <MHCard
              title='运行异常提醒'
              subtitle='当设备运行异常时，将通知提醒您'
              disabled={true}
              switchValue={this.state.value}
              onTintColor='#67b688'
              onValueChange={value => console.log(value)}
              cardType={MHCard.CARD_TYPE.SWITCH}
              showShadow={true}
              cardRadiusType={MHCard.CARD_RADIUS_TYPE.BOTTOM}
            />
          </View>
        </ScrollView>
      </View>
    );
  }

  toggle() {
    const interval = 500;
    const visible = !this.state.visible;
    const text = visible ? '隐藏☝️' : '显示☝️';
    this.setState({ text, visible });
    setTimeout(_ => this.setState({ visible1: visible }), interval * 1);
    setTimeout(_ => this.setState({ visible2: visible }), interval * 2);
    setTimeout(_ => this.setState({ visible3: visible }), interval * 3);
    setTimeout(_ => this.setState({ visible4: visible }), interval * 4);
  }

  toggle1() {
    const visible5 = !this.state.visible5;
    const text1 = visible5 ? '隐藏👇' : '显示👇';
    this.setState({ text1, visible5 });
  }

  componentDidMount() {
    setTimeout(_ => this.setState({ value: true }), 1000);
  }

}

const styles = StyleSheet.create({
  container: {
    backgroundColor: '#f0f0f0',
    flex: 1
  },
  innerContainer: {
    flex: 1,
    alignItems: 'center',
    flexDirection: 'row',
    paddingHorizontal: DEFAULT_MARGIN
  },
  innerIcon: {
    width: ICON_SIZE,
    height: ICON_SIZE,
    marginRight: DEFAULT_MARGIN
  },
  innerTitle: {
    fontSize: 16,
    color: '#000'
  },
  innersubTitle: {
    fontSize: 14,
    color: '#333'
  }
});<|MERGE_RESOLUTION|>--- conflicted
+++ resolved
@@ -24,24 +24,17 @@
   constructor(props, context) {
     super(props, context);
     const visible = Math.random() > 0.5 ? true : false;
-<<<<<<< HEAD
-=======
     const visible5 = Math.random() > 0.5 ? true : false;
->>>>>>> 11f22c9e
     this.state = {
       visible,
       visible1: visible,
       visible2: visible,
       visible3: visible,
       visible4: visible,
-<<<<<<< HEAD
-      text: visible ? '隐藏全部' : '显示全部'
-=======
       text: visible ? '隐藏☝️' : '显示☝️',
       visible5,
       text1: visible5 ? '隐藏👇' : '显示👇',
       value: false,
->>>>>>> 11f22c9e
     };
   }
 
